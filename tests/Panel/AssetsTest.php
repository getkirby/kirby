--- conflicted
+++ resolved
@@ -10,14 +10,7 @@
 use Kirby\Toolkit\Str;
 use PHPUnit\Framework\Attributes\CoversClass;
 
-<<<<<<< HEAD
-/**
- * @coversDefaultClass \Kirby\Panel\Assets
- * @covers ::__construct
- */
-=======
 #[CoversClass(Assets::class)]
->>>>>>> 3caf5902
 class AssetsTest extends TestCase
 {
 	public const TMP               = KIRBY_TMP_DIR . '/Panel.Assets';
