<?php

namespace Kirby\Panel;

use Kirby\Cms\Site as ModelSite;
use Kirby\Toolkit\Dir;
use Kirby\Toolkit\Str;
use PHPUnit\Framework\TestCase;

/**
 * @coversDefaultClass \Kirby\Panel\Site
 */
class SiteTest extends TestCase
{
    public function tearDown(): void
    {
        Dir::remove(__DIR__ . '/tmp');
    }

    protected function panel(array $props = [])
    {
        $site = new ModelSite($props);
        return new Site($site);
    }

    /**
     * @covers ::path
     */
    public function testPath()
    {
        $this->assertSame('site', $this->panel()->path());
    }

    /**
     * @covers ::imageSource
     */
    public function testImage()
    {
        $panel = $this->panel([
            'files' => [
                ['filename' => 'test.jpg']
            ]
        ]);

        // fallback to model itself
        $image = $panel->image();
        $this->assertTrue(Str::endsWith($image['url'], '/test.jpg'));
    }
<<<<<<< HEAD
=======

    /**
     * @covers ::imageSource
     * @covers \Kirby\Panel\Model::image
     * @covers \Kirby\Panel\Model::imageSource
     */
    public function testImageCover()
    {
        $app = new App([
            'roots' => [
                'index' => '/dev/null',
                'media' => __DIR__ . '/tmp'
            ],
            'site' => [
                'files' => [
                    ['filename' => 'test.jpg']
                ]
            ]
        ]);

        $site  = $app->site();
        $panel = new Site($site);

        $hash = $site->image()->mediaHash();
        $mediaUrl = $site->mediaUrl() . '/' . $hash;

        // cover disabled as default
        $this->assertSame([
            'ratio' => '3/2',
            'back' => 'pattern',
            'cover' => false,
            'url' => $mediaUrl . '/test.jpg',
            'cards' => [
                'url' => Model::imagePlaceholder(),
                'srcset' => $mediaUrl . '/test-352x.jpg 352w, ' . $mediaUrl . '/test-864x.jpg 864w, ' . $mediaUrl . '/test-1408x.jpg 1408w'
            ],
            'list' => [
                'url' => Model::imagePlaceholder(),
                'srcset' => $mediaUrl . '/test-38x.jpg 38w, ' . $mediaUrl . '/test-76x.jpg 76w'
            ]
        ], $panel->image());

        // cover enabled
        $this->assertSame([
            'ratio' => '3/2',
            'back' => 'pattern',
            'cover' => true,
            'url' => $mediaUrl . '/test.jpg',
            'cards' => [
                'url' => Model::imagePlaceholder(),
                'srcset' => $mediaUrl . '/test-352x.jpg 352w, ' . $mediaUrl . '/test-864x.jpg 864w, ' . $mediaUrl . '/test-1408x.jpg 1408w'
            ],
            'list' => [
                'url' => Model::imagePlaceholder(),
                'srcset' => $mediaUrl . '/test-38x38.jpg 1x, ' . $mediaUrl . '/test-76x76.jpg 2x'
            ]
        ], $panel->image(['cover' => true]));
    }
>>>>>>> 0ac19e85
}<|MERGE_RESOLUTION|>--- conflicted
+++ resolved
@@ -46,8 +46,6 @@
         $image = $panel->image();
         $this->assertTrue(Str::endsWith($image['url'], '/test.jpg'));
     }
-<<<<<<< HEAD
-=======
 
     /**
      * @covers ::imageSource
@@ -106,5 +104,4 @@
             ]
         ], $panel->image(['cover' => true]));
     }
->>>>>>> 0ac19e85
 }