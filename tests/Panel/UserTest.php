--- conflicted
+++ resolved
@@ -72,8 +72,6 @@
     }
 
     /**
-<<<<<<< HEAD
-=======
      * @covers ::imageSource
      * @covers \Kirby\Panel\Model::image
      * @covers \Kirby\Panel\Model::imageSource
@@ -138,7 +136,6 @@
     }
 
     /**
->>>>>>> 0ac19e85
      * @covers \Kirby\Panel\Model::options
      */
     public function testOptions()
