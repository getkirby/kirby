<?php

namespace Kirby\Panel\Areas;

use Kirby\Cms\App;
use Kirby\Cms\System\UpdateStatus;

class SystemTest extends AreaTestCase
{
	public const FIXTURES = __DIR__ . '/fixtures/SystemTest';

	protected static string $host;

	public static function setUpBeforeClass(): void
	{
		static::$host = UpdateStatus::$host;
		UpdateStatus::$host = 'file://' . static::FIXTURES;
	}

	public static function tearDownAfterClass(): void
	{
		UpdateStatus::$host = static::$host;
	}

	public function setUp(): void
	{
		parent::setUp();

		$this->app([
			'options' => [
				'url' => 'https://example.com'
			]
		]);
		$this->install();
	}

<<<<<<< HEAD
	public function unknownLicense(): array
	{
		return [
			'link'   => null,
			'name'   => '-',
			'status' => $this->unknownLicenseStatus()
		];
	}

	public function unknownLicenseStatus(): array
	{
		return [
			'dialog' => null,
			'drawer' => null,
			'icon'   => 'question',
			'label'  => 'Unknown',
			'link'	 => null,
			'theme'  => 'passive',
			'value'  => 'unknown',
=======
	protected function compilerWarning(): array
	{
		return [
			'id'    => 'vue-compiler',
			'link'  => 'https://getkirby.com/security/vue-compiler',
			'text'  => 'The Vue template compiler is enabled',
			'theme' => 'notice'
		];
	}

	protected function customWarning(): array
	{
		return [
			'text'  => 'This is a very important announcement!',
			'kirby' => '*',
			'php'   => '*'
>>>>>>> 8d471ee1
		];
	}

	public function testViewWithoutAuthentication(): void
	{
		$this->assertRedirect('system', 'login');
	}

	public function testView(): void
	{
		$this->login();

		$view  = $this->view('system');
		$props = $view['props'];

		$this->assertSame('system', $view['id']);
		$this->assertSame('System', $view['title']);
		$this->assertSame('k-system-view', $view['component']);
		$this->assertSame([
			[
				'label'  => 'Please activate your license',
				'value'  => 'Unregistered',
				'theme'  => 'love',
				'icon'   => 'key',
				'dialog' => 'registration'
			],
			[
				'label' => 'Free update 88888.8.8 available',
				'value' => $this->app->version(),
				'link'  => 'https://getkirby.com/releases/88888.8.8',
				'theme' => 'info',
				'icon'  => 'info'
			],
			[
				'label' => 'PHP',
				'value' => phpversion(),
				'icon'  => 'code'
			],
			[
				'label' => 'Server',
				'value' => 'php',
				'icon'  => 'server'
			],
		], $props['environment']);
		$this->assertSame([], $props['exceptions']);
		$this->assertSame([], $props['plugins']);
		$this->assertSame([
			[
				'text'  => 'This is a very important announcement!',
				'kirby' => '*',
				'php'   => '*'
			],
			[
				'id'    => 'vue-compiler',
				'link' => 'https://getkirby.com/security/vue-compiler',
				'text' => 'The Vue template compiler is enabled',
				'theme' => 'notice',
			]
		], $props['security']);
		$this->assertSame([
			'content' => 'https://example.com/content/site.txt',
			'git'     => null,
			'kirby'   => null,
			'site'    => 'https://example.com/site'
		], $props['urls']);
	}

	public function testViewDebug(): void
	{
		$this->app([
			'options' => [
				'debug' => true
			]
		]);

		$this->login();

		$view  = $this->view('system');
		$props = $view['props'];

		$this->assertSame([], $props['exceptions']);
		$this->assertSame([
			$this->customWarning(),
			[
				'id'    => 'debug',
				'icon'  => 'alert',
				'text'  => 'Debugging must be turned off in production',
				'theme' => 'negative',
				'link'  => 'https://getkirby.com/security/debug'
			],
			$this->compilerWarning()
		], $props['security']);
	}

	public function testViewWithoutConfiguredTemplateCompiler(): void
	{
		$this->login();

		$view  = $this->view('system');
		$props = $view['props'];

		$this->assertArrayHasKey(1, $props['security']);
		$this->assertSame($this->compilerWarning(), $props['security'][1]);
	}

	public function testViewWithConfiguredTemplateCompiler(): void
	{
		$this->app([
			'options' => [
				'panel.vue.compiler' => true
			]
		]);

		$this->login();

		$view  = $this->view('system');
		$props = $view['props'];

		$this->assertArrayNotHasKey(1, $props['security']);
	}

	public function testViewHttps(): void
	{
		$this->app([
			'options' => [
				'url' => 'http://example.com'
			]
		]);

		$this->login();

		$view  = $this->view('system');
		$props = $view['props'];

		$this->assertSame([
			$this->customWarning(),
			[
				'id'   => 'https',
				'text' => 'We recommend HTTPS for all your sites',
				'link' => 'https://getkirby.com/security/https'
			],
			$this->compilerWarning()
		], $props['security']);
	}

	public function testViewWithPlugins(): void
	{
		App::plugin('getkirby/private', [
			'info' => []
		]);

		App::plugin('getkirby/public', [
			'info' => [
				'authors' => [
					[
						'name' => 'A'
					],
					[
						'name' => 'B'
					]
				],
				'homepage' => 'https://getkirby.com',
				'version'  => '1.0.0',
			]
		]);

		App::plugin('getkirby/unknown', [
			'info' => [
				'version' => '1.0.0'
			]
		]);

		$this->login();

		$view     = $this->view('system');
		$expected = [
			[
				'author'  => '–',
				'license' => $this->unknownLicense(),
				'name'    => [
					'text' => 'getkirby/private',
					'href' => null
				],
				'status'  => $this->unknownLicenseStatus(),
				'version' => [
					'currentVersion' => '?',
					'icon' => 'question',
					'label' => 'Could not check for updates',
					'latestVersion' => '?',
					'pluginName' => 'getkirby/private',
					'theme' => 'passive',
					'url' => null
				]
			],
			[
				'author'  => 'A, B',
				'license' => $this->unknownLicense(),
				'name'    => [
					'text' => 'getkirby/public',
					'href' => 'https://getkirby.com'
				],
				'status'  => $this->unknownLicenseStatus(),
				'version' => [
					'currentVersion' => '1.0.0',
					'icon' => 'info',
					'label' => 'Free update 88888.8.8 available',
					'latestVersion' => '99999.9.9',
					'pluginName' => 'getkirby/public',
					'theme' => 'info',
					'url' => 'https://github.com/getkirby/public-plugin/releases/tag/88888.8.8'
				]
			],
			[
				'author'  => '–',
				'license' => $this->unknownLicense(),
				'name'    => [
					'text' => 'getkirby/unknown',
					'href' => null
				],
				'status'  => $this->unknownLicenseStatus(),
				'version' => [
					'currentVersion' => '1.0.0',
					'icon' => 'question',
					'label' => 'Could not check for updates',
					'latestVersion' => '?',
					'pluginName' => 'getkirby/unknown',
					'theme' => 'passive',
					'url' => null
				]
			]
		];

		$this->assertSame($expected, $view['props']['plugins']);
		$this->assertSame([], $view['props']['exceptions']);
	}

	public function testViewWithPluginsDebug(): void
	{
		App::plugin('getkirby/private', [
			'info' => []
		]);

		App::plugin('getkirby/public', [
			'info' => [
				'authors' => [
					[
						'name' => 'A'
					],
					[
						'name' => 'B'
					]
				],
				'homepage' => 'https://getkirby.com',
				'version'  => '1.0.0',
			]
		]);

		App::plugin('getkirby/unknown', [
			'info' => [
				'version' => '1.0.0'
			]
		]);

		$this->app([
			'options' => [
				'debug' => true
			]
		]);

		$this->login();

		$view     = $this->view('system');
		$expected = [
			[
				'author'  => '–',
				'license' => $this->unknownLicense(),
				'name'    => [
					'text' => 'getkirby/private',
					'href' => null
				],
				'status'  => $this->unknownLicenseStatus(),
				'version' => [
					'currentVersion' => '?',
					'icon' => 'question',
					'label' => 'Could not check for updates',
					'latestVersion' => '?',
					'pluginName' => 'getkirby/private',
					'theme' => 'passive',
					'url' => null
				]
			],
			[
				'author'  => 'A, B',
				'license' => $this->unknownLicense(),
				'name'    => [
					'text' => 'getkirby/public',
					'href' => 'https://getkirby.com'
				],
				'status'  => $this->unknownLicenseStatus(),
				'version' => [
					'currentVersion' => '1.0.0',
					'icon' => 'info',
					'label' => 'Free update 88888.8.8 available',
					'latestVersion' => '99999.9.9',
					'pluginName' => 'getkirby/public',
					'theme' => 'info',
					'url' => 'https://github.com/getkirby/public-plugin/releases/tag/88888.8.8'
				]
			],
			[
				'author'  => '–',
				'license' => $this->unknownLicense(),
				'name'    => [
					'text' => 'getkirby/unknown',
					'href' => null
				],
				'status' => $this->unknownLicenseStatus(),
				'version' => [
					'currentVersion' => '1.0.0',
					'icon' => 'question',
					'label' => 'Could not check for updates',
					'latestVersion' => '?',
					'pluginName' => 'getkirby/unknown',
					'theme' => 'passive',
					'url' => null
				]
			]
		];

		$this->assertSame($expected, $view['props']['plugins']);
		$this->assertSame([
			'Could not load update data for plugin getkirby/private: Couldn\'t open file ' .
			static::FIXTURES . '/plugins/getkirby/private.json',
			'Could not load update data for plugin getkirby/unknown: Couldn\'t open file ' .
			static::FIXTURES . '/plugins/getkirby/unknown.json',
		], $view['props']['exceptions']);
	}

	public function testViewWithoutUpdateCheck(): void
	{
		$this->app([
			'options' => [
				'updates' => false,
				'panel.vue.compiler' => true
			]
		]);

		App::plugin('getkirby/public', [
			'info' => [
				'authors' => [
					[
						'name' => 'A'
					],
					[
						'name' => 'B'
					]
				],
				'homepage' => 'https://getkirby.com',
				'version'  => '1.0.0',
			]
		]);

		$this->login();

		$view  = $this->view('system');
		$props = $view['props'];

		$this->assertSame([
			[
				'label'  => 'Please activate your license',
				'value'  => 'Unregistered',
				'theme'  => 'love',
				'icon'   => 'key',
				'dialog' => 'registration'
			],
			[
				'label' => 'Version',
				'value' => $this->app->version(),
				'link'  => 'https://github.com/getkirby/kirby/releases/tag/' . $this->app->version(),
				'theme' => null,
				'icon'  => 'info'
			],
			[
				'label' => 'PHP',
				'value' => phpversion(),
				'icon'  => 'code'
			],
			[
				'label' => 'Server',
				'value' => 'php',
				'icon'  => 'server'
			],
		], $props['environment']);

		$this->assertSame([], $props['security']);

		$this->assertSame([
			[
				'author'  => 'A, B',
				'license' => $this->unknownLicense(),
				'name'    => [
					'text' => 'getkirby/public',
					'href' => 'https://getkirby.com'
				],
				'status'  => $this->unknownLicenseStatus(),
				'version' => '1.0.0'
			]
		], $props['plugins']);
		$this->assertSame([], $props['exceptions']);
	}
}<|MERGE_RESOLUTION|>--- conflicted
+++ resolved
@@ -34,8 +34,26 @@
 		$this->install();
 	}
 
-<<<<<<< HEAD
-	public function unknownLicense(): array
+	protected function compilerWarning(): array
+	{
+		return [
+			'id'    => 'vue-compiler',
+			'link'  => 'https://getkirby.com/security/vue-compiler',
+			'text'  => 'The Vue template compiler is enabled',
+			'theme' => 'notice'
+		];
+	}
+
+	protected function customWarning(): array
+	{
+		return [
+			'text'  => 'This is a very important announcement!',
+			'kirby' => '*',
+			'php'   => '*'
+		];
+	}
+
+	protected function unknownLicense(): array
 	{
 		return [
 			'link'   => null,
@@ -44,7 +62,7 @@
 		];
 	}
 
-	public function unknownLicenseStatus(): array
+	protected function unknownLicenseStatus(): array
 	{
 		return [
 			'dialog' => null,
@@ -54,24 +72,6 @@
 			'link'	 => null,
 			'theme'  => 'passive',
 			'value'  => 'unknown',
-=======
-	protected function compilerWarning(): array
-	{
-		return [
-			'id'    => 'vue-compiler',
-			'link'  => 'https://getkirby.com/security/vue-compiler',
-			'text'  => 'The Vue template compiler is enabled',
-			'theme' => 'notice'
-		];
-	}
-
-	protected function customWarning(): array
-	{
-		return [
-			'text'  => 'This is a very important announcement!',
-			'kirby' => '*',
-			'php'   => '*'
->>>>>>> 8d471ee1
 		];
 	}
 
