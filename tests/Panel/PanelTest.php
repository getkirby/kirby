--- conflicted
+++ resolved
@@ -50,98 +50,7 @@
 
 	public function testAreas(): void
 	{
-<<<<<<< HEAD
 		$this->assertInstanceOf(Areas::class, $this->app->panel()->areas());
-=======
-		$areas = Panel::areas();
-		$this->assertInstanceOf(Areas::class, $areas);
-	}
-
-	public function testFirewallWithoutUser(): void
-	{
-		$this->expectException(PermissionException::class);
-		$this->expectExceptionMessage('You are not allowed to access the panel');
-
-		// no user
-		$this->assertFalse(Panel::hasAccess());
-		Panel::firewall();
-	}
-
-	public function testFirewallWithoutAcceptedUser(): void
-	{
-		$this->expectException(PermissionException::class);
-		$this->expectExceptionMessage('You are not allowed to access the panel');
-
-		// user without panel access
-		$this->app->impersonate('nobody');
-
-		$this->assertFalse(Panel::hasAccess($this->app->user()));
-		Panel::firewall($this->app->user());
-	}
-
-	public function testFirewallWithAcceptedUser(): void
-	{
-		// accepted user
-		$this->app->impersonate('kirby');
-
-		// general access
-		$result = Panel::firewall($this->app->user());
-		$this->assertTrue($result);
-
-		$result = Panel::hasAccess($this->app->user());
-		$this->assertTrue($result);
-
-		// area access
-		$result = Panel::firewall($this->app->user(), 'site');
-		$this->assertTrue($result);
-
-		$result = Panel::hasAccess($this->app->user(), 'site');
-		$this->assertTrue($result);
-	}
-
-	public function testFirewallAreaAccess(): void
-	{
-		$app = $this->app->clone([
-			'users' => [
-				[
-					'email' => 'test@getkirby.com',
-					'role'  => 'editor'
-				]
-			],
-			'blueprints' => [
-				'users/editor' => [
-					'name' => 'editor',
-					'title' => 'Editor',
-					'permissions' => [
-						'access' => [
-							'system' => false
-						]
-					]
-				]
-			]
-		]);
-
-		// accepted user
-		$app->impersonate('test@getkirby.com');
-
-		// general access
-		$result = Panel::firewall($app->user());
-		$this->assertTrue($result);
-
-		$result = Panel::hasAccess($app->user());
-		$this->assertTrue($result);
-
-		// no defined area permissions means access
-		$this->assertTrue(Panel::hasAccess($app->user(), 'foo'));
-		Panel::firewall($app->user(), 'foo');
-
-		$this->expectException(PermissionException::class);
-		$this->expectExceptionMessage('You are not allowed to access this part of the panel');
-
-		// no area access
-		$this->assertFalse(Panel::hasAccess($app->user(), 'system'));
-		Panel::firewall($app->user(), 'system');
->>>>>>> 00ab54a0
 	}
 
 	public function testGo(): void
@@ -193,11 +102,7 @@
 	public function testIsStateRequest(): void
 	{
 		// standard request
-<<<<<<< HEAD
-		$result = $this->app->panel()->isFiberRequest();
-=======
-		$result = Panel::isStateRequest($this->app->request());
->>>>>>> 00ab54a0
+		$result = $this->app->panel()->isStateRequest();
 		$this->assertFalse($result);
 
 		// state request via get
@@ -209,11 +114,7 @@
 			]
 		]);
 
-<<<<<<< HEAD
-		$result = $this->app->panel()->isFiberRequest();
-=======
-		$result = Panel::isStateRequest($this->app->request());
->>>>>>> 00ab54a0
+		$result = $this->app->panel()->isStateRequest();
 		$this->assertTrue($result);
 
 		// state request via header
@@ -225,11 +126,7 @@
 			]
 		]);
 
-<<<<<<< HEAD
-		$result = $this->app->panel()->isFiberRequest();
-=======
-		$result = Panel::isStateRequest($this->app->request());
->>>>>>> 00ab54a0
+		$result = $this->app->panel()->isStateRequest();
 		$this->assertTrue($result);
 
 		// other request than GET
@@ -239,19 +136,11 @@
 			]
 		]);
 
-<<<<<<< HEAD
-		$result = $this->app->panel()->isFiberRequest();
+		$result = $this->app->panel()->isStateRequest();
 		$this->assertFalse($result);
 	}
 
 	public function testIsPanelUrl()
-=======
-		$result = Panel::isStateRequest($this->app->request());
-		$this->assertFalse($result);
-	}
-
-	public function testIsPanelUrl(): void
->>>>>>> 00ab54a0
 	{
 		$this->assertTrue(Panel::isPanelUrl('/panel'));
 		$this->assertTrue(Panel::isPanelUrl('/panel/pages/test'));
@@ -297,35 +186,16 @@
 
 	public function testMultilangDisabled(): void
 	{
-<<<<<<< HEAD
 		$this->assertFalse($this->app->panel()->multilang());
-=======
-		$this->assertFalse(Panel::multilang());
-	}
-
-	public function testPanelPath(): void
+	}
+
+	public function testPath()
 	{
 		$this->assertSame('site', Panel::path('/panel/site'));
 		$this->assertSame('pages/test', Panel::path('/panel/pages/test'));
 		$this->assertSame('', Panel::path('/test/page'));
 	}
 
-	public function testResponse(): void
-	{
-		$response = new Response('Test');
-
-		// response objects should not be modified
-		$this->assertSame($response, Panel::response($response));
->>>>>>> 00ab54a0
-	}
-
-	public function testPath()
-	{
-		$this->assertSame('site', Panel::path('/panel/site'));
-		$this->assertSame('pages/test', Panel::path('/panel/pages/test'));
-		$this->assertSame('', Panel::path('/test/page'));
-	}
-
 	public function testRouterWithDisabledPanel(): void
 	{
 		$app = $this->app->clone([
@@ -339,19 +209,6 @@
 		$this->assertNull($result);
 	}
 
-<<<<<<< HEAD
-=======
-	public function testRoutes(): void
-	{
-		$routes = Panel::routes([]);
-
-		$this->assertSame('browser', $routes[0]['pattern']);
-		$this->assertSame(['/', 'installation', 'login'], $routes[1]['pattern']);
-		$this->assertSame('(:all)', $routes[2]['pattern']);
-		$this->assertSame('Could not find Panel view for route: foo', $routes[2]['action']('foo'));
-	}
-
->>>>>>> 00ab54a0
 	public function testSetLanguageWithoutRequest(): void
 	{
 		$this->app = $this->app->clone([
