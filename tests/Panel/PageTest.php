<?php

namespace Kirby\Panel;

use Kirby\Cms\App;
use Kirby\Cms\Page as ModelPage;
use Kirby\Cms\Site as ModelSite;
use Kirby\Filesystem\Dir;
use Kirby\Toolkit\Str;
use PHPUnit\Framework\TestCase;

class ModelPageTestForceLocked extends ModelPage
{
	public function isLocked(): bool
	{
		return true;
	}
}

/**
 * @coversDefaultClass \Kirby\Panel\Page
 */
class PageTest extends TestCase
{
	protected $app;
	protected $tmp = __DIR__ . '/tmp';

	public function setUp(): void
	{
		$this->app = new App([
			'roots' => [
				'index' => $this->tmp,
			]
		]);

		Dir::make($this->tmp);
	}

	public function tearDown(): void
	{
		Dir::remove($this->tmp);
	}

	/**
	 * @covers ::breadcrumb
	 */
	public function testBreadcrumb(): void
	{
		$site = new ModelSite([
			'children' => [
				[
					'slug' => 'a',
					'children' => [
						[
							'slug' => 'b',
							'children' => [
								['slug' => 'c'],
							]
						],
					]
				],
			]
		]);

		$page = new Page($site->page('a'));
		$this->assertSame([
			[
				'label' => 'a',
				'link'  => '/pages/a'
			]
		], $page->breadcrumb());

		$page = new Page($site->page('a/b/c'));
		$this->assertSame([
			[
				'label' => 'a',
				'link'  => '/pages/a'
			],
			[
				'label' => 'b',
				'link'  => '/pages/a+b'
			],
			[
				'label' => 'c',
				'link'  => '/pages/a+b+c'
			]
		], $page->breadcrumb());
	}

	/**
	 * @covers ::dragText
	 */
	public function testDragText()
	{
		$page = new ModelPage([
			'slug' => 'test',
			'content' => ['uuid' => 'test-page']
		]);

		$panel = new Page($page);
		$this->assertSame('(link: page://test-page text: test)', $panel->dragText());

		// with title
		$page = new ModelPage([
			'slug' => 'test',
			'content' => [
				'title' => 'Test Title',
				'uuid' => 'test-page'
			]
		]);

		$panel = new Page($page);
		$this->assertSame('(link: page://test-page text: Test Title)', $panel->dragText());
	}

	/**
	 * @covers ::dragText
	 */
	public function testDragTextMarkdown()
	{
		$app = $this->app->clone([
			'options' => [
				'panel' => [
					'kirbytext' => false
				]
			],
			'site' => [
				'children' => [
					[
						'slug' => 'a',
						'content' => ['uuid' => 'my-a']
					],
					[
						'slug' => 'b',
						'content' => [
							'title' => 'Test Title',
							'uuid'  => 'my-b'
						]
					]
				]
			]
		]);

		$panel = new Page($app->page('a'));
		$this->assertSame('[a](//@/page/my-a)', $panel->dragText());

		$panel = new Page($app->page('b'));
		$this->assertSame('[Test Title](//@/page/my-b)', $panel->dragText());
	}

	/**
	 * @covers ::dragText
	 */
	public function testDragTextCustomMarkdown()
	{
		$app = $this->app->clone([
			'options' => [
				'panel' => [
					'kirbytext' => false,
					'markdown' => [
						'pageDragText' => function (\Kirby\Cms\Page $page) {
							return sprintf('Links sind toll: %s', $page->url());
						},
					]
				]
			],
			'site' => [
				'children' => [
					[
						'slug' => 'test',
						'content' => [
							'title' => 'Test Title'
						]
					]
				]
			]
		]);

		$panel = new Page($app->page('test'));
		$this->assertSame('Links sind toll: /test', $panel->dragText());
	}

	/**
	 * @covers ::dragText
	 */
	public function testDragTextCustomKirbytext()
	{
		$app = $this->app->clone([
			'options' => [
				'panel' => [
					'kirbytext' => [
						'pageDragText' => function (\Kirby\Cms\Page $page) {
							return sprintf('Links sind toll: %s', $page->url());
						},
					]
				]
			],
			'site' => [
				'children' => [
					[
						'slug' => 'test',
						'content' => [
							'title' => 'Test Title'
						]
					]
				]
			]
		]);

		$panel = new Page($app->page('test'));
		$this->assertSame('Links sind toll: /test', $panel->dragText());
	}

	/**
	 * @covers ::dropdownOption
	 */
	public function testDropdownOption()
	{
		$page = new ModelPage([
			'slug'    => 'test',
			'content' => [
				'title' => 'Test page'
			]
		]);

		$panel  = new Page($page);
		$option = $panel->dropdownOption();

		$this->assertSame('page', $option['icon']);
		$this->assertSame('Test page', $option['text']);
		$this->assertSame('/panel/pages/test', $option['link']);
	}

	/**
	 * @covers ::image
	 */
	public function testIconFromBlueprint()
	{
		$page = new ModelPage([
			'slug' => 'test',
			'blueprint' => [
				'name' => 'test',
				'icon' => 'test'
			]
		]);

		$image = (new Page($page))->image();
		$this->assertSame('test', $image['icon']);
	}

	/**
	 * @covers ::id
	 */
	public function testId()
	{
		$parent = new ModelPage(['slug' => 'foo']);
		$page   = new ModelPage([
			'slug'   => 'bar',
			'parent' => $parent
		]);

		$id = (new Page($page))->id();
		$this->assertSame('foo+bar', $id);
	}

	/**
	 * @covers ::imageSource
	 */
	public function testImage()
	{
		$page = new ModelPage([
			'slug'  => 'test',
			'files' => [
				['filename' => 'test.jpg']
			]
		]);

		// fallback to model itself
		$image = (new Page($page))->image();
		$this->assertTrue(Str::endsWith($image['url'], '/test.jpg'));
	}

	/**
	 * @covers ::image
	 * @covers ::imageDefaults
	 */
	public function testImageBlueprintIconWithEmoji()
	{
		$page = new ModelPage([
			'slug' => 'test',
			'blueprint' => [
				'name' => 'test',
				'icon' => $emoji = '❤️'
			]
		]);

		$image = (new Page($page))->image();
		$this->assertSame($emoji, $image['icon']);
	}

	/**
	 * @covers ::imageSource
	 */
	public function testImageCover()
	{
		$app = $this->app->clone([
			'site' => [
				'children' => [
					[
						'slug' => 'test',
						'files' => [
							['filename' => 'test.jpg']
						]
					]
				]
			]
		]);

		$page  = $app->page('test');
		$panel = new Page($page);

		$hash = $page->image()->mediaHash();
		$mediaUrl = $page->mediaUrl() . '/' . $hash;

		// cover disabled as default
		$this->assertSame([
			'back' => 'pattern',
			'color' => 'gray-500',
			'cover' => false,
			'icon' => 'page',
			'ratio' => '3/2',
			'url' => $mediaUrl . '/test.jpg',
			'src' => Model::imagePlaceholder(),
			'srcset' => $mediaUrl . '/test-38x.jpg 38w, ' . $mediaUrl . '/test-76x.jpg 76w'
		], $panel->image());

		// cover enabled
		$this->assertSame([
			'back' => 'pattern',
			'color' => 'gray-500',
			'cover' => true,
			'icon' => 'page',
			'ratio' => '3/2',
			'url' => $mediaUrl . '/test.jpg',
			'src' => Model::imagePlaceholder(),
			'srcset' => $mediaUrl . '/test-38x38-crop.jpg 1x, ' . $mediaUrl . '/test-76x76-crop.jpg 2x'
		], $panel->image(['cover' => true]));
	}

	/**
	 * @covers \Kirby\Panel\Model::options
	 */
	public function testOptions()
	{
		$page = new ModelPage([
			'slug' => 'test',
		]);

		$page->kirby()->impersonate('kirby');

		$expected = [
			'changeSlug'     => true,
			'changeStatus'   => true,
			'changeTemplate' => false, // no other template available in this scenario
			'changeTitle'    => true,
			'create'         => true,
			'delete'         => true,
			'duplicate'      => true,
			'move'           => true,
			'preview'        => true,
			'read'           => true,
			'sort'           => false, // drafts cannot be sorted
			'update'         => true,
		];

		$panel = new Page($page);
		$this->assertSame($expected, $panel->options());
	}

	/**
	 * @covers \Kirby\Panel\Model::options
	 */
	public function testOptionsWithLockedPage()
	{
		$page = new ModelPageTestForceLocked([
			'slug' => 'test',
		]);

		$page->kirby()->impersonate('kirby');

		// without override
		$expected = [
			'changeSlug'     => false,
			'changeStatus'   => false,
			'changeTemplate' => false,
			'changeTitle'    => false,
			'create'         => false,
			'delete'         => false,
			'duplicate'      => false,
<<<<<<< HEAD
			'move'           => false,
=======
			'move'		     => false,
>>>>>>> 813ccdc2
			'preview'        => false,
			'read'           => false,
			'sort'           => false,
			'update'         => false,
		];

		$panel = new Page($page);
		$this->assertSame($expected, $panel->options());

		// with override
		$expected = [
			'changeSlug'     => false,
			'changeStatus'   => false,
			'changeTemplate' => false,
			'changeTitle'    => false,
			'create'         => false,
			'delete'         => false,
			'duplicate'      => false,
<<<<<<< HEAD
			'move'           => false,
=======
			'move'			 => false,
>>>>>>> 813ccdc2
			'preview'        => true,
			'read'           => false,
			'sort'           => false,
			'update'         => false,
		];

		$panel = new Page($page);
		$this->assertSame($expected, $panel->options(['preview']));
	}

	/**
	 * @covers ::path
	 */
	public function testPath()
	{
		$page = new ModelPage([
			'slug'  => 'test'
		]);

		$panel = new Page($page);
		$this->assertSame('pages/test', $panel->path());
	}

	/**
	 * @covers ::pickerData
	 * @covers \Kirby\Panel\Model::pickerData
	 */
	public function testPickerDataDefault()
	{
		$page = new ModelPage([
			'slug' => 'test',
			'content' => [
				'title' => 'Test Title',
				'uuid'  => 'test-page'
			]
		]);

		$panel = new Page($page);
		$data  = $panel->pickerData();

		$this->assertSame('(link: page://test-page text: Test Title)', $data['dragText']);
		$this->assertSame('test', $data['id']);
		$this->assertSame('/pages/test', $data['link']);
		$this->assertSame('Test Title', $data['text']);
	}

	/**
	 * @covers ::position
	 */
	public function testPosition()
	{
		$page = new ModelPage([
			'slug' => 'test',
			'num'  => 3
		]);

		$panel = new Page($page);
		$this->assertSame(3, $panel->position());

		$parent = new ModelPage([
			'slug'     => 'test',
			'children' => [
				['slug' => 'a', 'num' => 1],
				['slug' => 'b', 'num' => 2],
				['slug' => 'c', 'num' => 3],
				['slug' => 'd', 'num' => null]
			]
		]);

		$panel = new Page($parent->find('d'));
		$this->assertSame(4, $panel->position());
	}

	/**
	 * @covers ::props
	 */
	public function testProps()
	{
		$page = new ModelPage([
			'slug'  => 'test'
		]);

		$panel = new Page($page);
		$props = $panel->props();

		$this->assertArrayHasKey('model', $props);
		$this->assertArrayHasKey('content', $props['model']);
		$this->assertArrayHasKey('id', $props['model']);
		$this->assertArrayHasKey('parent', $props['model']);
		$this->assertArrayHasKey('previewUrl', $props['model']);
		$this->assertArrayHasKey('status', $props['model']);
		$this->assertArrayHasKey('title', $props['model']);

		// inherited props
		$this->assertArrayHasKey('blueprint', $props);
		$this->assertArrayHasKey('lock', $props);
		$this->assertArrayHasKey('permissions', $props);
		$this->assertArrayNotHasKey('tab', $props);
		$this->assertArrayHasKey('tabs', $props);

		$this->assertNull($props['next']());
		$this->assertNull($props['prev']());
		$this->assertSame([
			'label' => 'Unlisted',
			'text'  => 'The page is only accessible via URL'
		], $props['status']());
	}

	/**
	 * @covers ::props
	 * @covers ::prevNext
	 */
	public function testPropsPrevNext()
	{
		$app = $this->app->clone([
			'site' => [
				'children' => [
					['slug' => 'foo'],
					['slug' => 'bar'],
					['slug' => 'baz']
				]
			],
		]);
		$app->impersonate('kirby');

		$props = (new Page($app->page('foo')))->props();
		$this->assertNull($props['prev']());
		$this->assertSame('/pages/bar', $props['next']()['link']);

		$props = (new Page($app->page('bar')))->props();
		$this->assertSame('/pages/foo', $props['prev']()['link']);
		$this->assertSame('/pages/baz', $props['next']()['link']);

		$props = (new Page($app->page('baz')))->props();
		$this->assertSame('/pages/bar', $props['prev']()['link']);
		$this->assertNull($props['next']());
	}

	/**
	 * @covers ::props
	 * @covers ::prevNext
	 */
	public function testPropsPrevNextWithSameTemplate()
	{
		$app = $this->app->clone([
			'site' => [
				'children' => [
					['slug' => 'foo', 'template' => 'note'],
					['slug' => 'bar', 'template' => 'album'],
					['slug' => 'baz', 'template' => 'note']
				]
			],
		]);
		$app->impersonate('kirby');

		$props = (new Page($app->page('foo')))->props();
		$this->assertSame('/pages/baz', $props['next']()['link']);

		$props = (new Page($app->page('bar')))->props();
		$this->assertNull($props['prev']());
		$this->assertNull($props['next']());

		$props = (new Page($app->page('baz')))->props();
		$this->assertSame('/pages/foo', $props['prev']()['link']);
	}

	/**
	 * @covers ::props
	 * @covers ::prevNext
	 */
	public function testPropsPrevNextWithSameStatus()
	{
		$app = $this->app->clone([
			'site' => [
				'children' => [
					['slug' => 'foo', 'num' => 0],
					['slug' => 'bar', 'num' => null],
					['slug' => 'baz', 'num' => 0]
				]
			],
		]);
		$app->impersonate('kirby');

		$props = (new Page($app->page('foo')))->props();
		$this->assertSame('/pages/baz', $props['next']()['link']);

		$props = (new Page($app->page('bar')))->props();
		$this->assertNull($props['prev']());
		$this->assertNull($props['next']());

		$props = (new Page($app->page('baz')))->props();
		$this->assertSame('/pages/foo', $props['prev']()['link']);
	}

	/**
	 * @covers ::prevNext
	 * @covers ::toPrevNextLink
	 */
	public function testPropsPrevNextWithTab()
	{
		$app = $this->app->clone([
			'site' => [
				'children' => [
					['slug' => 'foo'],
					['slug' => 'bar'],
					['slug' => 'baz']
				]
			],
		]);
		$app->impersonate('kirby');

		$_GET['tab'] = 'test';

		$prevNext = (new Page($app->page('bar')))->prevNext();
		$this->assertSame('/pages/foo?tab=test', $prevNext['prev']()['link']);
		$this->assertSame('/pages/baz?tab=test', $prevNext['next']()['link']);

		$_GET = [];
	}

	/**
	 * @covers ::props
	 */
	public function testPropsStatus()
	{
		$page = new ModelPage([
			'slug'  => 'test',
			'num'   => 0
		]);

		$props = (new Page($page))->props();
		$this->assertSame([
			'label' => 'Public',
			'text'  => 'The page is public for anyone'
		], $props['status']());


		$app = $this->app->clone([
			'blueprints' => [
				'pages/note' => [
					'status' => [
						'unlisted' => 'Foo',
					]
				]
			],
			'site' => [
				'children' => [
					[
						'slug' => 'test',
						'template' => 'note'
					]
				]
			]
		]);

		$props = (new Page($app->page('test')))->props();
		$this->assertSame([
			'label' => 'Foo',
			'text'  => null
		], $props['status']());
	}

	/**
	 * @covers ::view
	 */
	public function testView()
	{
		$page = new ModelPage([
			'slug'  => 'test',
		]);

		$panel = new Page($page);
		$view  = $panel->view();

		$this->assertArrayHasKey('props', $view);
		$this->assertSame('k-page-view', $view['component']);
		$this->assertSame('test', $view['title']);
		$this->assertSame('test', $view['breadcrumb'][0]['label']);
	}

	/**
	 * @covers ::url
	 */
	public function testUrl()
	{
		$app = $this->app->clone([
			'urls' => [
				'index' => 'https://getkirby.com'
			],
			'site' => [
				'children' => [
					[
						'slug' => 'mother',
						'children' => [
							[
								'slug' => 'child'
							]
						]
					]
				]
			]
		]);

		$page  = $app->page('mother/child');
		$panel = new Page($page);

		$this->assertSame('https://getkirby.com/panel/pages/mother+child', $panel->url());
		$this->assertSame('/pages/mother+child', $panel->url(true));
	}

	/**
	 * @covers ::prevNext
	 */
	public function testPrevNextOne()
	{
		$app = $this->app->clone([
			'roots' => [
				'index' => $this->tmp,
			],
			'blueprints' => [
				'pages/a' => [
					'title' => 'A',
					'navigation' => [
						'status' => 'all',
						'template' => 'all'
					]
				],
				'pages/b' => [
					'title' => 'B',
					'navigation' => [
						'status' => 'all',
						'template' => 'all'
					]
				]
			]
		]);

		$app->impersonate('kirby');

		$parent = ModelPage::create([
			'slug' => 'test'
		]);

		$parent->createChild([
			'slug'     => 'a',
			'template' => 'a'
		]);

		$expectedPrev = $parent->createChild([
			'slug'     => 'b',
			'template' => 'b'
		]);

		$parent->createChild([
			'slug'     => 'c',
			'template' => 'a'
		]);

		$expectedNext = $parent->createChild([
			'slug'     => 'd',
			'template' => 'b'
		]);

		$page  = $app->page('test/c');
		$panel = new Page($page);

		$navigation = $page->blueprint()->navigation();
		$prevNext   = $panel->prevNext();

		$this->assertSame(['status' => 'all', 'template' => 'all'], $navigation);
		$this->assertArrayHasKey('next', $prevNext);
		$this->assertArrayHasKey('prev', $prevNext);
		$this->assertSame($expectedNext->panel()->toLink(), $prevNext['next']());
		$this->assertSame($expectedPrev->panel()->toLink(), $prevNext['prev']());
	}

	/**
	 * @covers ::prevNext
	 */
	public function testPrevNextTwo()
	{
		$app = $this->app->clone([
			'roots' => [
				'index' => $this->tmp,
			],
			'blueprints' => [
				'pages/c' => [
					'title' => 'C',
					'navigation' => [
						'status' => ['listed'],
						'template' => ['c']
					]
				],
				'pages/d' => [
					'title' => 'D',
					'navigation' => [
						'status' => ['listed'],
						'template' => ['c']
					]
				]
			]
		]);

		$app->impersonate('kirby');

		$parent = ModelPage::create([
			'slug' => 'test'
		]);

		$expectedPrev = $parent->createChild([
			'slug'     => 'a',
			'template' => 'c'
		])->changeStatus('listed');

		$parent->createChild([
			'slug'     => 'b',
			'template' => 'd'
		])->changeStatus('listed');

		$parent->createChild([
			'slug'     => 'c',
			'template' => 'c'
		]);

		$parent->createChild([
			'slug'     => 'd',
			'template' => 'd'
		])->changeStatus('listed');

		$expectedNext = $parent->createChild([
			'slug'     => 'e',
			'template' => 'c'
		])->changeStatus('listed');

		$parent->createChild([
			'slug'     => 'f',
			'template' => 'd'
		])->changeStatus('listed');

		$page  = $app->page('test/d');
		$panel = new Page($page);

		$navigation = $page->blueprint()->navigation();
		$prevNext   = $panel->prevNext();

		$this->assertSame([
			'status' => ['listed'],
			'template' => ['c']
		], $navigation);
		$this->assertArrayHasKey('next', $prevNext);
		$this->assertArrayHasKey('prev', $prevNext);
		$this->assertSame($expectedNext->panel()->toLink(), $prevNext['next']());
		$this->assertSame($expectedPrev->panel()->toLink(), $prevNext['prev']());
	}

	/**
	 * @covers ::prevNext
	 */
	public function testPrevNextThree()
	{
		$app = $this->app->clone([
			'roots' => [
				'index' => $this->tmp,
			],
			'blueprints' => [
				'pages/e' => [
					'title' => 'E',
					'navigation' => [
						'status' => ['listed'],
						'template' => ['e', 'f']
					]
				],
				'pages/f' => [
					'title' => 'F',
					'navigation' => [
						'status' => ['listed'],
						'template' => ['e', 'f']
					]
				]
			]
		]);

		$app->impersonate('kirby');

		$parent = ModelPage::create([
			'slug' => 'test'
		]);

		$expectedPrev = $parent->createChild([
			'slug'     => 'a',
			'template' => 'e'
		])->changeStatus('listed');

		$parent->createChild([
			'slug'     => 'b',
			'template' => 'f'
		])->changeStatus('unlisted');

		$parent->createChild([
			'slug'     => 'c',
			'template' => 'e'
		])->changeStatus('unlisted');

		$parent->createChild([
			'slug'     => 'd',
			'template' => 'f'
		])->changeStatus('listed');

		$parent->createChild([
			'slug'     => 'e',
			'template' => 'e'
		])->changeStatus('unlisted');

		$expectedNext = $parent->createChild([
			'slug'     => 'f',
			'template' => 'f'
		])->changeStatus('listed');

		$page  = $app->page('test/d');
		$panel = new Page($page);

		$navigation = $page->blueprint()->navigation();
		$prevNext   = $panel->prevNext();

		$this->assertSame([
			'status' => ['listed'],
			'template' => ['e', 'f']
		], $navigation);
		$this->assertArrayHasKey('next', $prevNext);
		$this->assertArrayHasKey('prev', $prevNext);
		$this->assertSame($expectedNext->panel()->toLink(), $prevNext['next']());
		$this->assertSame($expectedPrev->panel()->toLink(), $prevNext['prev']());
	}

	/**
	 * @covers ::prevNext
	 */
	public function testPrevNextFour()
	{
		$app = $this->app->clone([
			'roots' => [
				'index' => $this->tmp,
			],
			'blueprints' => [
				'pages/g' => [
					'title' => 'A',
					'navigation' => [
						'status' => 'all',
						'template' => 'all',
						'sortBy' => 'slug desc'
					]
				],
				'pages/h' => [
					'title' => 'B',
					'navigation' => [
						'status' => 'all',
						'template' => 'all',
						'sortBy' => 'slug desc'
					]
				]
			]
		]);

		$app->impersonate('kirby');

		$parent = ModelPage::create([
			'slug' => 'test'
		]);

		$parent->createChild([
			'slug'     => 'a',
			'template' => 'g'
		]);

		$expectedNext = $parent->createChild([
			'slug'     => 'b',
			'template' => 'h'
		]);

		$parent->createChild([
			'slug'     => 'c',
			'template' => 'g'
		]);

		$expectedPrev = $parent->createChild([
			'slug'     => 'd',
			'template' => 'h'
		]);

		$page  = $app->page('test/c');
		$panel = new Page($page);

		$navigation = $page->blueprint()->navigation();
		$prevNext   = $panel->prevNext();

		$this->assertSame([
			'status' => 'all',
			'template' => 'all',
			'sortBy' => 'slug desc'
		], $navigation);
		$this->assertArrayHasKey('next', $prevNext);
		$this->assertArrayHasKey('prev', $prevNext);
		$this->assertSame($expectedNext->panel()->toLink(), $prevNext['next']());
		$this->assertSame($expectedPrev->panel()->toLink(), $prevNext['prev']());
	}
}<|MERGE_RESOLUTION|>--- conflicted
+++ resolved
@@ -397,11 +397,7 @@
 			'create'         => false,
 			'delete'         => false,
 			'duplicate'      => false,
-<<<<<<< HEAD
-			'move'           => false,
-=======
 			'move'		     => false,
->>>>>>> 813ccdc2
 			'preview'        => false,
 			'read'           => false,
 			'sort'           => false,
@@ -420,11 +416,7 @@
 			'create'         => false,
 			'delete'         => false,
 			'duplicate'      => false,
-<<<<<<< HEAD
-			'move'           => false,
-=======
 			'move'			 => false,
->>>>>>> 813ccdc2
 			'preview'        => true,
 			'read'           => false,
 			'sort'           => false,
