<?php

namespace Kirby\Filesystem;

<<<<<<< HEAD
use Kirby\Cms\App;
use Kirby\TestCase;
=======
use Kirby\TestCase as TestCase;
>>>>>>> bab16829

/**
 * @coversDefaultClass \Kirby\Filesystem\Filename
 */
class FilenameTest extends TestCase
{
	/**
	 * @covers ::attributesToArray
	 */
	public function testAttributesToArray()
	{
		$name = new Filename('/test/some-file.jpg', '{{ name }}.{{ extension }}', [
			'width'     => 300,
			'height'    => 200,
			'crop'      => 'top left',
			'grayscale' => true,
			'blur'      => 10,
			'quality'   => 90,
			'sharpen'   => 25,
		]);

		$expected = [
			'dimensions' => '300x200',
			'crop'       => 'top-left',
			'blur'       => 10,
			'bw'         => true,
			'q'          => 90,
			'sharpen'    => 25
		];

		$this->assertSame($expected, $name->attributesToArray());
	}

	public static function attributesToStringProvider(): array
	{
		return [
			[
				'-300x200-crop-top-left-blur10-bw-q90',
				[
					'width'     => 300,
					'height'    => 200,
					'crop'      => 'top left',
					'grayscale' => true,
					'blur'      => 10,
					'quality'   => 90
				]
			],
			[
				'-300x200',
				[
					'width'  => 300,
					'height' => 200,
				]
			],
			[
				'-x200',
				[
					'height' => 200,
				]
			],
			[
				'-crop',
				[
					'crop' => 'center',
				]
			],
			[
				'-sharpen25',
				[
					'sharpen' => 25,
				]
			],
		];
	}

	/**
	 * @covers ::attributesToString
	 * @dataProvider attributesToStringProvider
	 */
	public function testAttributesToString($expected, $options)
	{
		$name = new Filename('/test/some-file.jpg', '{{ name }}.{{ extension }}', $options);

		$this->assertSame($expected, $name->attributesToString('-'));
	}

	/**
	 * @covers ::attributesToString
	 */
	public function testAttributesToStringWithoutAttrs()
	{
		$name = new Filename('/test/some-file.jpg', '{{ name }}.{{ extension }}', []);
		$this->assertSame('', $name->attributesToString());
	}

	public static function blurOptionProvider(): array
	{
		return [
			[false, false],
			[true, 1],
			[90, 90],
			[90.0, 90],
			['90', 90],
		];
	}

	/**
	 * @covers ::blur
	 * @dataProvider blurOptionProvider
	 */
	public function testBlur($value, $expected)
	{
		$name = new Filename('/test/some-file.jpg', '{{ name }}.{{ extension }}', [
			'blur' => $value
		]);

		$this->assertSame($expected, $name->blur());
	}

	public static function cropAnchorProvider(): array
	{
		return [
			['center', 'center'],
			['top', 'top'],
			['bottom', 'bottom'],
			['left', 'left'],
			['right', 'right'],
			['top left', 'top-left'],
			['top right', 'top-right'],
			['bottom left', 'bottom-left'],
			['bottom right', 'bottom-right'],
		];
	}

	/**
	 * @covers ::crop
	 * @dataProvider cropAnchorProvider
	 */
	public function testCrop($anchor, $expected)
	{
		$name = new Filename('/test/some-file.jpg', '{{ name }}.{{ extension }}', [
			'crop' => $anchor
		]);

		$this->assertSame($expected, $name->crop());
	}

	/**
	 * @covers ::crop
	 */
	public function testCropEmpty()
	{
		$name = new Filename('/test/some-file.jpg', '{{ name }}.{{ extension }}');
		$this->assertFalse($name->crop());
	}

	/**
	 * @covers ::crop
	 */
	public function testCropDisabled()
	{
		$name = new Filename('/test/some-file.jpg', '{{ name }}.{{ extension }}', [
			'crop' => false
		]);

		$this->assertFalse($name->crop());
	}

	/**
	 * @covers ::crop
	 */
	public function testCropCustom()
	{
		$name = new Filename('/test/some-file.jpg', '{{ name }}.{{ extension }}', [
			'crop' => 'something'
		]);

		$this->assertSame('something', $name->crop());
	}

	/**
	 * @covers ::dimensions
	 */
	public function testDimensions()
	{
		$name = new Filename('/test/some-file.jpg', '{{ name }}.{{ extension }}', $dimensions = [
			'width'  => 300,
			'height' => 200
		]);

		$this->assertSame($dimensions, $name->dimensions());
	}

	/**
	 * @covers ::dimensions
	 */
	public function testDimensionsEmpty()
	{
		$name = new Filename('/test/some-file.jpg', '{{ name }}.{{ extension }}');

		$this->assertSame([], $name->dimensions());
	}

	/**
	 * @covers ::dimensions
	 */
	public function testDimensionsWithoutWidth()
	{
		$name = new Filename('/test/some-file.jpg', '{{ name }}.{{ extension }}', [
			'height' => 300
		]);

		$this->assertSame([
			'width'  => null,
			'height' => 300
		], $name->dimensions());
	}

	/**
	 * @covers ::dimensions
	 */
	public function testDimensionsWithoutHeight()
	{
		$name = new Filename('/test/some-file.jpg', '{{ name }}.{{ extension }}', [
			'width' => 300
		]);

		$this->assertSame([
			'width'  => 300,
			'height' => null
		], $name->dimensions());
	}

	/**
	 * @covers ::extension
	 */
	public function testExtension()
	{
		$name = new Filename('/test/some-file.jpg', '{{ name }}.{{ extension }}');
		$this->assertSame('jpg', $name->extension());
	}

	/**
	 * @covers ::extension
	 */
	public function testExtensionUppercase()
	{
		$name = new Filename('/test/some-file.JPG', '{{ name }}.{{ extension }}');
		$this->assertSame('jpg', $name->extension());
	}

	/**
	 * @covers ::extension
	 */
	public function testExtensionJpeg()
	{
		$name = new Filename('/test/some-file.jpeg', '{{ name }}.{{ extension }}');
		$this->assertSame('jpg', $name->extension());
	}

	public static function grayscaleOptionProvider(): array
	{
		return [
			['grayscale', true, true],
			['grayscale', false, false],
			['greyscale', true, true],
			['greyscale', false, false],
			['bw', true, true],
			['bw', false, false],
		];
	}

	/**
	 * @covers ::grayscale
	 * @dataProvider grayscaleOptionProvider
	 */
	public function testGrayscale($prop, $value, $expected)
	{
		$name = new Filename('/test/some-file.jpg', '{{ name }}.{{ extension }}', [
			$prop => $value
		]);

		$this->assertSame($expected, $name->grayscale());
	}

	/**
	 * @covers ::name
	 */
	public function testName()
	{
		$name = new Filename('/var/www/some-file.jpg', '{{ name }}.{{ extension }}');
		$this->assertSame('some-file', $name->name());
	}

	/**
	 * @covers ::name
	 */
	public function testNameSanitization()
	{
		$name = new Filename('/var/www/söme file.jpg', '{{ name }}.{{ extension }}');
		$this->assertSame('some-file', $name->name());
	}

	/**
	 * @covers ::name
	 */
	public function testNameSanitizationWithLanguageRules()
	{
		$name = new Filename(
			filename: '/var/www/안녕하세요.pdf',
			template: '{{ name }}.{{ extension }}',
			language: 'ko'
		);

		$this->assertSame('annyeonghaseyo', $name->name());
	}

	public static function qualityOptionProvider(): array
	{
		return [
			[false, false],
			[true, false],
			[90, 90],
			[90.0, 90],
			['90', 90],
		];
	}

	/**
	 * @covers ::quality
	 * @dataProvider qualityOptionProvider
	 */
	public function testQuality($value, $expected)
	{
		$name = new Filename('/test/some-file.jpg', 'some-file.jpg', [
			'quality' => $value
		]);

		$this->assertSame($expected, $name->quality());
	}

	/**
	 * @covers ::toString
	 * @covers ::__toString
	 * @dataProvider attributesToStringProvider
	 */
	public function testToString($expected, $attributes)
	{
		$name = new Filename('/test/some-file.jpg', '{{ name }}{{ attributes }}.{{ extension }}', $attributes);

		$this->assertSame('some-file' . $expected . '.jpg', $name->toString());
		$this->assertSame('some-file' . $expected . '.jpg', (string)$name);
	}

	/**
	 * @covers ::toString
	 * @ocvers ::__toString
	 */
	public function testToStringWithFalsyAttributes()
	{
		$name = new Filename('/test/some-file.jpg', '{{ name }}{{ attributes }}.{{ extension }}', [
			'width'     => false,
			'height'    => false,
			'crop'      => false,
			'blur'      => false,
			'grayscale' => false,
			'quality'   => false,
			'sharpen'   => false
		]);

		$this->assertSame('some-file.jpg', $name->toString());
		$this->assertSame('some-file.jpg', (string)$name);
	}

	/**
	 * @covers ::toString
	 * @ocvers ::__toString
	 */
	public function testToStringWithoutAttributes()
	{
		$name = new Filename('/test/some-file.jpg', '{{ name }}.{{ extension }}');
		$this->assertSame('some-file.jpg', $name->toString());
		$this->assertSame('some-file.jpg', (string)$name);
	}
}<|MERGE_RESOLUTION|>--- conflicted
+++ resolved
@@ -2,12 +2,8 @@
 
 namespace Kirby\Filesystem;
 
-<<<<<<< HEAD
 use Kirby\Cms\App;
 use Kirby\TestCase;
-=======
-use Kirby\TestCase as TestCase;
->>>>>>> bab16829
 
 /**
  * @coversDefaultClass \Kirby\Filesystem\Filename
