<?php

namespace Kirby\Http;

use Exception;
use Kirby\Exception\LogicException;
use Kirby\TestCase;
use PHPUnit\Framework\Attributes\CoversClass;
use PHPUnit\Framework\Attributes\PreserveGlobalState;
use PHPUnit\Framework\Attributes\RunInSeparateProcess;

#[CoversClass(Response::class)]
class ResponseTest extends TestCase
{
	public const FIXTURES = __DIR__ . '/fixtures';

	public function tearDown(): void
	{
		HeadersSent::$value = false;
	}

	public function testBody(): void
	{
		$response = new Response();
		$this->assertSame('', $response->body());

		$response = new Response('test');
		$this->assertSame('test', $response->body());

		$response = new Response([
			'body' => 'test'
		]);

		$this->assertSame('test', $response->body());
	}

	public function testDownload(): void
	{
		$response = Response::download(__FILE__);

		$this->assertSame($body = file_get_contents(__FILE__), $response->body());
		$this->assertSame(200, $response->code());
		$this->assertSame([
			'Pragma'                    => 'public',
			'Cache-Control'             => 'no-cache, no-store, must-revalidate',
			'Last-Modified'             => gmdate('D, d M Y H:i:s', filemtime(__FILE__)) . ' GMT',
			'Content-Disposition'       => 'attachment; filename="' . basename(__FILE__) . '"',
			'Content-Transfer-Encoding' => 'binary',
			'Content-Length'            => strlen($body),
			'Connection'                => 'close'
		], $response->headers());

		$response = Response::download(__FILE__, 'test.php');

		$this->assertSame($body, $response->body());
		$this->assertSame(200, $response->code());
		$this->assertSame([
			'Pragma'                    => 'public',
			'Cache-Control'             => 'no-cache, no-store, must-revalidate',
			'Last-Modified'             => gmdate('D, d M Y H:i:s', filemtime(__FILE__)) . ' GMT',
			'Content-Disposition'       => 'attachment; filename="test.php"',
			'Content-Transfer-Encoding' => 'binary',
			'Content-Length'            => strlen($body),
			'Connection'                => 'close'
		], $response->headers());

		$response = Response::download(__FILE__, 'test.php', [
			'code'    => '201',
			'headers' => [
				'Pragma' => 'no-cache',
				'X-Test' => 'Test'
			]
		]);

		$this->assertSame($body, $response->body());
		$this->assertSame(201, $response->code());
		$this->assertSame([
			'Pragma'                    => 'no-cache',
			'Cache-Control'             => 'no-cache, no-store, must-revalidate',
			'Last-Modified'             => gmdate('D, d M Y H:i:s', filemtime(__FILE__)) . ' GMT',
			'Content-Disposition'       => 'attachment; filename="test.php"',
			'Content-Transfer-Encoding' => 'binary',
			'Content-Length'            => strlen($body),
			'Connection'                => 'close',
			'X-Test'                    => 'Test'
		], $response->headers());
	}

	public function testDownloadWithMissingFile(): void
	{
		$this->expectException(Exception::class);
		$this->expectExceptionMessage('The file could not be found');

		Response::download('does/not/exist.txt');
	}

	public function testGuardAgainstOutput(): void
	{
		$result = Response::guardAgainstOutput(
			fn ($arg1, $arg2) => $arg1 . '-' . $arg2,
			'12',
			'34'
		);

		$this->assertSame('12-34', $result);
	}

	public function testGuardAgainstOutputWithSubsequentOutput(): void
	{
		HeadersSent::$value = true;

		$result = Response::guardAgainstOutput(
			fn ($arg1, $arg2) => $arg1 . '-' . $arg2,
			'12',
			'34'
		);

		$this->assertSame('12-34', $result);
	}

	public function testGuardAgainstOutputWithFirstOutput(): void
	{
		$this->expectException(LogicException::class);
		$this->expectExceptionMessage('Disallowed output from file file.php:123, possible accidental whitespace?');

		Response::guardAgainstOutput(function () {
			HeadersSent::$value = true;
		});
	}

	public function testHeaders(): void
	{
		$response = new Response();
		$this->assertSame([], $response->headers());

		$response = new Response([
			'headers' => [
				'test' => 'test'
			]
		]);

		$this->assertSame(['test' => 'test'], $response->headers());
	}

	public function testHeader(): void
	{
		$response = new Response();
		$this->assertNull($response->header('test'));

		$response = new Response([
			'headers' => [
				'test' => 'test'
			]
		]);

		$this->assertSame('test', $response->header('test'));
	}

	public function testJson(): void
	{
		$response = Response::json();

		$this->assertSame('application/json', $response->type());
		$this->assertSame(200, $response->code());
		$this->assertSame('', $response->body());
	}

	public function testJsonWithArray(): void
	{
		$data     = ['foo' => 'bar'];
		$expected = json_encode($data);
		$response = Response::json($data);

		$this->assertSame($expected, $response->body());
	}

	public function testJsonWithPrettyArray(): void
	{
		$data     = ['foo' => 'bar'];
		$expected = json_encode($data, JSON_PRETTY_PRINT | JSON_UNESCAPED_SLASHES);
		$response = Response::json($data, 200, true);

		$this->assertSame($expected, $response->body());
	}

	public function testFile(): void
	{
		$file = static::FIXTURES . '/download.json';

		$response = Response::file($file);

		$this->assertSame('application/json', $response->type());
		$this->assertSame(200, $response->code());
		$this->assertSame('{"foo": "bar"}', $response->body());

		$response = Response::file($file, [
			'code'    => '201',
			'headers' => [
				'Pragma' => 'no-cache'
			]
		]);

		$this->assertSame('application/json', $response->type());
		$this->assertSame(201, $response->code());
		$this->assertSame('{"foo": "bar"}', $response->body());
		$this->assertSame([
			'Pragma' => 'no-cache'
		], $response->headers());
	}

	public function testFileInvalid(): void
	{
		$file = static::FIXTURES . '/download.xyz';

		$response = Response::file($file);

		$this->assertSame('text/plain', $response->type());
		$this->assertSame(200, $response->code());
		$this->assertSame('test', $response->body());
		$this->assertSame([
			'X-Content-Type-Options' => 'nosniff',
		], $response->headers());

		$response = Response::file($file, [
			'code'    => '201',
			'headers' => [
				'Pragma' => 'no-cache'
			]
		]);

		$this->assertSame('text/plain', $response->type());
		$this->assertSame(201, $response->code());
		$this->assertSame('test', $response->body());
		$this->assertSame([
			'Pragma' => 'no-cache',
			'X-Content-Type-Options' => 'nosniff',
		], $response->headers());
	}

	public function testType(): void
	{
		$response = new Response();
		$this->assertSame('text/html', $response->type());

		$response = new Response('', 'image/jpeg');
		$this->assertSame('image/jpeg', $response->type());

		$response = new Response([
			'type' => 'image/jpeg'
		]);

		$this->assertSame('image/jpeg', $response->type());
	}

	public function testCharset(): void
	{
		$response = new Response();
		$this->assertSame('UTF-8', $response->charset());

		$response = new Response('', 'text/html', 200, [], 'test');
		$this->assertSame('test', $response->charset());

		$response = new Response([
			'charset' => 'test'
		]);

		$this->assertSame('test', $response->charset());
	}

	public function testCode(): void
	{
		$response = new Response();
		$this->assertSame(200, $response->code());

		$response = new Response('', 'text/html', 404);
		$this->assertSame(404, $response->code());

		$response = new Response([
			'code' => 404
		]);

		$this->assertSame(404, $response->code());
	}

	public function testRedirect(): void
	{
		$response = Response::redirect();
		$this->assertSame('', $response->body());
		$this->assertSame(302, $response->code());
		$this->assertEquals(['Location' => '/'], $response->headers()); // cannot use strict assertion (Uri object)
	}

	public function testRedirectWithLocation(): void
	{
		$response = Response::redirect('https://getkirby.com');
		$this->assertSame('', $response->body());
		$this->assertSame(302, $response->code());
		$this->assertEquals(['Location' => 'https://getkirby.com'], $response->headers()); // cannot use strict assertion (Uri object)
	}

	public function testRedirectWithInternationalLocation(): void
	{
		$response = Response::redirect('https://täst.de');
		$this->assertSame('', $response->body());
		$this->assertSame(302, $response->code());
		$this->assertEquals(['Location' => 'https://xn--tst-qla.de'], $response->headers()); // cannot use strict assertion (Uri object)
	}

	public function testRedirectWithResponseCode(): void
	{
		$response = Response::redirect('/', 301);
		$this->assertSame('', $response->body());
		$this->assertSame(301, $response->code());
		$this->assertEquals(['Location' => '/'], $response->headers()); // cannot use strict assertion (Uri object)
	}

<<<<<<< HEAD
	#[RunInSeparateProcess]
	#[PreserveGlobalState(false)]
	public function testSend(): void
=======
	public function testRefresh(): void
	{
		$response = Response::refresh();
		$this->assertSame('', $response->body());
		$this->assertSame(302, $response->code());
		$this->assertEquals(['Refresh' => '0; url=/'], $response->headers());
	}

	public function testRefreshWithLocation(): void
	{
		$response = Response::refresh('https://getkirby.com');
		$this->assertSame('', $response->body());
		$this->assertSame(302, $response->code());
		$this->assertEquals(['Refresh' => '0; url=https://getkirby.com'], $response->headers());
	}

	public function testRefreshWithTime(): void
	{
		$response = Response::refresh('https://getkirby.com', 302, 5);
		$this->assertSame('', $response->body());
		$this->assertSame(302, $response->code());
		$this->assertEquals(['Refresh' => '5; url=https://getkirby.com'], $response->headers());
	}

	/**
	 * @runInSeparateProcess
	 * @preserveGlobalState disabled
	 */
	public function testSend()
>>>>>>> 4f9aaff8
	{
		$response = new Response([
			'body'    => 'test',
			'headers' => [
				'foo' => 'bar'
			]
		]);

		ob_start();

		echo $response->send();

		$code = http_response_code();
		$body = ob_get_contents();

		ob_end_clean();

		$this->assertSame($body, 'test');
		$this->assertSame($code, 200);
	}

	#[RunInSeparateProcess]
	#[PreserveGlobalState(false)]
	public function testToString(): void
	{
		$response = new Response([
			'body'    => 'test',
			'headers' => [
				'foo' => 'bar'
			]
		]);

		ob_start();

		echo $response;

		$code = http_response_code();
		$body = ob_get_contents();

		ob_end_clean();

		$this->assertSame($body, 'test');
		$this->assertSame($code, 200);
	}

	public function testToArray(): void
	{
		// default setup
		$response = new Response();
		$expected = [
			'type'    => 'text/html',
			'charset' => 'UTF-8',
			'code'    => 200,
			'headers' => [],
			'body'    => '',
		];

		$this->assertSame($expected, $response->toArray());
	}
}<|MERGE_RESOLUTION|>--- conflicted
+++ resolved
@@ -314,41 +314,33 @@
 		$this->assertEquals(['Location' => '/'], $response->headers()); // cannot use strict assertion (Uri object)
 	}
 
-<<<<<<< HEAD
+	public function testRefresh(): void
+	{
+		$response = Response::refresh();
+		$this->assertSame('', $response->body());
+		$this->assertSame(302, $response->code());
+		$this->assertEquals(['Refresh' => '0; url=/'], $response->headers());
+	}
+
+	public function testRefreshWithLocation(): void
+	{
+		$response = Response::refresh('https://getkirby.com');
+		$this->assertSame('', $response->body());
+		$this->assertSame(302, $response->code());
+		$this->assertEquals(['Refresh' => '0; url=https://getkirby.com'], $response->headers());
+	}
+
+	public function testRefreshWithTime(): void
+	{
+		$response = Response::refresh('https://getkirby.com', 302, 5);
+		$this->assertSame('', $response->body());
+		$this->assertSame(302, $response->code());
+		$this->assertEquals(['Refresh' => '5; url=https://getkirby.com'], $response->headers());
+	}
+
 	#[RunInSeparateProcess]
 	#[PreserveGlobalState(false)]
 	public function testSend(): void
-=======
-	public function testRefresh(): void
-	{
-		$response = Response::refresh();
-		$this->assertSame('', $response->body());
-		$this->assertSame(302, $response->code());
-		$this->assertEquals(['Refresh' => '0; url=/'], $response->headers());
-	}
-
-	public function testRefreshWithLocation(): void
-	{
-		$response = Response::refresh('https://getkirby.com');
-		$this->assertSame('', $response->body());
-		$this->assertSame(302, $response->code());
-		$this->assertEquals(['Refresh' => '0; url=https://getkirby.com'], $response->headers());
-	}
-
-	public function testRefreshWithTime(): void
-	{
-		$response = Response::refresh('https://getkirby.com', 302, 5);
-		$this->assertSame('', $response->body());
-		$this->assertSame(302, $response->code());
-		$this->assertEquals(['Refresh' => '5; url=https://getkirby.com'], $response->headers());
-	}
-
-	/**
-	 * @runInSeparateProcess
-	 * @preserveGlobalState disabled
-	 */
-	public function testSend()
->>>>>>> 4f9aaff8
 	{
 		$response = new Response([
 			'body'    => 'test',
