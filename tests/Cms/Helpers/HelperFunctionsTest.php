--- conflicted
+++ resolved
@@ -208,15 +208,11 @@
 
 	public function testDumpOnServer()
 	{
-<<<<<<< HEAD
-		$this->app = $this->app->clone([
-=======
 		if (KIRBY_DUMP_OVERRIDDEN === true) {
 			$this->markTestSkipped('The dump() helper was externally overridden.');
 		}
 
-		$this->kirby = $this->kirby->clone([
->>>>>>> ce0a9973
+		$this->app = $this->app->clone([
 			'cli' => false
 		]);
 
