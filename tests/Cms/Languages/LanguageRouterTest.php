<?php

namespace Kirby\Cms;

use Kirby\Exception\NotFoundException;
use Kirby\TestCase;

class LanguageRouterTest extends TestCase
{
<<<<<<< HEAD
=======
	protected $app;

	public const TMP = KIRBY_TMP_DIR . '/Cms.LanguageRouter';

>>>>>>> d3d8a70f
	public function setUp(): void
	{
		Dir::make(static::TMP);

		$this->app = new App([
			'roots' => [
				'index' => static::TMP
			],
			'languages' => [
				[
					'code' => 'en'
				]
			]
		]);
	}

	public function tearDown(): void
	{
		Dir::remove(static::TMP);
		App::destroy();
	}

	public function testRouteForSingleLanguage()
	{
		$app = $this->app->clone([
			'routes' => [
				[
					'pattern'  => '(:any)',
					'language' => 'en',
					'action'   => fn (Language $langauge, $slug) => 'en'
				],
				[
					'pattern'  => '(:any)',
					'language' => 'de',
					'action'   => fn (Language $langauge, $slug) => 'de'
				]
			]
		]);

		$language = $app->language('en');
		$router   = $language->router();
		$routes   = $router->routes();

		$this->assertSame('(:any)', $routes[0]['pattern']);
		$this->assertSame('en', $routes[0]['language']);
		$this->assertSame('en', $router->call('anything'));
	}

	public function testRouteWithoutLanguageScope()
	{
		$app = $this->app->clone([
			'routes' => [
				[
					'pattern'  => '(:any)',
					'action'   => fn ($slug) => $slug
				]
			]
		]);

		$language = $app->language('en');

		$this->assertCount(1, $language->router()->routes());
	}

	public function testRouteForMultipleLanguages()
	{
		$app = $this->app->clone([
			'routes' => [
				[
					'pattern'  => '(:any)',
					'language' => 'en|de',
					'action'   => fn (Language $language, $slug) => $slug
				]
			]
		]);

		$language = $app->language('en');
		$router   = $language->router();
		$routes   = $router->routes();

		$this->assertSame('(:any)', $routes[0]['pattern']);
		$this->assertSame('en|de', $routes[0]['language']);
		$this->assertSame('slug', $router->call('slug'));
	}

	public function testRouteWildcard()
	{
		$app = $this->app->clone([
			'routes' => [
				[
					'pattern'  => '(:any)',
					'language' => '*',
					'action'   => fn (Language $language, $slug) => $slug
				]
			]
		]);

		$language = $app->language('en');
		$router   = $language->router();
		$routes   = $router->routes();

		$this->assertSame('(:any)', $routes[0]['pattern']);
		$this->assertSame('*', $routes[0]['language']);
		$this->assertSame('slug', $router->call('slug'));
	}

	public function testRouteWithPageScope()
	{
		$app = $this->app->clone([
			'site' => [
				'children' => [
					['slug' => 'notes']
				]
			],
			'routes' => [
				[
					'pattern'  => '(:any)',
					'language' => '*',
					'page'     => 'notes',
					'action'   => fn (Language $language, Page $page, $slug) => $slug
				]
			]
		]);

		$language = $app->language('en');
		$router   = $language->router();

		$this->assertSame('slug', $router->call('notes/slug'));
	}

	public function testRouteWithPageScopeAndMultiplePatterns()
	{
		$app = $this->app->clone([
			'site' => [
				'children' => [
					['slug' => 'notes']
				]
			],
			'routes' => [
				[
					'pattern'  => [
						'a/(:any)',
						'b/(:any)'
					],
					'language' => '*',
					'page'     => 'notes',
					'action'   => fn (Language $language, Page $page, $slug) => $slug
				]
			]
		]);

		$language = $app->language('en');
		$router   = $language->router();

		$this->assertSame('slug', $router->call('notes/a/slug'));
		$this->assertSame('slug', $router->call('notes/b/slug'));
	}

	public function testRouteWithPageScopeAndInvalidPage()
	{
		$app = $this->app->clone([
			'site' => [
				'children' => [
					['slug' => 'notes']
				]
			],
			'routes' => [
				[
					'pattern'  => '(:any)',
					'language' => '*',
					'page'     => 'does-not-exist',
					'action'   => fn (Language $language, Page $page, $slug) => $slug
				]
			]
		]);

		$this->expectException(NotFoundException::class);
		$this->expectExceptionMessage('The page "does-not-exist" does not exist');

		$language = $app->language('en');
		$router   = $language->router()->call('notes/a/slug');
	}

	public function testUUIDRoute()
	{
		$app = $this->app->clone([
			'site' => [
				'children' => [
					[
						'slug' => 'notes',
					],
					[
						'slug' => 'albums',
					]
				]
			],
		]);

		$uuid = $app->page('notes')->uuid();
		$uuid->populate();

		$language = $app->language('en');
		$response = $language->router()->call('@/page/' . $uuid->id());

		$this->assertSame(302, $response->code());
		$this->assertSame('/en/notes', $response->header('Location'));

		// not cached
		$uuid = $app->page('albums')->uuid();
		$response = $language->router()->call('@/page/' . $uuid->id());
		$this->assertFalse($response);
	}
}<|MERGE_RESOLUTION|>--- conflicted
+++ resolved
@@ -3,17 +3,13 @@
 namespace Kirby\Cms;
 
 use Kirby\Exception\NotFoundException;
+use Kirby\Filesystem\Dir;
 use Kirby\TestCase;
 
 class LanguageRouterTest extends TestCase
 {
-<<<<<<< HEAD
-=======
-	protected $app;
-
 	public const TMP = KIRBY_TMP_DIR . '/Cms.LanguageRouter';
 
->>>>>>> d3d8a70f
 	public function setUp(): void
 	{
 		Dir::make(static::TMP);
