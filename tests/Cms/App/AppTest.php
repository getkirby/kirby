--- conflicted
+++ resolved
@@ -238,23 +238,8 @@
             'options' => [
                 'ready' => $ready = function ($kirby) {
                     return [
-<<<<<<< HEAD
-                        'test' => $kirby->root('index'),
+                        'test'  => $kirby->root('index'),
                         'another.test' => 'foo'
-                    ];
-                }
-            ]
-        ]);
-
-        $this->assertSame([
-            'ready' => $ready,
-            'test' => '/dev/null',
-            'another' => [
-                'test' => 'foo'
-            ]
-        ], $app->options());
-=======
-                        'test'  => $kirby->root('index'),
                         'debug' => true,
                         'home'  => $kirby->site()->content()->home(),
                         'error' => $kirby->site()->content()->error(),
@@ -264,7 +249,13 @@
             ]
         ]);
 
-        $this->assertSame('/dev/null', $app->option('test'));
+        $this->assertSame([
+            'ready' => $ready,
+            'test' => '/dev/null',
+            'another' => [
+                'test' => 'foo'
+            ]
+        ], $app->options());
 
         $whoopsMethod = new ReflectionMethod(App::class, 'whoops');
         $whoopsMethod->setAccessible(true);
@@ -278,7 +269,6 @@
 
         // reset global environment
         Server::$cli = true;
->>>>>>> 29fd32b4
     }
 
     public function testRolesFromFixtures()
