<?php

namespace Kirby\Cms;

use Kirby\Filesystem\F;

/**
 * @coversDefaultClass \Kirby\Cms\App
 */
class AppResolveTest extends TestCase
{
	public const FIXTURES = __DIR__ . '/fixtures';
	public const TMP      = KIRBY_TMP_DIR . '/Cms.AppResolve';

	/**
	 * @covers ::resolve
	 */
	public function testResolveHomePage()
	{
		$app = new App([
			'roots' => [
				'index' => '/dev/null'
			],
			'site' => [
				'children' => [
					[
						'slug' => 'home'
					]
				]
			]
		]);

		$result = $app->resolve(null);

		$this->assertIsPage($result);
		$this->assertTrue($result->isHomePage());
	}

	/**
	 * @covers ::resolve
	 */
	public function testResolveMainPage()
	{
		$app = new App([
			'roots' => [
				'index' => '/dev/null'
			],
			'site' => [
				'children' => [
					[
						'slug' => 'test'
					]
				]
			]
		]);

		$result = $app->resolve('test');

		$this->assertIsPage($result);
		$this->assertSame('test', $result->id());
	}

	/**
	 * @covers ::resolve
	 */
	public function testResolveSubPage()
	{
		$app = new App([
			'roots' => [
				'index' => '/dev/null'
			],
			'site' => [
				'children' => [
					[
						'slug' => 'test',
						'children' => [
							['slug' => 'subpage']
						]
					]
				]
			]
		]);

		$result = $app->resolve('test/subpage');

		$this->assertIsPage($result);
		$this->assertSame('test/subpage', $result->id());
	}

<<<<<<< HEAD
	public function testResolveDraft()
	{
		$app = new App([
			'roots' => [
				'index' => '/dev/null'
			],
			'site' => [
				'children' => [
					[
						'slug' => 'test',
						'drafts' => [
							[
								'slug'  => 'a-draft',
							]
						]
					]
				]
			]
		]);

		$result = $app->resolve('test/a-draft');
		$this->assertNull($result);

		$app = $app->clone([
			'request' => [
				'query' => [
					'_token' => $app->page('test/a-draft')->version()->previewToken()
				]
			]
		]);

		$result = $app->resolve('test/a-draft');

		$this->assertIsPage($result);
		$this->assertSame('test/a-draft', $result->id());
	}

=======
	/**
	 * @covers ::resolve
	 */
>>>>>>> 4bd55925
	public function testResolvePageRepresentation()
	{
		F::write($template = static::TMP . '/test.php', 'html');
		F::write($template = static::TMP . '/test.xml.php', 'xml');
		F::write(
			$template = static::TMP . '/test.png.php',
			'<?php $kirby->response()->type("image/jpeg"); ?>png'
		);

		$app = new App([
			'roots' => [
				'index'     => '/dev/null',
				'templates' => static::TMP
			],
			'site' => [
				'children' => [
					[
						'slug'     => 'test',
						'template' => 'test'
					]
				],
			]
		]);

		// missing representation
		$result = $app->resolve('test.json');
		$this->assertNull($result);
		$result = $app->resolve('test.');
		$this->assertNull($result);

		// xml representation
		$result = $app->clone()->resolve('test.xml');
		$this->assertInstanceOf(Responder::class, $result);
		$this->assertSame('text/xml', $result->type());
		$this->assertSame('xml', $result->body());

		// representation with custom MIME type
		$result = $app->clone()->resolve('test.png');
		$this->assertInstanceOf(Responder::class, $result);
		$this->assertSame('image/jpeg', $result->type());
		$this->assertSame('png', $result->body());
	}

	/**
	 * @covers ::resolve
	 */
	public function testResolvePageHtmlRepresentation()
	{
		$app = new App([
			'roots' => [
				'index' => '/dev/null',
			],
			'site' => [
				'children' => [
					[
						'slug'     => 'test',
						'template' => 'test'
					]
				],
			]
		]);

		$response = $app->resolve('test.html');
		$this->assertSame(301, $response->code());
		$this->assertSame('/test', $response->header('Location'));

	}

	/**
	 * @covers ::resolve
	 */
	public function testResolveSiteFile()
	{
		$app = new App([
			'roots' => [
				'index' => '/dev/null',
			],
			'site' => [
				'files' => [
					['filename' => 'test.jpg']
				],
			]
		]);

		// missing file
		$result = $app->resolve('test.png');
		$this->assertNull($result);

		// existing file
		$result = $app->resolve('test.jpg');

		$this->assertIsFile($result);
		$this->assertSame('test.jpg', $result->id());
	}

	/**
	 * @covers ::resolve
	 */
	public function testResolvePageFile()
	{
		$app = new App([
			'roots' => [
				'index' => '/dev/null',
			],
			'site' => [
				'children' => [
					[
						'slug' => 'test',
						'files' => [
							['filename' => 'test.jpg']
						],
					]
				]
			]
		]);

		// missing file
		$result = $app->resolve('test/test.png');
		$this->assertNull($result);

		// existing file
		$result = $app->resolve('test/test.jpg');

		$this->assertIsFile($result);
		$this->assertSame('test/test.jpg', $result->id());
	}

	/**
	 * @covers ::resolve
	 */
	public function testResolveMultilangPageRepresentation()
	{
		F::write($template = static::TMP . '/test.php', 'html');
		F::write($template = static::TMP . '/test.xml.php', 'xml');

		$app = new App([
			'roots' => [
				'index'     => '/dev/null',
				'templates' => static::TMP
			],
			'site' => [
				'children' => [
					[
						'slug'     => 'test',
						'template' => 'test'
					]
				],
			],
			'options' => [
				'languages' => true
			],
			'languages' => [
				[
					'code'    => 'de',
					'default' => true,
					'url'     => '/'
				],
				[
					'code' => 'en',
				]
			]
		]);

		/**
		 * Default language (DE)
		 */

		// finding the page
		$result = $app->resolve('test');

		$this->assertIsPage($result);
		$this->assertSame('test', $result->id());
		$this->assertSame('de', $app->language()->code());

		// missing representation
		$result = $app->resolve('test.json');

		$this->assertNull($result);
		$this->assertSame('de', $app->language()->code());

		// xml presentation
		$result = $app->resolve('test.xml');

		$this->assertInstanceOf(Responder::class, $result);
		$this->assertSame('xml', $result->body());
		$this->assertSame('de', $app->language()->code());

		/**
		 * Secondary language (EN)
		 */

		// finding the page
		$result = $app->resolve('test', 'en');

		$this->assertIsPage($result);
		$this->assertSame('test', $result->id());
		$this->assertSame('en', $app->language()->code());

		// missing representation
		$result = $app->resolve('test.json', 'en');

		$this->assertNull($result);
		$this->assertSame('en', $app->language()->code());

		// xml presentation
		$result = $app->resolve('test.xml', 'en');

		$this->assertInstanceOf(Responder::class, $result);
		$this->assertSame('xml', $result->body());
		$this->assertSame('en', $app->language()->code());
	}

	/**
	 * @covers ::resolve
	 */
	public function testRepresentationErrorType()
	{
		$this->app = new App([
			'templates' => [
				'blog' => static::FIXTURES . '/templates/test.php',
			],
			'site' => [
				'children' => [
					[
						'slug' => 'blog',
						'template' => 'blog'
					]
				]
			]
		]);

		$this->assertNull($this->app->resolve('blog.php'));

		// there must be no forced php response type if the
		// representation cannot be found
		$this->assertNull($this->app->response()->type());
	}
}<|MERGE_RESOLUTION|>--- conflicted
+++ resolved
@@ -87,7 +87,9 @@
 		$this->assertSame('test/subpage', $result->id());
 	}
 
-<<<<<<< HEAD
+	/**
+	 * @covers ::resolve
+	 */
 	public function testResolveDraft()
 	{
 		$app = new App([
@@ -125,11 +127,9 @@
 		$this->assertSame('test/a-draft', $result->id());
 	}
 
-=======
-	/**
-	 * @covers ::resolve
-	 */
->>>>>>> 4bd55925
+	/**
+	 * @covers ::resolve
+	 */
 	public function testResolvePageRepresentation()
 	{
 		F::write($template = static::TMP . '/test.php', 'html');
