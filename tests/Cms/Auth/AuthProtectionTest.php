--- conflicted
+++ resolved
@@ -61,11 +61,6 @@
 		$this->failedEmail = null;
 	}
 
-<<<<<<< HEAD
-	// rate-limit tests moved to kirby/tests/Auth/LimitsTest.php
-
-=======
->>>>>>> 23307a6f
 	public function testValidatePasswordValid(): void
 	{
 		copy(static::FIXTURES . '/logins.json', static::TMP . '/site/accounts/.logins');
