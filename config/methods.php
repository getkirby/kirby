<?php

use Kirby\Cms\App;
use Kirby\Cms\Blocks;
<<<<<<< HEAD
use Kirby\Cms\Content;
use Kirby\Cms\Field;
use Kirby\Cms\File;
=======
>>>>>>> 1206ff54
use Kirby\Cms\Files;
use Kirby\Cms\Html;
use Kirby\Cms\Layouts;
use Kirby\Cms\Page;
use Kirby\Cms\Pages;
use Kirby\Cms\Structure;
use Kirby\Cms\Url;
<<<<<<< HEAD
use Kirby\Cms\User;
use Kirby\Cms\Users;
=======
use Kirby\Content\Content;
use Kirby\Content\Field;
>>>>>>> 1206ff54
use Kirby\Data\Data;
use Kirby\Exception\Exception;
use Kirby\Exception\InvalidArgumentException;
use Kirby\Exception\NotFoundException;
use Kirby\Toolkit\Str;
use Kirby\Toolkit\V;
use Kirby\Toolkit\Xml;

/**
 * Field method setup
 */
return function (App $app) {
	return [

		// states

		/**
		 * Converts the field value into a proper boolean and inverts it
<<<<<<< HEAD
=======
		 *
		 * @param \Kirby\Content\Field $field
		 * @return bool
>>>>>>> 1206ff54
		 */
		'isFalse' => function (Field $field): bool {
			return $field->toBool() === false;
		},

		/**
		 * Converts the field value into a proper boolean
<<<<<<< HEAD
=======
		 *
		 * @param \Kirby\Content\Field $field
		 * @return bool
>>>>>>> 1206ff54
		 */
		'isTrue' => function (Field $field): bool {
			return $field->toBool() === true;
		},

		/**
		 * Validates the field content with the given validator and parameters
		 *
		 * @param mixed ...$arguments A list of optional validator arguments
		 */
		'isValid' => function (
			Field $field,
			string $validator,
			...$arguments
		): bool {
			return V::$validator($field->value, ...$arguments);
		},

		// converters
		/**
		 * Converts a yaml or json field to a Blocks object
<<<<<<< HEAD
=======
		 *
		 * @param \Kirby\Content\Field $field
		 * @return \Kirby\Cms\Blocks
>>>>>>> 1206ff54
		 */
		'toBlocks' => function (Field $field): Blocks {
			try {
				$blocks = Blocks::parse($field->value());
				$blocks = Blocks::factory($blocks, [
					'parent' => $field->parent(),
					'field'  => $field,
				]);
				return $blocks->filter('isHidden', false);
			} catch (Throwable) {
				$message = 'Invalid blocks data for "' . $field->key() . '" field';

				if ($parent = $field->parent()) {
					$message .= ' on parent "' . $parent->title() . '"';
				}

				throw new InvalidArgumentException($message);
			}
		},

		/**
		 * Converts the field value into a proper boolean
		 *
<<<<<<< HEAD
=======
		 * @param \Kirby\Content\Field $field
>>>>>>> 1206ff54
		 * @param bool $default Default value if the field is empty
		 */
		'toBool' => function (Field $field, bool $default = false): bool {
			$value = $field->isEmpty() ? $default : $field->value;
			return filter_var($value, FILTER_VALIDATE_BOOLEAN);
		},

		/**
		 * Parses the field value with the given method
		 *
<<<<<<< HEAD
=======
		 * @param \Kirby\Content\Field $field
>>>>>>> 1206ff54
		 * @param string $method [',', 'yaml', 'json']
		 */
		'toData' => function (Field $field, string $method = ','): array {
			return match ($method) {
				'yaml', 'json' => Data::decode($field->value, $method),
				default        => $field->split($method)
			};
		},

		/**
		 * Converts the field value to a timestamp or a formatted date
		 *
<<<<<<< HEAD
=======
		 * @param \Kirby\Content\Field $field
>>>>>>> 1206ff54
		 * @param string|\IntlDateFormatter|null $format PHP date formatting string
		 * @param string|null $fallback Fallback string for `strtotime`
		 */
		'toDate' => function (
			Field $field,
			string|IntlDateFormatter|null $format = null,
			string $fallback = null
		) use ($app): string|int|null {
			if (empty($field->value) === true && $fallback === null) {
				return null;
			}

			if (empty($field->value) === false) {
				$time = $field->toTimestamp();
			} else {
				$time = strtotime($fallback);
			}

			$handler = $app->option('date.handler', 'date');
			return Str::date($time, $format, $handler);
		},

		/**
		 * Returns a file object from a filename in the field
<<<<<<< HEAD
=======
		 *
		 * @param \Kirby\Content\Field $field
		 * @return \Kirby\Cms\File|null
>>>>>>> 1206ff54
		 */
		'toFile' => function (Field $field): File|null {
			return $field->toFiles()->first();
		},

		/**
		 * Returns a file collection from a yaml list of filenames in the field
<<<<<<< HEAD
=======
		 *
		 * @param \Kirby\Content\Field $field
		 * @param string $separator
		 * @return \Kirby\Cms\Files
>>>>>>> 1206ff54
		 */
		'toFiles' => function (
			Field $field,
			string $separator = 'yaml'
		): Files {
			$parent = $field->parent();
			$files  = new Files([]);

			foreach ($field->toData($separator) as $id) {
				if ($file = $parent->kirby()->file($id, $parent)) {
					$files->add($file);
				}
			}

			return $files;
		},

		/**
		 * Converts the field value into a proper float
		 *
<<<<<<< HEAD
=======
		 * @param \Kirby\Content\Field $field
>>>>>>> 1206ff54
		 * @param float $default Default value if the field is empty
		 */
		'toFloat' => function (Field $field, float $default = 0): float {
			$value = $field->isEmpty() ? $default : $field->value;
			return (float)$value;
		},

		/**
		 * Converts the field value into a proper integer
		 *
<<<<<<< HEAD
=======
		 * @param \Kirby\Content\Field $field
>>>>>>> 1206ff54
		 * @param int $default Default value if the field is empty
		 */
		'toInt' => function (Field $field, int $default = 0): int {
			$value = $field->isEmpty() ? $default : $field->value;
			return (int)$value;
		},

		/**
<<<<<<< HEAD
		 * Parse layouts and turn them into Layout objects
=======
		 * Parse layouts and turn them into
		 * Layout objects
		 *
		 * @param \Kirby\Content\Field $field
		 * @return \Kirby\Cms\Layouts
>>>>>>> 1206ff54
		 */
		'toLayouts' => function (Field $field): Layouts {
			return Layouts::factory(Layouts::parse($field->value()), [
				'parent' => $field->parent(),
				'field'  => $field,
			]);
		},

		/**
		 * Wraps a link tag around the field value. The field value is used as the link text
		 *
<<<<<<< HEAD
=======
		 * @param \Kirby\Content\Field $field
>>>>>>> 1206ff54
		 * @param mixed $attr1 Can be an optional Url. If no Url is set, the Url of the Page, File or Site will be used. Can also be an array of link attributes
		 * @param mixed $attr2 If `$attr1` is used to set the Url, you can use `$attr2` to pass an array of additional attributes.
		 */
		'toLink' => function (
			Field $field,
			string|array|null $attr1 = null,
			array|null $attr2 = null
		): string {
			if (is_string($attr1) === true) {
				$href = $attr1;
				$attr = $attr2;
			} else {
				$href = $field->parent()->url();
				$attr = $attr1;
			}

			if ($field->parent()->isActive()) {
				$attr['aria-current'] = 'page';
			}

			return Html::a($href, $field->value, $attr ?? []);
		},

		/**
		 * Parse yaml data and convert it to a
		 * content object
<<<<<<< HEAD
=======
		 *
		 * @param \Kirby\Content\Field $field
		 * @return \Kirby\Content\Content
>>>>>>> 1206ff54
		 */
		'toObject' => function (Field $field): Content {
			return new Content($field->yaml(), $field->parent(), true);
		},

		/**
		 * Returns a page object from a page id in the field
<<<<<<< HEAD
=======
		 *
		 * @param \Kirby\Content\Field $field
		 * @return \Kirby\Cms\Page|null
>>>>>>> 1206ff54
		 */
		'toPage' => function (Field $field): Page|null {
			return $field->toPages()->first();
		},

		/**
		 * Returns a pages collection from a yaml list of page ids in the field
		 *
<<<<<<< HEAD
=======
		 * @param \Kirby\Content\Field $field
>>>>>>> 1206ff54
		 * @param string $separator Can be any other separator to split the field value by
		 */
		'toPages' => function (
			Field $field,
			string $separator = 'yaml'
		) use ($app): Pages {
			return $app->site()->find(
				false,
				false,
				...$field->toData($separator)
			);
		},

		/**
		 * Converts a yaml field to a Structure object
<<<<<<< HEAD
=======
		 *
		 * @param \Kirby\Content\Field $field
		 * @return \Kirby\Cms\Structure
>>>>>>> 1206ff54
		 */
		'toStructure' => function (Field $field): Structure {
			try {
				return Structure::factory(
					Data::decode($field->value, 'yaml'),
					['parent' => $field->parent()]
				);
			} catch (Exception) {
				$message = 'Invalid structure data for "' . $field->key() . '" field';

				if ($parent = $field->parent()) {
					$message .= ' on parent "' . $parent->id() . '"';
				}

				throw new InvalidArgumentException($message);
			}
		},

		/**
		 * Converts the field value to a Unix timestamp
<<<<<<< HEAD
=======
		 *
		 * @param \Kirby\Content\Field $field
		 * @return int|false
>>>>>>> 1206ff54
		 */
		'toTimestamp' => function (Field $field): int|false {
			return strtotime($field->value ?? '');
		},

		/**
		 * Turns the field value into an absolute Url
		 */
		'toUrl' => function (Field $field): string|null {
			try {
				return $field->isNotEmpty() ? Url::to($field->value) : null;
			} catch (NotFoundException) {
				return null;
			}
		},

		/**
		 * Converts a user email address to a user object
<<<<<<< HEAD
=======
		 *
		 * @param \Kirby\Content\Field $field
		 * @return \Kirby\Cms\User|null
>>>>>>> 1206ff54
		 */
		'toUser' => function (Field $field): User|null {
			return $field->toUsers()->first();
		},

		/**
<<<<<<< HEAD
		 * Returns a users collection from a yaml list
		 * of user email addresses in the field
=======
		 * Returns a users collection from a yaml list of user email addresses in the field
		 *
		 * @param \Kirby\Content\Field $field
		 * @param string $separator
		 * @return \Kirby\Cms\Users
>>>>>>> 1206ff54
		 */
		'toUsers' => function (
			Field $field,
			string $separator = 'yaml'
		) use ($app): Users {
			return $app->users()->find(
				false,
				false,
				...$field->toData($separator)
			);
		},

		// inspectors

		/**
		 * Returns the length of the field content
		 */
		'length' => function (Field $field): int {
			return Str::length($field->value);
		},

		/**
		 * Returns the number of words in the text
		 */
		'words' => function (Field $field): int {
			return str_word_count(strip_tags($field->value ?? ''));
		},

		// manipulators

		/**
		 * Applies the callback function to the field
		 * @since 3.4.0
<<<<<<< HEAD
=======
		 *
		 * @param \Kirby\Content\Field $field
		 * @param Closure $callback
>>>>>>> 1206ff54
		 */
		'callback' => function (Field $field, Closure $callback): mixed {
			return $callback($field);
		},

		/**
		 * Escapes the field value to be safely used in HTML
		 * templates without the risk of XSS attacks
		 *
<<<<<<< HEAD
=======
		 * @param \Kirby\Content\Field $field
>>>>>>> 1206ff54
		 * @param string $context Location of output (`html`, `attr`, `js`, `css`, `url` or `xml`)
		 */
		'escape' => function (Field $field, string $context = 'html'): Field {
			$field->value = Str::esc($field->value ?? '', $context);
			return $field;
		},

		/**
		 * Creates an excerpt of the field value without html
		 * or any other formatting.
<<<<<<< HEAD
		 */
		'excerpt' => function (
			Field $field,
			int $chars = 0,
			bool $strip = true,
			string $rep = ' …'
		): Field {
			$field->value = Str::excerpt(
				$field->kirbytext()->value(),
				$chars,
				$strip,
				$rep
			);
=======
		 *
		 * @param \Kirby\Content\Field $field
		 * @param int $cahrs
		 * @param bool $strip
		 * @param string $rep
		 * @return \Kirby\Content\Field
		 */
		'excerpt' => function (Field $field, int $chars = 0, bool $strip = true, string $rep = ' …') {
			$field->value = Str::excerpt($field->kirbytext()->value(), $chars, $strip, $rep);
>>>>>>> 1206ff54
			return $field;
		},

		/**
		 * Converts the field content to valid HTML
<<<<<<< HEAD
=======
		 *
		 * @param \Kirby\Content\Field $field
		 * @return \Kirby\Content\Field
>>>>>>> 1206ff54
		 */
		'html' => function (Field $field): Field {
			$field->value = Html::encode($field->value);
			return $field;
		},

		/**
		 * Strips all block-level HTML elements from the field value,
		 * it can be safely placed inside of other inline elements
		 * without the risk of breaking the HTML structure.
		 * @since 3.3.0
<<<<<<< HEAD
=======
		 *
		 * @param \Kirby\Content\Field $field
		 * @return \Kirby\Content\Field
>>>>>>> 1206ff54
		 */
		'inline' => function (Field $field): Field {
			// List of valid inline elements taken from: https://developer.mozilla.org/de/docs/Web/HTML/Inline_elemente
			// Obsolete elements, script tags, image maps and form elements have
			// been excluded for safety reasons and as they are most likely not
			// needed in most cases.
			$field->value = strip_tags($field->value ?? '', Html::$inlineList);
			return $field;
		},

		/**
		 * Converts the field content from Markdown/Kirbytext to valid HTML
<<<<<<< HEAD
=======
		 *
		 * @param \Kirby\Content\Field $field
		 * @param array $options
		 * @return \Kirby\Content\Field
>>>>>>> 1206ff54
		 */
		'kirbytext' => function (
			Field $field,
			array $options = []
		) use ($app): Field {
			$field->value = $app->kirbytext($field->value, A::merge($options, [
				'parent' => $field->parent(),
				'field'  => $field
			]));

			return $field;
		},

		/**
		 * Converts the field content from inline Markdown/Kirbytext
		 * to valid HTML
		 * @since 3.1.0
<<<<<<< HEAD
=======
		 *
		 * @param \Kirby\Content\Field $field
		 * @param array $options
		 * @return \Kirby\Content\Field
>>>>>>> 1206ff54
		 */
		'kirbytextinline' => function (
			Field $field,
			array $options = []
		) use ($app): Field {
			$field->value = $app->kirbytext($field->value, A::merge($options, [
				'parent'   => $field->parent(),
				'field'    => $field,
				'markdown' => [
					'inline' => true
				]
			]));

			return $field;
		},

		/**
		 * Parses all KirbyTags without also parsing Markdown
<<<<<<< HEAD
=======
		 *
		 * @param \Kirby\Content\Field $field
		 * @return \Kirby\Content\Field
>>>>>>> 1206ff54
		 */
		'kirbytags' => function (Field $field) use ($app): Field {
			$field->value = $app->kirbytags($field->value, [
				'parent' => $field->parent(),
				'field'  => $field
			]);

			return $field;
		},

		/**
		 * Converts the field content to lowercase
<<<<<<< HEAD
=======
		 *
		 * @param \Kirby\Content\Field $field
		 * @return \Kirby\Content\Field
>>>>>>> 1206ff54
		 */
		'lower' => function (Field $field): Field {
			$field->value = Str::lower($field->value);
			return $field;
		},

		/**
		 * Converts markdown to valid HTML
<<<<<<< HEAD
=======
		 *
		 * @param \Kirby\Content\Field $field
		 * @param array $options
		 * @return \Kirby\Content\Field
>>>>>>> 1206ff54
		 */
		'markdown' => function (
			Field $field,
			array $options = []
		) use ($app): Field {
			$field->value = $app->markdown($field->value, $options);
			return $field;
		},

		/**
		 * Converts all line breaks in the field content to `<br>` tags.
		 * @since 3.3.0
<<<<<<< HEAD
=======
		 *
		 * @param \Kirby\Content\Field $field
		 * @return \Kirby\Content\Field
>>>>>>> 1206ff54
		 */
		'nl2br' => function (Field $field): Field {
			$field->value = nl2br($field->value ?? '', false);
			return $field;
		},

		/**
		 * Uses the field value as Kirby query
<<<<<<< HEAD
=======
		 *
		 * @param \Kirby\Content\Field $field
		 * @param string|null $expect
		 * @return mixed
>>>>>>> 1206ff54
		 */
		'query' => function (
			Field $field,
			string $expect = null
		) use ($app): mixed {
			if ($parent = $field->parent()) {
				return $parent->query($field->value, $expect);
			}

			return Str::query($field->value, [
				'kirby' => $app,
				'site'  => $app->site(),
				'page'  => $app->page()
			]);
		},

		/**
		 * It parses any queries found in the field value.
		 *
<<<<<<< HEAD
		 * @param string|null $fallback Fallback for tokens in the template that cannot be replaced (`null` to keep the original token)
=======
		 * @param \Kirby\Content\Field $field
		 * @param array $data
		 * @param string|null $fallback Fallback for tokens in the template that cannot be replaced
		 *                              (`null` to keep the original token)
		 * @return \Kirby\Content\Field
>>>>>>> 1206ff54
		 */
		'replace' => function (
			Field $field,
			array $data = [],
			string|null $fallback = ''
		) use ($app): Field {
			if ($parent = $field->parent()) {
				// never pass `null` as the $template to avoid the fallback to the model ID
				$field->value = $parent->toString($field->value ?? '', $data, $fallback);
			} else {
				$field->value = Str::template($field->value, array_replace([
					'kirby' => $app,
					'site'  => $app->site(),
					'page'  => $app->page()
				], $data), ['fallback' => $fallback]);
			}

			return $field;
		},

		/**
		 * Cuts the string after the given length and
		 * adds "…" if it is longer
		 *
<<<<<<< HEAD
		 * @param int $length The number of characters in the string
		 * @param string $appendix An optional replacement for the missing rest
=======
		 * @param \Kirby\Content\Field $field
		 * @param int $length The number of characters in the string
		 * @param string $appendix An optional replacement for the missing rest
		 * @return \Kirby\Content\Field
>>>>>>> 1206ff54
		 */
		'short' => function (
			Field $field,
			int $length,
			string $appendix = '…'
		): Field {
			$field->value = Str::short($field->value, $length, $appendix);
			return $field;
		},

		/**
		 * Converts the field content to a slug
<<<<<<< HEAD
=======
		 *
		 * @param \Kirby\Content\Field $field
		 * @return \Kirby\Content\Field
>>>>>>> 1206ff54
		 */
		'slug' => function (Field $field): Field {
			$field->value = Str::slug($field->value);
			return $field;
		},

		/**
		 * Applies SmartyPants to the field
<<<<<<< HEAD
=======
		 *
		 * @param \Kirby\Content\Field $field
		 * @return \Kirby\Content\Field
>>>>>>> 1206ff54
		 */
		'smartypants' => function (Field $field) use ($app): Field {
			$field->value = $app->smartypants($field->value);
			return $field;
		},

		/**
		 * Splits the field content into an array
<<<<<<< HEAD
=======
		 *
		 * @param \Kirby\Content\Field $field
		 * @return array
>>>>>>> 1206ff54
		 */
		'split' => function (Field $field, $separator = ','): array {
			return Str::split((string)$field->value, $separator);
		},

		/**
		 * Converts the field content to uppercase
<<<<<<< HEAD
=======
		 *
		 * @param \Kirby\Content\Field $field
		 * @return \Kirby\Content\Field
>>>>>>> 1206ff54
		 */
		'upper' => function (Field $field): Field {
			$field->value = Str::upper($field->value);
			return $field;
		},

		/**
		 * Avoids typographical widows in strings by replacing
		 * the last space with `&nbsp;`
<<<<<<< HEAD
=======
		 *
		 * @param \Kirby\Content\Field $field
		 * @return \Kirby\Content\Field
>>>>>>> 1206ff54
		 */
		'widont' => function (Field $field): Field {
			$field->value = Str::widont($field->value);
			return $field;
		},

		/**
		 * Converts the field content to valid XML
<<<<<<< HEAD
=======
		 *
		 * @param \Kirby\Content\Field $field
		 * @return \Kirby\Content\Field
>>>>>>> 1206ff54
		 */
		'xml' => function (Field $field): Field {
			$field->value = Xml::encode($field->value);
			return $field;
		},

		// aliases

		/**
		 * Parses yaml in the field content and returns an array
<<<<<<< HEAD
=======
		 *
		 * @param \Kirby\Content\Field $field
		 * @return array
>>>>>>> 1206ff54
		 */
		'yaml' => function (Field $field): array {
			return $field->toData('yaml');
		},

	];
};<|MERGE_RESOLUTION|>--- conflicted
+++ resolved
@@ -2,12 +2,7 @@
 
 use Kirby\Cms\App;
 use Kirby\Cms\Blocks;
-<<<<<<< HEAD
-use Kirby\Cms\Content;
-use Kirby\Cms\Field;
 use Kirby\Cms\File;
-=======
->>>>>>> 1206ff54
 use Kirby\Cms\Files;
 use Kirby\Cms\Html;
 use Kirby\Cms\Layouts;
@@ -15,13 +10,10 @@
 use Kirby\Cms\Pages;
 use Kirby\Cms\Structure;
 use Kirby\Cms\Url;
-<<<<<<< HEAD
 use Kirby\Cms\User;
 use Kirby\Cms\Users;
-=======
 use Kirby\Content\Content;
 use Kirby\Content\Field;
->>>>>>> 1206ff54
 use Kirby\Data\Data;
 use Kirby\Exception\Exception;
 use Kirby\Exception\InvalidArgumentException;
@@ -40,12 +32,6 @@
 
 		/**
 		 * Converts the field value into a proper boolean and inverts it
-<<<<<<< HEAD
-=======
-		 *
-		 * @param \Kirby\Content\Field $field
-		 * @return bool
->>>>>>> 1206ff54
 		 */
 		'isFalse' => function (Field $field): bool {
 			return $field->toBool() === false;
@@ -53,12 +39,6 @@
 
 		/**
 		 * Converts the field value into a proper boolean
-<<<<<<< HEAD
-=======
-		 *
-		 * @param \Kirby\Content\Field $field
-		 * @return bool
->>>>>>> 1206ff54
 		 */
 		'isTrue' => function (Field $field): bool {
 			return $field->toBool() === true;
@@ -80,12 +60,6 @@
 		// converters
 		/**
 		 * Converts a yaml or json field to a Blocks object
-<<<<<<< HEAD
-=======
-		 *
-		 * @param \Kirby\Content\Field $field
-		 * @return \Kirby\Cms\Blocks
->>>>>>> 1206ff54
 		 */
 		'toBlocks' => function (Field $field): Blocks {
 			try {
@@ -109,10 +83,6 @@
 		/**
 		 * Converts the field value into a proper boolean
 		 *
-<<<<<<< HEAD
-=======
-		 * @param \Kirby\Content\Field $field
->>>>>>> 1206ff54
 		 * @param bool $default Default value if the field is empty
 		 */
 		'toBool' => function (Field $field, bool $default = false): bool {
@@ -123,10 +93,6 @@
 		/**
 		 * Parses the field value with the given method
 		 *
-<<<<<<< HEAD
-=======
-		 * @param \Kirby\Content\Field $field
->>>>>>> 1206ff54
 		 * @param string $method [',', 'yaml', 'json']
 		 */
 		'toData' => function (Field $field, string $method = ','): array {
@@ -139,10 +105,6 @@
 		/**
 		 * Converts the field value to a timestamp or a formatted date
 		 *
-<<<<<<< HEAD
-=======
-		 * @param \Kirby\Content\Field $field
->>>>>>> 1206ff54
 		 * @param string|\IntlDateFormatter|null $format PHP date formatting string
 		 * @param string|null $fallback Fallback string for `strtotime`
 		 */
@@ -167,12 +129,6 @@
 
 		/**
 		 * Returns a file object from a filename in the field
-<<<<<<< HEAD
-=======
-		 *
-		 * @param \Kirby\Content\Field $field
-		 * @return \Kirby\Cms\File|null
->>>>>>> 1206ff54
 		 */
 		'toFile' => function (Field $field): File|null {
 			return $field->toFiles()->first();
@@ -180,13 +136,6 @@
 
 		/**
 		 * Returns a file collection from a yaml list of filenames in the field
-<<<<<<< HEAD
-=======
-		 *
-		 * @param \Kirby\Content\Field $field
-		 * @param string $separator
-		 * @return \Kirby\Cms\Files
->>>>>>> 1206ff54
 		 */
 		'toFiles' => function (
 			Field $field,
@@ -207,10 +156,6 @@
 		/**
 		 * Converts the field value into a proper float
 		 *
-<<<<<<< HEAD
-=======
-		 * @param \Kirby\Content\Field $field
->>>>>>> 1206ff54
 		 * @param float $default Default value if the field is empty
 		 */
 		'toFloat' => function (Field $field, float $default = 0): float {
@@ -221,10 +166,6 @@
 		/**
 		 * Converts the field value into a proper integer
 		 *
-<<<<<<< HEAD
-=======
-		 * @param \Kirby\Content\Field $field
->>>>>>> 1206ff54
 		 * @param int $default Default value if the field is empty
 		 */
 		'toInt' => function (Field $field, int $default = 0): int {
@@ -233,15 +174,7 @@
 		},
 
 		/**
-<<<<<<< HEAD
 		 * Parse layouts and turn them into Layout objects
-=======
-		 * Parse layouts and turn them into
-		 * Layout objects
-		 *
-		 * @param \Kirby\Content\Field $field
-		 * @return \Kirby\Cms\Layouts
->>>>>>> 1206ff54
 		 */
 		'toLayouts' => function (Field $field): Layouts {
 			return Layouts::factory(Layouts::parse($field->value()), [
@@ -253,10 +186,6 @@
 		/**
 		 * Wraps a link tag around the field value. The field value is used as the link text
 		 *
-<<<<<<< HEAD
-=======
-		 * @param \Kirby\Content\Field $field
->>>>>>> 1206ff54
 		 * @param mixed $attr1 Can be an optional Url. If no Url is set, the Url of the Page, File or Site will be used. Can also be an array of link attributes
 		 * @param mixed $attr2 If `$attr1` is used to set the Url, you can use `$attr2` to pass an array of additional attributes.
 		 */
@@ -283,12 +212,6 @@
 		/**
 		 * Parse yaml data and convert it to a
 		 * content object
-<<<<<<< HEAD
-=======
-		 *
-		 * @param \Kirby\Content\Field $field
-		 * @return \Kirby\Content\Content
->>>>>>> 1206ff54
 		 */
 		'toObject' => function (Field $field): Content {
 			return new Content($field->yaml(), $field->parent(), true);
@@ -296,12 +219,6 @@
 
 		/**
 		 * Returns a page object from a page id in the field
-<<<<<<< HEAD
-=======
-		 *
-		 * @param \Kirby\Content\Field $field
-		 * @return \Kirby\Cms\Page|null
->>>>>>> 1206ff54
 		 */
 		'toPage' => function (Field $field): Page|null {
 			return $field->toPages()->first();
@@ -310,10 +227,6 @@
 		/**
 		 * Returns a pages collection from a yaml list of page ids in the field
 		 *
-<<<<<<< HEAD
-=======
-		 * @param \Kirby\Content\Field $field
->>>>>>> 1206ff54
 		 * @param string $separator Can be any other separator to split the field value by
 		 */
 		'toPages' => function (
@@ -329,12 +242,6 @@
 
 		/**
 		 * Converts a yaml field to a Structure object
-<<<<<<< HEAD
-=======
-		 *
-		 * @param \Kirby\Content\Field $field
-		 * @return \Kirby\Cms\Structure
->>>>>>> 1206ff54
 		 */
 		'toStructure' => function (Field $field): Structure {
 			try {
@@ -355,12 +262,6 @@
 
 		/**
 		 * Converts the field value to a Unix timestamp
-<<<<<<< HEAD
-=======
-		 *
-		 * @param \Kirby\Content\Field $field
-		 * @return int|false
->>>>>>> 1206ff54
 		 */
 		'toTimestamp' => function (Field $field): int|false {
 			return strtotime($field->value ?? '');
@@ -379,28 +280,14 @@
 
 		/**
 		 * Converts a user email address to a user object
-<<<<<<< HEAD
-=======
-		 *
-		 * @param \Kirby\Content\Field $field
-		 * @return \Kirby\Cms\User|null
->>>>>>> 1206ff54
 		 */
 		'toUser' => function (Field $field): User|null {
 			return $field->toUsers()->first();
 		},
 
 		/**
-<<<<<<< HEAD
 		 * Returns a users collection from a yaml list
 		 * of user email addresses in the field
-=======
-		 * Returns a users collection from a yaml list of user email addresses in the field
-		 *
-		 * @param \Kirby\Content\Field $field
-		 * @param string $separator
-		 * @return \Kirby\Cms\Users
->>>>>>> 1206ff54
 		 */
 		'toUsers' => function (
 			Field $field,
@@ -434,12 +321,6 @@
 		/**
 		 * Applies the callback function to the field
 		 * @since 3.4.0
-<<<<<<< HEAD
-=======
-		 *
-		 * @param \Kirby\Content\Field $field
-		 * @param Closure $callback
->>>>>>> 1206ff54
 		 */
 		'callback' => function (Field $field, Closure $callback): mixed {
 			return $callback($field);
@@ -449,10 +330,6 @@
 		 * Escapes the field value to be safely used in HTML
 		 * templates without the risk of XSS attacks
 		 *
-<<<<<<< HEAD
-=======
-		 * @param \Kirby\Content\Field $field
->>>>>>> 1206ff54
 		 * @param string $context Location of output (`html`, `attr`, `js`, `css`, `url` or `xml`)
 		 */
 		'escape' => function (Field $field, string $context = 'html'): Field {
@@ -463,7 +340,6 @@
 		/**
 		 * Creates an excerpt of the field value without html
 		 * or any other formatting.
-<<<<<<< HEAD
 		 */
 		'excerpt' => function (
 			Field $field,
@@ -477,28 +353,11 @@
 				$strip,
 				$rep
 			);
-=======
-		 *
-		 * @param \Kirby\Content\Field $field
-		 * @param int $cahrs
-		 * @param bool $strip
-		 * @param string $rep
-		 * @return \Kirby\Content\Field
-		 */
-		'excerpt' => function (Field $field, int $chars = 0, bool $strip = true, string $rep = ' …') {
-			$field->value = Str::excerpt($field->kirbytext()->value(), $chars, $strip, $rep);
->>>>>>> 1206ff54
 			return $field;
 		},
 
 		/**
 		 * Converts the field content to valid HTML
-<<<<<<< HEAD
-=======
-		 *
-		 * @param \Kirby\Content\Field $field
-		 * @return \Kirby\Content\Field
->>>>>>> 1206ff54
 		 */
 		'html' => function (Field $field): Field {
 			$field->value = Html::encode($field->value);
@@ -510,12 +369,6 @@
 		 * it can be safely placed inside of other inline elements
 		 * without the risk of breaking the HTML structure.
 		 * @since 3.3.0
-<<<<<<< HEAD
-=======
-		 *
-		 * @param \Kirby\Content\Field $field
-		 * @return \Kirby\Content\Field
->>>>>>> 1206ff54
 		 */
 		'inline' => function (Field $field): Field {
 			// List of valid inline elements taken from: https://developer.mozilla.org/de/docs/Web/HTML/Inline_elemente
@@ -528,13 +381,6 @@
 
 		/**
 		 * Converts the field content from Markdown/Kirbytext to valid HTML
-<<<<<<< HEAD
-=======
-		 *
-		 * @param \Kirby\Content\Field $field
-		 * @param array $options
-		 * @return \Kirby\Content\Field
->>>>>>> 1206ff54
 		 */
 		'kirbytext' => function (
 			Field $field,
@@ -552,13 +398,6 @@
 		 * Converts the field content from inline Markdown/Kirbytext
 		 * to valid HTML
 		 * @since 3.1.0
-<<<<<<< HEAD
-=======
-		 *
-		 * @param \Kirby\Content\Field $field
-		 * @param array $options
-		 * @return \Kirby\Content\Field
->>>>>>> 1206ff54
 		 */
 		'kirbytextinline' => function (
 			Field $field,
@@ -577,12 +416,6 @@
 
 		/**
 		 * Parses all KirbyTags without also parsing Markdown
-<<<<<<< HEAD
-=======
-		 *
-		 * @param \Kirby\Content\Field $field
-		 * @return \Kirby\Content\Field
->>>>>>> 1206ff54
 		 */
 		'kirbytags' => function (Field $field) use ($app): Field {
 			$field->value = $app->kirbytags($field->value, [
@@ -595,12 +428,6 @@
 
 		/**
 		 * Converts the field content to lowercase
-<<<<<<< HEAD
-=======
-		 *
-		 * @param \Kirby\Content\Field $field
-		 * @return \Kirby\Content\Field
->>>>>>> 1206ff54
 		 */
 		'lower' => function (Field $field): Field {
 			$field->value = Str::lower($field->value);
@@ -609,13 +436,6 @@
 
 		/**
 		 * Converts markdown to valid HTML
-<<<<<<< HEAD
-=======
-		 *
-		 * @param \Kirby\Content\Field $field
-		 * @param array $options
-		 * @return \Kirby\Content\Field
->>>>>>> 1206ff54
 		 */
 		'markdown' => function (
 			Field $field,
@@ -628,12 +448,6 @@
 		/**
 		 * Converts all line breaks in the field content to `<br>` tags.
 		 * @since 3.3.0
-<<<<<<< HEAD
-=======
-		 *
-		 * @param \Kirby\Content\Field $field
-		 * @return \Kirby\Content\Field
->>>>>>> 1206ff54
 		 */
 		'nl2br' => function (Field $field): Field {
 			$field->value = nl2br($field->value ?? '', false);
@@ -642,13 +456,6 @@
 
 		/**
 		 * Uses the field value as Kirby query
-<<<<<<< HEAD
-=======
-		 *
-		 * @param \Kirby\Content\Field $field
-		 * @param string|null $expect
-		 * @return mixed
->>>>>>> 1206ff54
 		 */
 		'query' => function (
 			Field $field,
@@ -668,15 +475,7 @@
 		/**
 		 * It parses any queries found in the field value.
 		 *
-<<<<<<< HEAD
 		 * @param string|null $fallback Fallback for tokens in the template that cannot be replaced (`null` to keep the original token)
-=======
-		 * @param \Kirby\Content\Field $field
-		 * @param array $data
-		 * @param string|null $fallback Fallback for tokens in the template that cannot be replaced
-		 *                              (`null` to keep the original token)
-		 * @return \Kirby\Content\Field
->>>>>>> 1206ff54
 		 */
 		'replace' => function (
 			Field $field,
@@ -701,15 +500,8 @@
 		 * Cuts the string after the given length and
 		 * adds "…" if it is longer
 		 *
-<<<<<<< HEAD
 		 * @param int $length The number of characters in the string
 		 * @param string $appendix An optional replacement for the missing rest
-=======
-		 * @param \Kirby\Content\Field $field
-		 * @param int $length The number of characters in the string
-		 * @param string $appendix An optional replacement for the missing rest
-		 * @return \Kirby\Content\Field
->>>>>>> 1206ff54
 		 */
 		'short' => function (
 			Field $field,
@@ -722,12 +514,6 @@
 
 		/**
 		 * Converts the field content to a slug
-<<<<<<< HEAD
-=======
-		 *
-		 * @param \Kirby\Content\Field $field
-		 * @return \Kirby\Content\Field
->>>>>>> 1206ff54
 		 */
 		'slug' => function (Field $field): Field {
 			$field->value = Str::slug($field->value);
@@ -736,12 +522,6 @@
 
 		/**
 		 * Applies SmartyPants to the field
-<<<<<<< HEAD
-=======
-		 *
-		 * @param \Kirby\Content\Field $field
-		 * @return \Kirby\Content\Field
->>>>>>> 1206ff54
 		 */
 		'smartypants' => function (Field $field) use ($app): Field {
 			$field->value = $app->smartypants($field->value);
@@ -750,12 +530,6 @@
 
 		/**
 		 * Splits the field content into an array
-<<<<<<< HEAD
-=======
-		 *
-		 * @param \Kirby\Content\Field $field
-		 * @return array
->>>>>>> 1206ff54
 		 */
 		'split' => function (Field $field, $separator = ','): array {
 			return Str::split((string)$field->value, $separator);
@@ -763,12 +537,6 @@
 
 		/**
 		 * Converts the field content to uppercase
-<<<<<<< HEAD
-=======
-		 *
-		 * @param \Kirby\Content\Field $field
-		 * @return \Kirby\Content\Field
->>>>>>> 1206ff54
 		 */
 		'upper' => function (Field $field): Field {
 			$field->value = Str::upper($field->value);
@@ -778,12 +546,6 @@
 		/**
 		 * Avoids typographical widows in strings by replacing
 		 * the last space with `&nbsp;`
-<<<<<<< HEAD
-=======
-		 *
-		 * @param \Kirby\Content\Field $field
-		 * @return \Kirby\Content\Field
->>>>>>> 1206ff54
 		 */
 		'widont' => function (Field $field): Field {
 			$field->value = Str::widont($field->value);
@@ -792,12 +554,6 @@
 
 		/**
 		 * Converts the field content to valid XML
-<<<<<<< HEAD
-=======
-		 *
-		 * @param \Kirby\Content\Field $field
-		 * @return \Kirby\Content\Field
->>>>>>> 1206ff54
 		 */
 		'xml' => function (Field $field): Field {
 			$field->value = Xml::encode($field->value);
@@ -808,12 +564,6 @@
 
 		/**
 		 * Parses yaml in the field content and returns an array
-<<<<<<< HEAD
-=======
-		 *
-		 * @param \Kirby\Content\Field $field
-		 * @return array
->>>>>>> 1206ff54
 		 */
 		'yaml' => function (Field $field): array {
 			return $field->toData('yaml');
