--- conflicted
+++ resolved
@@ -37,13 +37,8 @@
 		}
 	],
 	'methods' => [
-<<<<<<< HEAD
-		'toNumber' => function ($value) {
+		'toNumber' => function ($value): float|null {
 			if ($this->isEmptyValue($value) === true) {
-=======
-		'toNumber' => function ($value): float|null {
-			if ($this->isEmpty($value) === true) {
->>>>>>> f796f954
 				return null;
 			}
 
