--- conflicted
+++ resolved
@@ -7,16 +7,10 @@
 
 return [
 	'props' => [
-<<<<<<< HEAD
-		'after'  => null,
-		'before' => null,
-		'icon'   => null,
-=======
 		'after'       => null,
 		'before'      => null,
 		'icon'        => null,
 		'placeholder' => null,
->>>>>>> d98d7110
 
 		'value' => function (string|null $value = null) {
 			return $value ?? '';
