--- conflicted
+++ resolved
@@ -10,24 +10,15 @@
 		'options' => UserSettingsDropdownController::class
 	],
 	'user.languages' => [
-		'pattern' => '(users/.*?)/languages',
+		'pattern' => '(users/[^/]+)/languages',
 		'options' => LanguagesDropdownController::class
 	],
 	'user.file' => [
-<<<<<<< HEAD
-		'pattern' => '(users/.*?)/files/(:any)',
+		'pattern' => '(users/[^/]+)/files/(:any)',
 		'options' => FileSettingsDropdownController::class
 	],
 	'user.file.languages' => [
-		'pattern' => '(users/.*?)/files/(:any)/languages',
+		'pattern' => '(users/[^/]+)/files/(:any)/languages',
 		'options' => LanguagesDropdownController::class
-=======
-		'pattern' => '(users/[^/]+)/files/(:any)',
-		'options' => $files['file']
-	],
-	'user.file.languages' => [
-		'pattern' => '(users/[^/]+)/files/(:any)/languages',
-		'options' => $files['language']
->>>>>>> 9fd2f01e
 	]
 ];