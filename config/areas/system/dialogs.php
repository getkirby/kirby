--- conflicted
+++ resolved
@@ -1,14 +1,14 @@
 <?php
 
+use Kirby\Cms\App;
 use Kirby\Panel\Ui\Dialogs\SystemActivateDialog;
 use Kirby\Panel\Ui\Dialogs\SystemLicenseDialog;
+use Kirby\Toolkit\I18n;
 
 return [
 	'license' => [
 		'handler' => fn () => new SystemLicenseDialog()
 	],
-<<<<<<< HEAD
-=======
 	'license/remove' => [
 		'load' => function () {
 			return [
@@ -32,7 +32,6 @@
 		}
 	],
 	// license registration
->>>>>>> f818b7ea
 	'registration' => [
 		'handler' => fn () => new SystemActivateDialog()
 	],
