--- conflicted
+++ resolved
@@ -1,45 +1,15 @@
 <?php
 
-<<<<<<< HEAD
 use Kirby\Panel\Controller\Drawer\LabDocDrawerController;
-=======
-use Kirby\Panel\Lab\Doc;
-use Kirby\Panel\Lab\Docs;
 use Kirby\Panel\Lab\Responses;
->>>>>>> c14e5fbd
 
 return [
 	'lab.docs' => [
 		'pattern' => 'lab/docs/(:any)',
-<<<<<<< HEAD
 		'action'  => LabDocDrawerController::class
-	]
-=======
-		'load'    => function (string $component) {
-			if (Docs::isInstalled() === false) {
-				return [
-					'component' => 'k-text-drawer',
-					'props' => [
-						'text' => 'The UI docs are not installed.'
-					]
-				];
-			}
-
-			$doc = Doc::factory($component);
-
-			return [
-				'component' => 'k-lab-docs-drawer',
-				'props' => [
-					'icon' => 'book',
-					'title' => $component,
-					'docs'  => $doc->toArray()
-				]
-			];
-		},
 	],
 	'lab.errors' => [
 		'pattern' => 'lab/errors/(:any?)',
 		'load'    => fn (string|null $type = null) => Responses::errorResponseByType($type)
 	],
->>>>>>> c14e5fbd
 ];