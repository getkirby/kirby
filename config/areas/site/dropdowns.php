<?php

use Kirby\Panel\Controller\Dropdown\FileSettingsDropdownController;
use Kirby\Panel\Controller\Dropdown\LanguagesDropdownController;
use Kirby\Panel\Controller\Dropdown\PageSettingsDropdownController;

return [
	'page' => [
		'pattern' => 'pages/(:any)',
		'options' => PageSettingsDropdownController::class
	],
	'page.languages' => [
		'pattern' => '(pages/.*?)/languages',
		'options' => LanguagesDropdownController::class
	],
	'page.file' => [
<<<<<<< HEAD
		'pattern' => '(pages/.*?)/files/(:any)',
		'options' => FileSettingsDropdownController::class
	],
	'page.file.languages' => [
		'pattern' => '(pages/.*?)/files/(:any)/languages',
		'options' => LanguagesDropdownController::class
=======
		'pattern' => '(pages/[^/]+)/files/(:any)',
		'options' => $files['file']
	],
	'page.file.languages' => [
		'pattern' => '(pages/[^/]+)/files/(:any)/languages',
		'options' => $files['language']
>>>>>>> 9fd2f01e
	],
	'site.languages' => [
		'pattern' => '(site)/languages',
		'options' => LanguagesDropdownController::class
	],
	'site.file' => [
		'pattern' => '(site)/files/(:any)',
		'options' => FileSettingsDropdownController::class
	],
	'site.file.languages' => [
		'pattern' => '(site)/files/(:any)/languages',
		'options' => LanguagesDropdownController::class
	]
];<|MERGE_RESOLUTION|>--- conflicted
+++ resolved
@@ -10,25 +10,16 @@
 		'options' => PageSettingsDropdownController::class
 	],
 	'page.languages' => [
-		'pattern' => '(pages/.*?)/languages',
+		'pattern' => '(pages/[^/]+)/languages',
 		'options' => LanguagesDropdownController::class
 	],
 	'page.file' => [
-<<<<<<< HEAD
-		'pattern' => '(pages/.*?)/files/(:any)',
+		'pattern' => '(pages/[^/]+)/files/(:any)',
 		'options' => FileSettingsDropdownController::class
 	],
 	'page.file.languages' => [
-		'pattern' => '(pages/.*?)/files/(:any)/languages',
+		'pattern' => '(pages/[^/]+)/files/(:any)/languages',
 		'options' => LanguagesDropdownController::class
-=======
-		'pattern' => '(pages/[^/]+)/files/(:any)',
-		'options' => $files['file']
-	],
-	'page.file.languages' => [
-		'pattern' => '(pages/[^/]+)/files/(:any)/languages',
-		'options' => $files['language']
->>>>>>> 9fd2f01e
 	],
 	'site.languages' => [
 		'pattern' => '(site)/languages',
