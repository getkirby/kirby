<?php

use Kirby\Cms\App;
use Kirby\Cms\Find;
use Kirby\Panel\Controller\Changes;
use Kirby\Toolkit\I18n;

$files = require __DIR__ . '/../files/requests.php';

return [
<<<<<<< HEAD
	// Page Changes
	'page.changes.discard' => [
		'pattern' => 'pages/(:any)/changes/discard',
		'method'  => 'POST',
		'action'  => function (string $path) {
			return Changes::discard(
				model: Find::page($path),
			);
		}
	],
	'page.changes.publish' => [
		'pattern' => 'pages/(:any)/changes/publish',
		'method'  => 'POST',
		'action'  => function (string $path) {
			return Changes::publish(
				model: Find::page($path),
				input: App::instance()->request()->get()
			);
		}
	],
	'page.changes.save' => [
		'pattern' => 'pages/(:any)/changes/save',
		'method'  => 'POST',
		'action'  => function (string $path) {
			return Changes::save(
				model: Find::page($path),
				input: App::instance()->request()->get()
			);
		}
	],
	'page.changes.unlock' => [
		'pattern' => 'pages/(:any)/changes/unlock',
		'method'  => 'POST',
		'action'  => function (string $path) {
			return Changes::unlock(
				model: Find::page($path),
			);
		}
	],

	// Page File Changes
	'page.file.changes.discard' => [
		...$files['changes.discard'],
		'pattern' => '(pages/.*?)/files/(:any)/changes/discard',
	],
	'page.file.changes.publish' => [
		...$files['changes.publish'],
		'pattern' => '(pages/.*?)/files/(:any)/changes/publish',
	],
	'page.file.changes.save' => [
		...$files['changes.save'],
		'pattern' => '(pages/.*?)/files/(:any)/changes/save',
	],
	'page.file.changes.unlock' => [
		...$files['changes.unlock'],
		'pattern' => '(pages/.*?)/files/(:any)/changes/unlock',
	],

	// Site Changes
	'site.changes.discard' => [
		'pattern' => 'site/changes/discard',
		'method'  => 'POST',
		'action'  => function () {
			return Changes::discard(
				model: App::instance()->site(),
			);
		}
	],
	'site.changes.publish' => [
		'pattern' => 'site/changes/publish',
		'method'  => 'POST',
		'action'  => function () {
			return Changes::publish(
				model: App::instance()->site(),
				input: App::instance()->request()->get()
			);
		}
	],
	'site.changes.save' => [
		'pattern' => 'site/changes/save',
		'method'  => 'POST',
		'action'  => function () {
			return Changes::save(
				model: App::instance()->site(),
				input: App::instance()->request()->get()
			);
		}
	],
	'site.changes.unlock' => [
		'pattern' => 'site/changes/unlock',
		'method'  => 'POST',
		'action'  => function () {
			return Changes::unlock(
				model: App::instance()->site(),
			);
		}
	],

	// Site File Changes
	'site.file.changes.discard' => [
		...$files['changes.discard'],
		'pattern' => '(site)/files/(:any)/changes/discard',
	],
	'site.file.changes.publish' => [
		...$files['changes.publish'],
		'pattern' => '(site)/files/(:any)/changes/publish',
	],
	'site.file.changes.save' => [
		...$files['changes.save'],
		'pattern' => '(site)/files/(:any)/changes/save',
	],
	'site.file.changes.unlock' => [
		...$files['changes.unlock'],
		'pattern' => '(site)/files/(:any)/changes/unlock',
	],

	// Tree Navigation
=======
	// @codeCoverageIgnoreStart
	// TODO: move to controller class and add unit tests
>>>>>>> c6ce698e
	'tree' => [
		'pattern' => 'site/tree',
		'action'  => function () {
			$kirby   = App::instance();
			$request = $kirby->request();
			$move    = $request->get('move');
			$move    = $move ? Find::parent($move) : null;
			$parent  = $request->get('parent');

			if ($parent === null) {
				$site  = $kirby->site();
				$panel = $site->panel();
				$uuid  = $site->uuid()?->toString();
				$url   = $site->url();
				$value = $uuid ?? '/';

				return [
					[
						'children'    => $panel->url(true),
						'disabled'    => $move?->isMovableTo($site) === false,
						'hasChildren' => true,
						'icon'        => 'home',
						'id'          => '/',
						'label'       => I18n::translate('view.site'),
						'open'        => false,
						'url'         => $url,
						'uuid'        => $uuid,
						'value'       => $value
					]
				];
			}

			$parent = Find::parent($parent);
			$pages  = [];

			foreach ($parent->childrenAndDrafts()->filterBy('isListable', true) as $child) {
				$panel = $child->panel();
				$uuid  = $child->uuid()?->toString();
				$url   = $child->url();
				$value = $uuid ?? $child->id();

				$pages[] = [
					'children'    => $panel->url(true),
					'disabled'    => $move?->isMovableTo($child) === false,
					'hasChildren' => $child->hasChildren() === true || $child->hasDrafts() === true,
					'icon'        => $panel->image()['icon'] ?? null,
					'id'          => $child->id(),
					'open'        => false,
					'label'       => $child->title()->value(),
					'url'         => $url,
					'uuid'        => $uuid,
					'value'       => $value
				];
			}

			return $pages;
		}
	],
	'tree.parents' => [
		'pattern' => 'site/tree/parents',
		'action'  => function () {
			$kirby   = App::instance();
			$request = $kirby->request();
			$page    = $kirby->page($request->get('page'));

			return [
				'data' => $page->parents()->flip()->values(
					fn ($parent) => $parent->uuid()?->toString() ?? $parent->id()
				)
			];
		}
	]
	// @codeCoverageIgnoreEnd
];<|MERGE_RESOLUTION|>--- conflicted
+++ resolved
@@ -8,7 +8,6 @@
 $files = require __DIR__ . '/../files/requests.php';
 
 return [
-<<<<<<< HEAD
 	// Page Changes
 	'page.changes.discard' => [
 		'pattern' => 'pages/(:any)/changes/discard',
@@ -126,10 +125,8 @@
 	],
 
 	// Tree Navigation
-=======
 	// @codeCoverageIgnoreStart
 	// TODO: move to controller class and add unit tests
->>>>>>> c6ce698e
 	'tree' => [
 		'pattern' => 'site/tree',
 		'action'  => function () {
