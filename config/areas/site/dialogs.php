--- conflicted
+++ resolved
@@ -17,39 +17,23 @@
 
 return [
 	'page.changeSort' => [
-		'pattern' => 'pages/(:any)/changeSort',
-		'handler' => PageChangeSortDialog::for(...)
+		'pattern'    => 'pages/(:any)/changeSort',
+		'controller' => PageChangeSortDialog::class
 	],
-<<<<<<< HEAD
-=======
-
->>>>>>> 18103eb3
 	'page.changeStatus' => [
-		'pattern' => 'pages/(:any)/changeStatus',
-		'handler' => PageChangeStatusDialog::for(...)
+		'pattern'    => 'pages/(:any)/changeStatus',
+		'controller' => PageChangeStatusDialog::class
 	],
-<<<<<<< HEAD
-=======
-
->>>>>>> 18103eb3
 	'page.changeTemplate' => [
-		'pattern' => 'pages/(:any)/changeTemplate',
-		'handler' =>  PageChangeTemplateDialog::for(...)
+		'pattern'    => 'pages/(:any)/changeTemplate',
+		'controller' => PageChangeTemplateDialog::class
 	],
-<<<<<<< HEAD
-=======
-
->>>>>>> 18103eb3
 	'page.changeTitle' => [
-		'pattern' => 'pages/(:any)/changeTitle',
-		'handler' => PageChangeTitleDialog::for(...)
+		'pattern'    => 'pages/(:any)/changeTitle',
+		'controller' => PageChangeTitleDialog::class
 	],
-<<<<<<< HEAD
 	// create a new page
 	// @deprecated 5.0.0 Use dialog route from pages section instead
-=======
-
->>>>>>> 18103eb3
 	'page.create' => [
 		'pattern' => 'pages/create',
 		'load'    => function () {
@@ -79,26 +63,59 @@
 			return $dialog->submit($request->get());
 		}
 	],
-<<<<<<< HEAD
-=======
-
->>>>>>> 18103eb3
 	'page.delete' => [
-		'pattern' => 'pages/(:any)/delete',
-		'handler' => PageDeleteDialog::for(...)
+		'pattern'    => 'pages/(:any)/delete',
+		'controller' => PageDeleteDialog::class
 	],
-<<<<<<< HEAD
-=======
-
->>>>>>> 18103eb3
 	'page.duplicate' => [
-		'pattern' => 'pages/(:any)/duplicate',
-		'handler' => PageDuplicateDialog::for(...)
+		'pattern'    => 'pages/(:any)/duplicate',
+		'controller' => PageDuplicateDialog::class
 	],
 
+	// page field dialogs
 	'page.fields' => [
 		...$fields['model'],
 		'pattern' => '(pages/.*?)/fields/(:any)/(:all?)',
+	],
+
+	// change filename
+	'page.file.changeName' => [
+		...$files['changeName'],
+		'pattern' => '(pages/.*?)/files/(:any)/changeName',
+	],
+
+	// change sort
+	'page.file.changeSort' => [
+		...$files['changeSort'],
+		'pattern' => '(pages/.*?)/files/(:any)/changeSort',
+	],
+
+	// change template
+	'page.file.changeTemplate' => [
+		...$files['changeTemplate'],
+		'pattern' => '(pages/.*?)/files/(:any)/changeTemplate',
+	],
+
+	// delete
+	'page.file.delete' => [
+		...$files['delete'],
+		'pattern' => '(pages/.*?)/files/(:any)/delete',
+	],
+
+	// page file field dialogs
+	'page.file.fields' => [
+		...$fields['file'],
+		'pattern' => '(pages/.*?)/files/(:any)/fields/(:any)/(:all?)',
+	],
+
+	// move page
+	'page.move' => [
+		'pattern'    => 'pages/(:any)/move',
+		'controller' => PageMoveDialog::class
+	],
+	'page.fields' => [
+		'pattern'    => '(pages/.*?)/fields/(:any)/(:all?)',
+		'controller' => FieldDialog::class
 	],
 	'page.file.changeName' => [
 		...$files['changeName'],
@@ -117,53 +134,16 @@
 		'pattern' => '(pages/.*?)/files/(:any)/delete',
 	],
 	'page.file.fields' => [
-		...$fields['file'],
-		'pattern' => '(pages/.*?)/files/(:any)/fields/(:any)/(:all?)',
+		'pattern'    => '(pages/.*?)/files/(:any)/fields/(:any)/(:all?)',
+		'controller' => FieldDialog::forFile(...)
 	],
-
-	'page.move' => [
-		'pattern' => 'pages/(:any)/move',
-		'handler' => PageMoveDialog::for(...)
+	'site.changeTitle' => [
+		'pattern'    => 'site/changeTitle',
+		'controller' => SiteChangeTitleDialog::class
 	],
-	'page.fields' => [
-		'pattern' => '(pages/.*?)/fields/(:any)/(:all?)',
-		'handler' => FieldDialog::forModel(...)
-	],
-	'page.file.changeName' => [
-		...$files['changeName'],
-		'pattern' => '(pages/.*?)/files/(:any)/changeName',
-	],
-	'page.file.changeSort' => [
-		...$files['changeSort'],
-		'pattern' => '(pages/.*?)/files/(:any)/changeSort',
-	],
-	'page.file.changeTemplate' => [
-		...$files['changeTemplate'],
-		'pattern' => '(pages/.*?)/files/(:any)/changeTemplate',
-	],
-	'page.file.delete' => [
-		...$files['delete'],
-		'pattern' => '(pages/.*?)/files/(:any)/delete',
-	],
-	'page.file.fields' => [
-		'pattern' => '(pages/.*?)/files/(:any)/fields/(:any)/(:all?)',
-		'handler' => FieldDialog::forFile(...)
-	],
-<<<<<<< HEAD
-=======
-
->>>>>>> 18103eb3
-	'site.changeTitle' => [
-		'pattern' => 'site/changeTitle',
-		'handler' => fn () => new SiteChangeTitleDialog()
-	],
-<<<<<<< HEAD
-=======
-
->>>>>>> 18103eb3
 	'site.fields' => [
-		'pattern' => '(site)/fields/(:any)/(:all?)',
-		'handler' => FieldDialog::forModel(...)
+		'pattern'    => '(site)/fields/(:any)/(:all?)',
+		'controller' => FieldDialog::forModel(...)
 	],
 	'site.file.changeName' => [
 		...$files['changeName'],
@@ -182,15 +162,11 @@
 		'pattern' => '(site)/files/(:any)/delete',
 	],
 	'site.file.fields' => [
-		'pattern' => '(site)/files/(:any)/fields/(:any)/(:all?)',
-		'handler' => FieldDialog::forFile(...)
+		'pattern'    => '(site)/files/(:any)/fields/(:any)/(:all?)',
+		'controller' => FieldDialog::forFile(...)
 	],
-<<<<<<< HEAD
-=======
-
->>>>>>> 18103eb3
 	'changes' => [
-		'pattern' => 'changes',
-		'handler' => fn () => new ChangesDialog()
+		'pattern'    => 'changes',
+		'controller' => ChangesDialog::class
 	],
 ];