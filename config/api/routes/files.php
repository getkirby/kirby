--- conflicted
+++ resolved
@@ -126,14 +126,9 @@
 			$files = $this
 				->site()
 				->index(true)
-<<<<<<< HEAD
-				->filter('isReadable', true)
+				->filter('isListable', true)
 				->files()
 				->filter('isReadable', true);
-=======
-				->filter('isListable', true)
-				->files();
->>>>>>> 9105d860
 
 			if ($this->requestMethod() === 'GET') {
 				return $files->search($this->requestQuery('q'));
