--- conflicted
+++ resolved
@@ -1,10 +1,9 @@
 {
-<<<<<<< HEAD
 	"name": "getkirby/cms",
 	"description": "The Kirby 3 core",
 	"license": "proprietary",
 	"type": "kirby-cms",
-	"version": "3.7.0.1",
+	"version": "3.7.0.2",
 	"keywords": [
 		"kirby",
 		"cms",
@@ -108,114 +107,4 @@
 		"test": "phpunit --stderr --coverage-html=tests/coverage",
 		"zip": "composer archive --format=zip --file=dist"
 	}
-=======
-  "name": "getkirby/cms",
-  "description": "The Kirby 3 core",
-  "license": "proprietary",
-  "type": "kirby-cms",
-  "version": "3.7.0.2",
-  "keywords": [
-    "kirby",
-    "cms",
-    "core"
-  ],
-  "authors": [
-    {
-      "name": "Kirby Team",
-      "email": "support@getkirby.com",
-      "homepage": "https://getkirby.com"
-    }
-  ],
-  "homepage": "https://getkirby.com",
-  "support": {
-    "email": "support@getkirby.com",
-    "issues": "https://github.com/getkirby/kirby/issues",
-    "forum": "https://forum.getkirby.com",
-    "source": "https://github.com/getkirby/kirby"
-  },
-  "require": {
-    "php": ">=7.4.0 <8.2.0",
-    "ext-SimpleXML": "*",
-    "ext-ctype": "*",
-    "ext-curl": "*",
-    "ext-dom": "*",
-    "ext-filter": "*",
-    "ext-hash": "*",
-    "ext-iconv": "*",
-    "ext-json": "*",
-    "ext-libxml": "*",
-    "ext-mbstring": "*",
-    "ext-openssl": "*",
-    "claviska/simpleimage": "3.6.5",
-    "filp/whoops": "2.14.5",
-    "getkirby/composer-installer": "^1.2.1",
-    "laminas/laminas-escaper": "2.10.0",
-    "michelf/php-smartypants": "1.8.1",
-    "phpmailer/phpmailer": "6.6.3",
-    "symfony/polyfill-intl-idn": "1.26.0",
-    "symfony/polyfill-mbstring": "1.26.0"
-  },
-  "replace": {
-    "symfony/polyfill-php72": "*"
-  },
-  "suggest": {
-    "ext-PDO": "Support for using databases",
-    "ext-apcu": "Support for the Apcu cache driver",
-    "ext-exif": "Support for exif information from images",
-    "ext-fileinfo": "Improved mime type detection for files",
-    "ext-intl": "Improved i18n number formatting",
-    "ext-memcached": "Support for the Memcached cache driver",
-    "ext-zip": "Support for ZIP archive file functions",
-    "ext-zlib": "Sanitization and validation for svgz files"
-  },
-  "autoload": {
-    "psr-4": {
-      "Kirby\\": "src/"
-    },
-    "classmap": [
-      "dependencies/"
-    ],
-    "files": [
-      "config/setup.php",
-      "config/helpers.php"
-    ]
-  },
-  "config": {
-    "allow-plugins": {
-      "getkirby/composer-installer": true
-    },
-    "optimize-autoloader": true,
-    "platform": {
-      "php": "7.4.0"
-    },
-    "platform-check": false
-  },
-  "extra": {
-    "unused": [
-      "symfony/polyfill-intl-idn"
-    ]
-  },
-  "scripts": {
-    "post-update-cmd": "curl -o cacert.pem https://curl.se/ca/cacert.pem",
-    "analyze": [
-      "@analyze:composer",
-      "@analyze:psalm",
-      "@analyze:phpcpd",
-      "@analyze:phpmd"
-    ],
-    "analyze:composer": "composer validate --strict --no-check-version --no-check-all",
-    "analyze:phpcpd": "phpcpd --fuzzy --exclude tests --exclude vendor .",
-    "analyze:phpmd": "phpmd . ansi phpmd.xml.dist --exclude 'dependencies/*,tests/*,vendor/*'",
-    "analyze:psalm": "psalm",
-    "build": "./scripts/build",
-    "ci": [
-      "@fix",
-      "@analyze",
-      "@test"
-    ],
-    "fix": "php-cs-fixer fix",
-    "test": "phpunit --stderr --coverage-html=tests/coverage",
-    "zip": "composer archive --format=zip --file=dist"
-  }
->>>>>>> 9e891030
 }