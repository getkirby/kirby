--- conflicted
+++ resolved
@@ -3,11 +3,7 @@
 	"description": "The Kirby core",
 	"license": "proprietary",
 	"type": "kirby-cms",
-<<<<<<< HEAD
 	"version": "5.0.0-alpha.1",
-=======
-	"version": "4.4.0-rc.1",
->>>>>>> 4d3213fa
 	"keywords": [
 		"kirby",
 		"cms",
@@ -48,15 +44,9 @@
 		"laminas/laminas-escaper": "2.13.0",
 		"michelf/php-smartypants": "1.8.1",
 		"phpmailer/phpmailer": "6.9.1",
-<<<<<<< HEAD
-		"symfony/polyfill-intl-idn": "1.29.0",
-		"symfony/polyfill-mbstring": "1.29.0",
-		"symfony/yaml": "7.1.1"
-=======
 		"symfony/polyfill-intl-idn": "1.30.0",
 		"symfony/polyfill-mbstring": "1.30.0",
-		"symfony/yaml": "6.4.8"
->>>>>>> 4d3213fa
+		"symfony/yaml": "7.1.1"
 	},
 	"replace": {
 		"symfony/polyfill-php72": "*"
