--- conflicted
+++ resolved
@@ -33,12 +33,8 @@
     },
     "minimum-stability": "dev",
     "require-dev": {
-<<<<<<< HEAD
         "phpunit/phpunit": "^6.0"
-=======
-        "phpunit/phpunit": "^7",
         "friendsofphp/php-cs-fixer": "^2.11.1"
->>>>>>> baad296b
     },
     "autoload": {
         "files": [
