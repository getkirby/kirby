--- conflicted
+++ resolved
@@ -3,11 +3,7 @@
 	"description": "The Kirby 3 core",
 	"license": "proprietary",
 	"type": "kirby-cms",
-<<<<<<< HEAD
-	"version": "3.9.0-rc.1",
-=======
-	"version": "3.8.4",
->>>>>>> d8a3654d
+	"version": "3.9.0-rc.2",
 	"keywords": [
 		"kirby",
 		"cms",
