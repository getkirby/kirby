--- conflicted
+++ resolved
@@ -4,11 +4,7 @@
         "Read more about it at https://getcomposer.org/doc/01-basic-usage.md#installing-dependencies",
         "This file is @generated automatically"
     ],
-<<<<<<< HEAD
-    "content-hash": "b3b9009a03293de7e620615bb276bd26",
-=======
-    "content-hash": "c551d482274b5418356af010c4845227",
->>>>>>> f9f00b16
+    "content-hash": "bc5b5376fa9604352d8e9abe8133773b",
     "packages": [
         {
             "name": "christian-riesen/base32",
