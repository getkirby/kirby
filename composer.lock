--- conflicted
+++ resolved
@@ -4,11 +4,7 @@
         "Read more about it at https://getcomposer.org/doc/01-basic-usage.md#installing-dependencies",
         "This file is @generated automatically"
     ],
-<<<<<<< HEAD
-    "content-hash": "ee2eec31e400cdb8e0ba895df04a6663",
-=======
-    "content-hash": "301b88e91fa091abb706c8e8dc6434d7",
->>>>>>> 2c787e6e
+    "content-hash": "cbe15ec1711c7c12b2c5ed4b9cfc7f0f",
     "packages": [
         {
             "name": "claviska/simpleimage",
