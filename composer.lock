--- conflicted
+++ resolved
@@ -4,11 +4,7 @@
         "Read more about it at https://getcomposer.org/doc/01-basic-usage.md#installing-dependencies",
         "This file is @generated automatically"
     ],
-<<<<<<< HEAD
-    "content-hash": "ae53194c9df328eef4892902bf9c0898",
-=======
     "content-hash": "e10295fa58c27caa37474e7fa503bb8e",
->>>>>>> 785e941e
     "packages": [
         {
             "name": "claviska/simpleimage",
