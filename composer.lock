{
    "_readme": [
        "This file locks the dependencies of your project to a known state",
        "Read more about it at https://getcomposer.org/doc/01-basic-usage.md#installing-dependencies",
        "This file is @generated automatically"
    ],
<<<<<<< HEAD
    "content-hash": "b814451f172013d55ba10b7e5c101708",
=======
    "content-hash": "e0ac5d2d1bf2b94b41f7dbfb56acaa31",
>>>>>>> 28b77bc0
    "packages": [
        {
            "name": "claviska/simpleimage",
            "version": "3.7.0",
            "source": {
                "type": "git",
                "url": "https://github.com/claviska/SimpleImage.git",
                "reference": "abd15ced313c7b8041d7d73d8d2398b4f2510cf1"
            },
            "dist": {
                "type": "zip",
                "url": "https://api.github.com/repos/claviska/SimpleImage/zipball/abd15ced313c7b8041d7d73d8d2398b4f2510cf1",
                "reference": "abd15ced313c7b8041d7d73d8d2398b4f2510cf1",
                "shasum": ""
            },
            "require": {
                "ext-gd": "*",
                "league/color-extractor": "0.3.*",
                "php": ">=5.6.0"
            },
            "type": "library",
            "autoload": {
                "psr-0": {
                    "claviska": "src/"
                }
            },
            "notification-url": "https://packagist.org/downloads/",
            "license": [
                "MIT"
            ],
            "authors": [
                {
                    "name": "Cory LaViska",
                    "homepage": "http://www.abeautifulsite.net/",
                    "role": "Developer"
                }
            ],
            "description": "A PHP class that makes working with images as simple as possible.",
            "support": {
                "issues": "https://github.com/claviska/SimpleImage/issues",
                "source": "https://github.com/claviska/SimpleImage/tree/3.7.0"
            },
            "funding": [
                {
                    "url": "https://github.com/claviska",
                    "type": "github"
                }
            ],
            "time": "2022-07-05T13:18:44+00:00"
        },
        {
            "name": "composer/semver",
            "version": "3.3.2",
            "source": {
                "type": "git",
                "url": "https://github.com/composer/semver.git",
                "reference": "3953f23262f2bff1919fc82183ad9acb13ff62c9"
            },
            "dist": {
                "type": "zip",
                "url": "https://api.github.com/repos/composer/semver/zipball/3953f23262f2bff1919fc82183ad9acb13ff62c9",
                "reference": "3953f23262f2bff1919fc82183ad9acb13ff62c9",
                "shasum": ""
            },
            "require": {
                "php": "^5.3.2 || ^7.0 || ^8.0"
            },
            "require-dev": {
                "phpstan/phpstan": "^1.4",
                "symfony/phpunit-bridge": "^4.2 || ^5"
            },
            "type": "library",
            "extra": {
                "branch-alias": {
                    "dev-main": "3.x-dev"
                }
            },
            "autoload": {
                "psr-4": {
                    "Composer\\Semver\\": "src"
                }
            },
            "notification-url": "https://packagist.org/downloads/",
            "license": [
                "MIT"
            ],
            "authors": [
                {
                    "name": "Nils Adermann",
                    "email": "naderman@naderman.de",
                    "homepage": "http://www.naderman.de"
                },
                {
                    "name": "Jordi Boggiano",
                    "email": "j.boggiano@seld.be",
                    "homepage": "http://seld.be"
                },
                {
                    "name": "Rob Bast",
                    "email": "rob.bast@gmail.com",
                    "homepage": "http://robbast.nl"
                }
            ],
            "description": "Semver library that offers utilities, version constraint parsing and validation.",
            "keywords": [
                "semantic",
                "semver",
                "validation",
                "versioning"
            ],
            "support": {
                "irc": "irc://irc.freenode.org/composer",
                "issues": "https://github.com/composer/semver/issues",
                "source": "https://github.com/composer/semver/tree/3.3.2"
            },
            "funding": [
                {
                    "url": "https://packagist.com",
                    "type": "custom"
                },
                {
                    "url": "https://github.com/composer",
                    "type": "github"
                },
                {
                    "url": "https://tidelift.com/funding/github/packagist/composer/composer",
                    "type": "tidelift"
                }
            ],
            "time": "2022-04-01T19:23:25+00:00"
        },
        {
            "name": "filp/whoops",
            "version": "2.14.5",
            "source": {
                "type": "git",
                "url": "https://github.com/filp/whoops.git",
                "reference": "a63e5e8f26ebbebf8ed3c5c691637325512eb0dc"
            },
            "dist": {
                "type": "zip",
                "url": "https://api.github.com/repos/filp/whoops/zipball/a63e5e8f26ebbebf8ed3c5c691637325512eb0dc",
                "reference": "a63e5e8f26ebbebf8ed3c5c691637325512eb0dc",
                "shasum": ""
            },
            "require": {
                "php": "^5.5.9 || ^7.0 || ^8.0",
                "psr/log": "^1.0.1 || ^2.0 || ^3.0"
            },
            "require-dev": {
                "mockery/mockery": "^0.9 || ^1.0",
                "phpunit/phpunit": "^4.8.36 || ^5.7.27 || ^6.5.14 || ^7.5.20 || ^8.5.8 || ^9.3.3",
                "symfony/var-dumper": "^2.6 || ^3.0 || ^4.0 || ^5.0"
            },
            "suggest": {
                "symfony/var-dumper": "Pretty print complex values better with var-dumper available",
                "whoops/soap": "Formats errors as SOAP responses"
            },
            "type": "library",
            "extra": {
                "branch-alias": {
                    "dev-master": "2.7-dev"
                }
            },
            "autoload": {
                "psr-4": {
                    "Whoops\\": "src/Whoops/"
                }
            },
            "notification-url": "https://packagist.org/downloads/",
            "license": [
                "MIT"
            ],
            "authors": [
                {
                    "name": "Filipe Dobreira",
                    "homepage": "https://github.com/filp",
                    "role": "Developer"
                }
            ],
            "description": "php error handling for cool kids",
            "homepage": "https://filp.github.io/whoops/",
            "keywords": [
                "error",
                "exception",
                "handling",
                "library",
                "throwable",
                "whoops"
            ],
            "support": {
                "issues": "https://github.com/filp/whoops/issues",
                "source": "https://github.com/filp/whoops/tree/2.14.5"
            },
            "funding": [
                {
                    "url": "https://github.com/denis-sokolov",
                    "type": "github"
                }
            ],
            "time": "2022-01-07T12:00:00+00:00"
        },
        {
            "name": "getkirby/composer-installer",
            "version": "1.2.1",
            "source": {
                "type": "git",
                "url": "https://github.com/getkirby/composer-installer.git",
                "reference": "c98ece30bfba45be7ce457e1102d1b169d922f3d"
            },
            "dist": {
                "type": "zip",
                "url": "https://api.github.com/repos/getkirby/composer-installer/zipball/c98ece30bfba45be7ce457e1102d1b169d922f3d",
                "reference": "c98ece30bfba45be7ce457e1102d1b169d922f3d",
                "shasum": ""
            },
            "require": {
                "composer-plugin-api": "^1.0 || ^2.0"
            },
            "require-dev": {
                "composer/composer": "^1.8 || ^2.0"
            },
            "type": "composer-plugin",
            "extra": {
                "class": "Kirby\\ComposerInstaller\\Plugin"
            },
            "autoload": {
                "psr-4": {
                    "Kirby\\": "src/"
                }
            },
            "notification-url": "https://packagist.org/downloads/",
            "license": [
                "MIT"
            ],
            "description": "Kirby's custom Composer installer for the Kirby CMS and for Kirby plugins",
            "homepage": "https://getkirby.com",
            "support": {
                "issues": "https://github.com/getkirby/composer-installer/issues",
                "source": "https://github.com/getkirby/composer-installer/tree/1.2.1"
            },
            "funding": [
                {
                    "url": "https://getkirby.com/buy",
                    "type": "custom"
                }
            ],
            "time": "2020-12-28T12:54:39+00:00"
        },
        {
            "name": "laminas/laminas-escaper",
            "version": "2.10.0",
            "source": {
                "type": "git",
                "url": "https://github.com/laminas/laminas-escaper.git",
                "reference": "58af67282db37d24e584a837a94ee55b9c7552be"
            },
            "dist": {
                "type": "zip",
                "url": "https://api.github.com/repos/laminas/laminas-escaper/zipball/58af67282db37d24e584a837a94ee55b9c7552be",
                "reference": "58af67282db37d24e584a837a94ee55b9c7552be",
                "shasum": ""
            },
            "require": {
                "ext-ctype": "*",
                "ext-mbstring": "*",
                "php": "^7.4 || ~8.0.0 || ~8.1.0"
            },
            "conflict": {
                "zendframework/zend-escaper": "*"
            },
            "require-dev": {
                "infection/infection": "^0.26.6",
                "laminas/laminas-coding-standard": "~2.3.0",
                "maglnet/composer-require-checker": "^3.8.0",
                "phpunit/phpunit": "^9.5.18",
                "psalm/plugin-phpunit": "^0.16.1",
                "vimeo/psalm": "^4.22.0"
            },
            "type": "library",
            "autoload": {
                "psr-4": {
                    "Laminas\\Escaper\\": "src/"
                }
            },
            "notification-url": "https://packagist.org/downloads/",
            "license": [
                "BSD-3-Clause"
            ],
            "description": "Securely and safely escape HTML, HTML attributes, JavaScript, CSS, and URLs",
            "homepage": "https://laminas.dev",
            "keywords": [
                "escaper",
                "laminas"
            ],
            "support": {
                "chat": "https://laminas.dev/chat",
                "docs": "https://docs.laminas.dev/laminas-escaper/",
                "forum": "https://discourse.laminas.dev",
                "issues": "https://github.com/laminas/laminas-escaper/issues",
                "rss": "https://github.com/laminas/laminas-escaper/releases.atom",
                "source": "https://github.com/laminas/laminas-escaper"
            },
            "funding": [
                {
                    "url": "https://funding.communitybridge.org/projects/laminas-project",
                    "type": "community_bridge"
                }
            ],
            "time": "2022-03-08T20:15:36+00:00"
        },
        {
            "name": "league/color-extractor",
            "version": "0.3.2",
            "source": {
                "type": "git",
                "url": "https://github.com/thephpleague/color-extractor.git",
                "reference": "837086ec60f50c84c611c613963e4ad2e2aec806"
            },
            "dist": {
                "type": "zip",
                "url": "https://api.github.com/repos/thephpleague/color-extractor/zipball/837086ec60f50c84c611c613963e4ad2e2aec806",
                "reference": "837086ec60f50c84c611c613963e4ad2e2aec806",
                "shasum": ""
            },
            "require": {
                "ext-gd": "*",
                "php": ">=5.4.0"
            },
            "replace": {
                "matthecat/colorextractor": "*"
            },
            "require-dev": {
                "friendsofphp/php-cs-fixer": "~2",
                "phpunit/phpunit": "~5"
            },
            "type": "library",
            "autoload": {
                "psr-4": {
                    "": "src"
                }
            },
            "notification-url": "https://packagist.org/downloads/",
            "license": [
                "MIT"
            ],
            "authors": [
                {
                    "name": "Mathieu Lechat",
                    "email": "math.lechat@gmail.com",
                    "homepage": "http://matthecat.com",
                    "role": "Developer"
                }
            ],
            "description": "Extract colors from an image as a human would do.",
            "homepage": "https://github.com/thephpleague/color-extractor",
            "keywords": [
                "color",
                "extract",
                "human",
                "image",
                "palette"
            ],
            "support": {
                "issues": "https://github.com/thephpleague/color-extractor/issues",
                "source": "https://github.com/thephpleague/color-extractor/tree/master"
            },
            "time": "2016-12-15T09:30:02+00:00"
        },
        {
            "name": "michelf/php-smartypants",
            "version": "1.8.1",
            "source": {
                "type": "git",
                "url": "https://github.com/michelf/php-smartypants.git",
                "reference": "47d17c90a4dfd0ccf1f87e25c65e6c8012415aad"
            },
            "dist": {
                "type": "zip",
                "url": "https://api.github.com/repos/michelf/php-smartypants/zipball/47d17c90a4dfd0ccf1f87e25c65e6c8012415aad",
                "reference": "47d17c90a4dfd0ccf1f87e25c65e6c8012415aad",
                "shasum": ""
            },
            "require": {
                "php": ">=5.3.0"
            },
            "type": "library",
            "autoload": {
                "psr-0": {
                    "Michelf": ""
                }
            },
            "notification-url": "https://packagist.org/downloads/",
            "license": [
                "BSD-3-Clause"
            ],
            "authors": [
                {
                    "name": "Michel Fortin",
                    "email": "michel.fortin@michelf.ca",
                    "homepage": "https://michelf.ca/",
                    "role": "Developer"
                },
                {
                    "name": "John Gruber",
                    "homepage": "https://daringfireball.net/"
                }
            ],
            "description": "PHP SmartyPants",
            "homepage": "https://michelf.ca/projects/php-smartypants/",
            "keywords": [
                "dashes",
                "quotes",
                "spaces",
                "typographer",
                "typography"
            ],
            "support": {
                "issues": "https://github.com/michelf/php-smartypants/issues",
                "source": "https://github.com/michelf/php-smartypants/tree/1.8.1"
            },
            "time": "2016-12-13T01:01:17+00:00"
        },
        {
            "name": "phpmailer/phpmailer",
            "version": "v6.6.4",
            "source": {
                "type": "git",
                "url": "https://github.com/PHPMailer/PHPMailer.git",
                "reference": "a94fdebaea6bd17f51be0c2373ab80d3d681269b"
            },
            "dist": {
                "type": "zip",
                "url": "https://api.github.com/repos/PHPMailer/PHPMailer/zipball/a94fdebaea6bd17f51be0c2373ab80d3d681269b",
                "reference": "a94fdebaea6bd17f51be0c2373ab80d3d681269b",
                "shasum": ""
            },
            "require": {
                "ext-ctype": "*",
                "ext-filter": "*",
                "ext-hash": "*",
                "php": ">=5.5.0"
            },
            "require-dev": {
                "dealerdirect/phpcodesniffer-composer-installer": "^0.7.0",
                "doctrine/annotations": "^1.2",
                "php-parallel-lint/php-console-highlighter": "^1.0.0",
                "php-parallel-lint/php-parallel-lint": "^1.3.2",
                "phpcompatibility/php-compatibility": "^9.3.5",
                "roave/security-advisories": "dev-latest",
                "squizlabs/php_codesniffer": "^3.6.2",
                "yoast/phpunit-polyfills": "^1.0.0"
            },
            "suggest": {
                "ext-mbstring": "Needed to send email in multibyte encoding charset or decode encoded addresses",
                "hayageek/oauth2-yahoo": "Needed for Yahoo XOAUTH2 authentication",
                "league/oauth2-google": "Needed for Google XOAUTH2 authentication",
                "psr/log": "For optional PSR-3 debug logging",
                "stevenmaguire/oauth2-microsoft": "Needed for Microsoft XOAUTH2 authentication",
                "symfony/polyfill-mbstring": "To support UTF-8 if the Mbstring PHP extension is not enabled (^1.2)"
            },
            "type": "library",
            "autoload": {
                "psr-4": {
                    "PHPMailer\\PHPMailer\\": "src/"
                }
            },
            "notification-url": "https://packagist.org/downloads/",
            "license": [
                "LGPL-2.1-only"
            ],
            "authors": [
                {
                    "name": "Marcus Bointon",
                    "email": "phpmailer@synchromedia.co.uk"
                },
                {
                    "name": "Jim Jagielski",
                    "email": "jimjag@gmail.com"
                },
                {
                    "name": "Andy Prevost",
                    "email": "codeworxtech@users.sourceforge.net"
                },
                {
                    "name": "Brent R. Matzelle"
                }
            ],
            "description": "PHPMailer is a full-featured email creation and transfer class for PHP",
            "support": {
                "issues": "https://github.com/PHPMailer/PHPMailer/issues",
                "source": "https://github.com/PHPMailer/PHPMailer/tree/v6.6.4"
            },
            "funding": [
                {
                    "url": "https://github.com/Synchro",
                    "type": "github"
                }
            ],
            "time": "2022-08-22T09:22:00+00:00"
        },
        {
            "name": "psr/log",
            "version": "3.0.0",
            "source": {
                "type": "git",
                "url": "https://github.com/php-fig/log.git",
                "reference": "fe5ea303b0887d5caefd3d431c3e61ad47037001"
            },
            "dist": {
                "type": "zip",
                "url": "https://api.github.com/repos/php-fig/log/zipball/fe5ea303b0887d5caefd3d431c3e61ad47037001",
                "reference": "fe5ea303b0887d5caefd3d431c3e61ad47037001",
                "shasum": ""
            },
            "require": {
                "php": ">=8.0.0"
            },
            "type": "library",
            "extra": {
                "branch-alias": {
                    "dev-master": "3.x-dev"
                }
            },
            "autoload": {
                "psr-4": {
                    "Psr\\Log\\": "src"
                }
            },
            "notification-url": "https://packagist.org/downloads/",
            "license": [
                "MIT"
            ],
            "authors": [
                {
                    "name": "PHP-FIG",
                    "homepage": "https://www.php-fig.org/"
                }
            ],
            "description": "Common interface for logging libraries",
            "homepage": "https://github.com/php-fig/log",
            "keywords": [
                "log",
                "psr",
                "psr-3"
            ],
            "support": {
                "source": "https://github.com/php-fig/log/tree/3.0.0"
            },
            "time": "2021-07-14T16:46:02+00:00"
        },
        {
            "name": "symfony/polyfill-intl-idn",
            "version": "v1.26.0",
            "source": {
                "type": "git",
                "url": "https://github.com/symfony/polyfill-intl-idn.git",
                "reference": "59a8d271f00dd0e4c2e518104cc7963f655a1aa8"
            },
            "dist": {
                "type": "zip",
                "url": "https://api.github.com/repos/symfony/polyfill-intl-idn/zipball/59a8d271f00dd0e4c2e518104cc7963f655a1aa8",
                "reference": "59a8d271f00dd0e4c2e518104cc7963f655a1aa8",
                "shasum": ""
            },
            "require": {
                "php": ">=7.1",
                "symfony/polyfill-intl-normalizer": "^1.10",
                "symfony/polyfill-php72": "^1.10"
            },
            "suggest": {
                "ext-intl": "For best performance"
            },
            "type": "library",
            "extra": {
                "branch-alias": {
                    "dev-main": "1.26-dev"
                },
                "thanks": {
                    "name": "symfony/polyfill",
                    "url": "https://github.com/symfony/polyfill"
                }
            },
            "autoload": {
                "files": [
                    "bootstrap.php"
                ],
                "psr-4": {
                    "Symfony\\Polyfill\\Intl\\Idn\\": ""
                }
            },
            "notification-url": "https://packagist.org/downloads/",
            "license": [
                "MIT"
            ],
            "authors": [
                {
                    "name": "Laurent Bassin",
                    "email": "laurent@bassin.info"
                },
                {
                    "name": "Trevor Rowbotham",
                    "email": "trevor.rowbotham@pm.me"
                },
                {
                    "name": "Symfony Community",
                    "homepage": "https://symfony.com/contributors"
                }
            ],
            "description": "Symfony polyfill for intl's idn_to_ascii and idn_to_utf8 functions",
            "homepage": "https://symfony.com",
            "keywords": [
                "compatibility",
                "idn",
                "intl",
                "polyfill",
                "portable",
                "shim"
            ],
            "support": {
                "source": "https://github.com/symfony/polyfill-intl-idn/tree/v1.26.0"
            },
            "funding": [
                {
                    "url": "https://symfony.com/sponsor",
                    "type": "custom"
                },
                {
                    "url": "https://github.com/fabpot",
                    "type": "github"
                },
                {
                    "url": "https://tidelift.com/funding/github/packagist/symfony/symfony",
                    "type": "tidelift"
                }
            ],
            "time": "2022-05-24T11:49:31+00:00"
        },
        {
            "name": "symfony/polyfill-intl-normalizer",
            "version": "v1.26.0",
            "source": {
                "type": "git",
                "url": "https://github.com/symfony/polyfill-intl-normalizer.git",
                "reference": "219aa369ceff116e673852dce47c3a41794c14bd"
            },
            "dist": {
                "type": "zip",
                "url": "https://api.github.com/repos/symfony/polyfill-intl-normalizer/zipball/219aa369ceff116e673852dce47c3a41794c14bd",
                "reference": "219aa369ceff116e673852dce47c3a41794c14bd",
                "shasum": ""
            },
            "require": {
                "php": ">=7.1"
            },
            "suggest": {
                "ext-intl": "For best performance"
            },
            "type": "library",
            "extra": {
                "branch-alias": {
                    "dev-main": "1.26-dev"
                },
                "thanks": {
                    "name": "symfony/polyfill",
                    "url": "https://github.com/symfony/polyfill"
                }
            },
            "autoload": {
                "files": [
                    "bootstrap.php"
                ],
                "psr-4": {
                    "Symfony\\Polyfill\\Intl\\Normalizer\\": ""
                },
                "classmap": [
                    "Resources/stubs"
                ]
            },
            "notification-url": "https://packagist.org/downloads/",
            "license": [
                "MIT"
            ],
            "authors": [
                {
                    "name": "Nicolas Grekas",
                    "email": "p@tchwork.com"
                },
                {
                    "name": "Symfony Community",
                    "homepage": "https://symfony.com/contributors"
                }
            ],
            "description": "Symfony polyfill for intl's Normalizer class and related functions",
            "homepage": "https://symfony.com",
            "keywords": [
                "compatibility",
                "intl",
                "normalizer",
                "polyfill",
                "portable",
                "shim"
            ],
            "support": {
                "source": "https://github.com/symfony/polyfill-intl-normalizer/tree/v1.26.0"
            },
            "funding": [
                {
                    "url": "https://symfony.com/sponsor",
                    "type": "custom"
                },
                {
                    "url": "https://github.com/fabpot",
                    "type": "github"
                },
                {
                    "url": "https://tidelift.com/funding/github/packagist/symfony/symfony",
                    "type": "tidelift"
                }
            ],
            "time": "2022-05-24T11:49:31+00:00"
        },
        {
            "name": "symfony/polyfill-mbstring",
            "version": "v1.26.0",
            "source": {
                "type": "git",
                "url": "https://github.com/symfony/polyfill-mbstring.git",
                "reference": "9344f9cb97f3b19424af1a21a3b0e75b0a7d8d7e"
            },
            "dist": {
                "type": "zip",
                "url": "https://api.github.com/repos/symfony/polyfill-mbstring/zipball/9344f9cb97f3b19424af1a21a3b0e75b0a7d8d7e",
                "reference": "9344f9cb97f3b19424af1a21a3b0e75b0a7d8d7e",
                "shasum": ""
            },
            "require": {
                "php": ">=7.1"
            },
            "provide": {
                "ext-mbstring": "*"
            },
            "suggest": {
                "ext-mbstring": "For best performance"
            },
            "type": "library",
            "extra": {
                "branch-alias": {
                    "dev-main": "1.26-dev"
                },
                "thanks": {
                    "name": "symfony/polyfill",
                    "url": "https://github.com/symfony/polyfill"
                }
            },
            "autoload": {
                "files": [
                    "bootstrap.php"
                ],
                "psr-4": {
                    "Symfony\\Polyfill\\Mbstring\\": ""
                }
            },
            "notification-url": "https://packagist.org/downloads/",
            "license": [
                "MIT"
            ],
            "authors": [
                {
                    "name": "Nicolas Grekas",
                    "email": "p@tchwork.com"
                },
                {
                    "name": "Symfony Community",
                    "homepage": "https://symfony.com/contributors"
                }
            ],
            "description": "Symfony polyfill for the Mbstring extension",
            "homepage": "https://symfony.com",
            "keywords": [
                "compatibility",
                "mbstring",
                "polyfill",
                "portable",
                "shim"
            ],
            "support": {
                "source": "https://github.com/symfony/polyfill-mbstring/tree/v1.26.0"
            },
            "funding": [
                {
                    "url": "https://symfony.com/sponsor",
                    "type": "custom"
                },
                {
                    "url": "https://github.com/fabpot",
                    "type": "github"
                },
                {
                    "url": "https://tidelift.com/funding/github/packagist/symfony/symfony",
                    "type": "tidelift"
                }
            ],
            "time": "2022-05-24T11:49:31+00:00"
        }
    ],
    "packages-dev": [],
    "aliases": [],
    "minimum-stability": "stable",
    "stability-flags": [],
    "prefer-stable": false,
    "prefer-lowest": false,
    "platform": {
        "php": ">=8.0.0 <8.2.0",
        "ext-simplexml": "*",
        "ext-ctype": "*",
        "ext-curl": "*",
        "ext-dom": "*",
        "ext-filter": "*",
        "ext-hash": "*",
        "ext-iconv": "*",
        "ext-json": "*",
        "ext-libxml": "*",
        "ext-mbstring": "*",
        "ext-openssl": "*"
    },
    "platform-dev": [],
    "platform-overrides": {
        "php": "8.0.0"
    },
    "plugin-api-version": "2.3.0"
}<|MERGE_RESOLUTION|>--- conflicted
+++ resolved
@@ -4,11 +4,7 @@
         "Read more about it at https://getcomposer.org/doc/01-basic-usage.md#installing-dependencies",
         "This file is @generated automatically"
     ],
-<<<<<<< HEAD
-    "content-hash": "b814451f172013d55ba10b7e5c101708",
-=======
-    "content-hash": "e0ac5d2d1bf2b94b41f7dbfb56acaa31",
->>>>>>> 28b77bc0
+    "content-hash": "cbee778dcfb72434a011758e121264cc",
     "packages": [
         {
             "name": "claviska/simpleimage",
