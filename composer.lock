{
    "_readme": [
        "This file locks the dependencies of your project to a known state",
        "Read more about it at https://getcomposer.org/doc/01-basic-usage.md#installing-dependencies",
        "This file is @generated automatically"
    ],
<<<<<<< HEAD
    "content-hash": "ad38d70467f53214530c3912e0c8fd78",
=======
    "content-hash": "43b28f916503f0f7a7fcfaf5ce174692",
>>>>>>> c1e6ff77
    "packages": [
        {
            "name": "christian-riesen/base32",
            "version": "1.6.0",
            "source": {
                "type": "git",
                "url": "https://github.com/ChristianRiesen/base32.git",
                "reference": "2e82dab3baa008e24a505649b0d583c31d31e894"
            },
            "dist": {
                "type": "zip",
                "url": "https://api.github.com/repos/ChristianRiesen/base32/zipball/2e82dab3baa008e24a505649b0d583c31d31e894",
                "reference": "2e82dab3baa008e24a505649b0d583c31d31e894",
                "shasum": ""
            },
            "require": {
                "php": "^7.2 || ^8.0"
            },
            "require-dev": {
                "friendsofphp/php-cs-fixer": "^2.17",
                "phpstan/phpstan": "^0.12",
                "phpunit/phpunit": "^8.5.13 || ^9.5"
            },
            "type": "library",
            "extra": {
                "branch-alias": {
                    "dev-master": "1.x-dev"
                }
            },
            "autoload": {
                "psr-4": {
                    "Base32\\": "src/"
                }
            },
            "notification-url": "https://packagist.org/downloads/",
            "license": [
                "MIT"
            ],
            "authors": [
                {
                    "name": "Christian Riesen",
                    "email": "chris.riesen@gmail.com",
                    "homepage": "http://christianriesen.com",
                    "role": "Developer"
                }
            ],
            "description": "Base32 encoder/decoder according to RFC 4648",
            "homepage": "https://github.com/ChristianRiesen/base32",
            "keywords": [
                "base32",
                "decode",
                "encode",
                "rfc4648"
            ],
            "support": {
                "issues": "https://github.com/ChristianRiesen/base32/issues",
                "source": "https://github.com/ChristianRiesen/base32/tree/1.6.0"
            },
            "time": "2021-02-26T10:19:33+00:00"
        },
        {
            "name": "claviska/simpleimage",
            "version": "4.1.0",
            "source": {
                "type": "git",
                "url": "https://github.com/claviska/SimpleImage.git",
                "reference": "1dcb9c785c44960890970d26e25c437a2a252bbf"
            },
            "dist": {
                "type": "zip",
                "url": "https://api.github.com/repos/claviska/SimpleImage/zipball/1dcb9c785c44960890970d26e25c437a2a252bbf",
                "reference": "1dcb9c785c44960890970d26e25c437a2a252bbf",
                "shasum": ""
            },
            "require": {
                "ext-gd": "*",
                "league/color-extractor": "0.4.*",
                "php": ">=8.0"
            },
            "require-dev": {
                "laravel/pint": "^1.5",
                "phpstan/phpstan": "^1.10"
            },
            "type": "library",
            "autoload": {
                "psr-0": {
                    "claviska": "src/"
                }
            },
            "notification-url": "https://packagist.org/downloads/",
            "license": [
                "MIT"
            ],
            "authors": [
                {
                    "name": "Cory LaViska",
                    "homepage": "http://www.abeautifulsite.net/",
                    "role": "Developer"
                }
            ],
            "description": "A PHP class that makes working with images as simple as possible.",
            "support": {
                "issues": "https://github.com/claviska/SimpleImage/issues",
                "source": "https://github.com/claviska/SimpleImage/tree/4.1.0"
            },
            "funding": [
                {
                    "url": "https://github.com/claviska",
                    "type": "github"
                }
            ],
            "time": "2024-03-04T15:41:11+00:00"
        },
        {
            "name": "composer/semver",
            "version": "3.4.0",
            "source": {
                "type": "git",
                "url": "https://github.com/composer/semver.git",
                "reference": "35e8d0af4486141bc745f23a29cc2091eb624a32"
            },
            "dist": {
                "type": "zip",
                "url": "https://api.github.com/repos/composer/semver/zipball/35e8d0af4486141bc745f23a29cc2091eb624a32",
                "reference": "35e8d0af4486141bc745f23a29cc2091eb624a32",
                "shasum": ""
            },
            "require": {
                "php": "^5.3.2 || ^7.0 || ^8.0"
            },
            "require-dev": {
                "phpstan/phpstan": "^1.4",
                "symfony/phpunit-bridge": "^4.2 || ^5"
            },
            "type": "library",
            "extra": {
                "branch-alias": {
                    "dev-main": "3.x-dev"
                }
            },
            "autoload": {
                "psr-4": {
                    "Composer\\Semver\\": "src"
                }
            },
            "notification-url": "https://packagist.org/downloads/",
            "license": [
                "MIT"
            ],
            "authors": [
                {
                    "name": "Nils Adermann",
                    "email": "naderman@naderman.de",
                    "homepage": "http://www.naderman.de"
                },
                {
                    "name": "Jordi Boggiano",
                    "email": "j.boggiano@seld.be",
                    "homepage": "http://seld.be"
                },
                {
                    "name": "Rob Bast",
                    "email": "rob.bast@gmail.com",
                    "homepage": "http://robbast.nl"
                }
            ],
            "description": "Semver library that offers utilities, version constraint parsing and validation.",
            "keywords": [
                "semantic",
                "semver",
                "validation",
                "versioning"
            ],
            "support": {
                "irc": "ircs://irc.libera.chat:6697/composer",
                "issues": "https://github.com/composer/semver/issues",
                "source": "https://github.com/composer/semver/tree/3.4.0"
            },
            "funding": [
                {
                    "url": "https://packagist.com",
                    "type": "custom"
                },
                {
                    "url": "https://github.com/composer",
                    "type": "github"
                },
                {
                    "url": "https://tidelift.com/funding/github/packagist/composer/composer",
                    "type": "tidelift"
                }
            ],
            "time": "2023-08-31T09:50:34+00:00"
        },
        {
            "name": "filp/whoops",
            "version": "2.15.4",
            "source": {
                "type": "git",
                "url": "https://github.com/filp/whoops.git",
                "reference": "a139776fa3f5985a50b509f2a02ff0f709d2a546"
            },
            "dist": {
                "type": "zip",
                "url": "https://api.github.com/repos/filp/whoops/zipball/a139776fa3f5985a50b509f2a02ff0f709d2a546",
                "reference": "a139776fa3f5985a50b509f2a02ff0f709d2a546",
                "shasum": ""
            },
            "require": {
                "php": "^5.5.9 || ^7.0 || ^8.0",
                "psr/log": "^1.0.1 || ^2.0 || ^3.0"
            },
            "require-dev": {
                "mockery/mockery": "^0.9 || ^1.0",
                "phpunit/phpunit": "^4.8.36 || ^5.7.27 || ^6.5.14 || ^7.5.20 || ^8.5.8 || ^9.3.3",
                "symfony/var-dumper": "^2.6 || ^3.0 || ^4.0 || ^5.0"
            },
            "suggest": {
                "symfony/var-dumper": "Pretty print complex values better with var-dumper available",
                "whoops/soap": "Formats errors as SOAP responses"
            },
            "type": "library",
            "extra": {
                "branch-alias": {
                    "dev-master": "2.7-dev"
                }
            },
            "autoload": {
                "psr-4": {
                    "Whoops\\": "src/Whoops/"
                }
            },
            "notification-url": "https://packagist.org/downloads/",
            "license": [
                "MIT"
            ],
            "authors": [
                {
                    "name": "Filipe Dobreira",
                    "homepage": "https://github.com/filp",
                    "role": "Developer"
                }
            ],
            "description": "php error handling for cool kids",
            "homepage": "https://filp.github.io/whoops/",
            "keywords": [
                "error",
                "exception",
                "handling",
                "library",
                "throwable",
                "whoops"
            ],
            "support": {
                "issues": "https://github.com/filp/whoops/issues",
                "source": "https://github.com/filp/whoops/tree/2.15.4"
            },
            "funding": [
                {
                    "url": "https://github.com/denis-sokolov",
                    "type": "github"
                }
            ],
            "time": "2023-11-03T12:00:00+00:00"
        },
        {
            "name": "getkirby/composer-installer",
            "version": "1.2.1",
            "source": {
                "type": "git",
                "url": "https://github.com/getkirby/composer-installer.git",
                "reference": "c98ece30bfba45be7ce457e1102d1b169d922f3d"
            },
            "dist": {
                "type": "zip",
                "url": "https://api.github.com/repos/getkirby/composer-installer/zipball/c98ece30bfba45be7ce457e1102d1b169d922f3d",
                "reference": "c98ece30bfba45be7ce457e1102d1b169d922f3d",
                "shasum": ""
            },
            "require": {
                "composer-plugin-api": "^1.0 || ^2.0"
            },
            "require-dev": {
                "composer/composer": "^1.8 || ^2.0"
            },
            "type": "composer-plugin",
            "extra": {
                "class": "Kirby\\ComposerInstaller\\Plugin"
            },
            "autoload": {
                "psr-4": {
                    "Kirby\\": "src/"
                }
            },
            "notification-url": "https://packagist.org/downloads/",
            "license": [
                "MIT"
            ],
            "description": "Kirby's custom Composer installer for the Kirby CMS and for Kirby plugins",
            "homepage": "https://getkirby.com",
            "support": {
                "issues": "https://github.com/getkirby/composer-installer/issues",
                "source": "https://github.com/getkirby/composer-installer/tree/1.2.1"
            },
            "funding": [
                {
                    "url": "https://getkirby.com/buy",
                    "type": "custom"
                }
            ],
            "time": "2020-12-28T12:54:39+00:00"
        },
        {
            "name": "laminas/laminas-escaper",
            "version": "2.13.0",
            "source": {
                "type": "git",
                "url": "https://github.com/laminas/laminas-escaper.git",
                "reference": "af459883f4018d0f8a0c69c7a209daef3bf973ba"
            },
            "dist": {
                "type": "zip",
                "url": "https://api.github.com/repos/laminas/laminas-escaper/zipball/af459883f4018d0f8a0c69c7a209daef3bf973ba",
                "reference": "af459883f4018d0f8a0c69c7a209daef3bf973ba",
                "shasum": ""
            },
            "require": {
                "ext-ctype": "*",
                "ext-mbstring": "*",
                "php": "~8.1.0 || ~8.2.0 || ~8.3.0"
            },
            "conflict": {
                "zendframework/zend-escaper": "*"
            },
            "require-dev": {
                "infection/infection": "^0.27.0",
                "laminas/laminas-coding-standard": "~2.5.0",
                "maglnet/composer-require-checker": "^3.8.0",
                "phpunit/phpunit": "^9.6.7",
                "psalm/plugin-phpunit": "^0.18.4",
                "vimeo/psalm": "^5.9"
            },
            "type": "library",
            "autoload": {
                "psr-4": {
                    "Laminas\\Escaper\\": "src/"
                }
            },
            "notification-url": "https://packagist.org/downloads/",
            "license": [
                "BSD-3-Clause"
            ],
            "description": "Securely and safely escape HTML, HTML attributes, JavaScript, CSS, and URLs",
            "homepage": "https://laminas.dev",
            "keywords": [
                "escaper",
                "laminas"
            ],
            "support": {
                "chat": "https://laminas.dev/chat",
                "docs": "https://docs.laminas.dev/laminas-escaper/",
                "forum": "https://discourse.laminas.dev",
                "issues": "https://github.com/laminas/laminas-escaper/issues",
                "rss": "https://github.com/laminas/laminas-escaper/releases.atom",
                "source": "https://github.com/laminas/laminas-escaper"
            },
            "funding": [
                {
                    "url": "https://funding.communitybridge.org/projects/laminas-project",
                    "type": "community_bridge"
                }
            ],
            "time": "2023-10-10T08:35:13+00:00"
        },
        {
            "name": "league/color-extractor",
            "version": "0.4.0",
            "source": {
                "type": "git",
                "url": "https://github.com/thephpleague/color-extractor.git",
                "reference": "21fcac6249c5ef7d00eb83e128743ee6678fe505"
            },
            "dist": {
                "type": "zip",
                "url": "https://api.github.com/repos/thephpleague/color-extractor/zipball/21fcac6249c5ef7d00eb83e128743ee6678fe505",
                "reference": "21fcac6249c5ef7d00eb83e128743ee6678fe505",
                "shasum": ""
            },
            "require": {
                "ext-gd": "*",
                "php": "^7.3 || ^8.0"
            },
            "replace": {
                "matthecat/colorextractor": "*"
            },
            "require-dev": {
                "friendsofphp/php-cs-fixer": "~2",
                "phpunit/phpunit": "^9.5"
            },
            "suggest": {
                "ext-curl": "To download images from remote URLs if allow_url_fopen is disabled for security reasons"
            },
            "type": "library",
            "autoload": {
                "psr-4": {
                    "League\\ColorExtractor\\": "src"
                }
            },
            "notification-url": "https://packagist.org/downloads/",
            "license": [
                "MIT"
            ],
            "authors": [
                {
                    "name": "Mathieu Lechat",
                    "email": "math.lechat@gmail.com",
                    "homepage": "http://matthecat.com",
                    "role": "Developer"
                }
            ],
            "description": "Extract colors from an image as a human would do.",
            "homepage": "https://github.com/thephpleague/color-extractor",
            "keywords": [
                "color",
                "extract",
                "human",
                "image",
                "palette"
            ],
            "support": {
                "issues": "https://github.com/thephpleague/color-extractor/issues",
                "source": "https://github.com/thephpleague/color-extractor/tree/0.4.0"
            },
            "time": "2022-09-24T15:57:16+00:00"
        },
        {
            "name": "michelf/php-smartypants",
            "version": "1.8.1",
            "source": {
                "type": "git",
                "url": "https://github.com/michelf/php-smartypants.git",
                "reference": "47d17c90a4dfd0ccf1f87e25c65e6c8012415aad"
            },
            "dist": {
                "type": "zip",
                "url": "https://api.github.com/repos/michelf/php-smartypants/zipball/47d17c90a4dfd0ccf1f87e25c65e6c8012415aad",
                "reference": "47d17c90a4dfd0ccf1f87e25c65e6c8012415aad",
                "shasum": ""
            },
            "require": {
                "php": ">=5.3.0"
            },
            "type": "library",
            "autoload": {
                "psr-0": {
                    "Michelf": ""
                }
            },
            "notification-url": "https://packagist.org/downloads/",
            "license": [
                "BSD-3-Clause"
            ],
            "authors": [
                {
                    "name": "Michel Fortin",
                    "email": "michel.fortin@michelf.ca",
                    "homepage": "https://michelf.ca/",
                    "role": "Developer"
                },
                {
                    "name": "John Gruber",
                    "homepage": "https://daringfireball.net/"
                }
            ],
            "description": "PHP SmartyPants",
            "homepage": "https://michelf.ca/projects/php-smartypants/",
            "keywords": [
                "dashes",
                "quotes",
                "spaces",
                "typographer",
                "typography"
            ],
            "support": {
                "issues": "https://github.com/michelf/php-smartypants/issues",
                "source": "https://github.com/michelf/php-smartypants/tree/1.8.1"
            },
            "time": "2016-12-13T01:01:17+00:00"
        },
        {
            "name": "phpmailer/phpmailer",
            "version": "v6.9.1",
            "source": {
                "type": "git",
                "url": "https://github.com/PHPMailer/PHPMailer.git",
                "reference": "039de174cd9c17a8389754d3b877a2ed22743e18"
            },
            "dist": {
                "type": "zip",
                "url": "https://api.github.com/repos/PHPMailer/PHPMailer/zipball/039de174cd9c17a8389754d3b877a2ed22743e18",
                "reference": "039de174cd9c17a8389754d3b877a2ed22743e18",
                "shasum": ""
            },
            "require": {
                "ext-ctype": "*",
                "ext-filter": "*",
                "ext-hash": "*",
                "php": ">=5.5.0"
            },
            "require-dev": {
                "dealerdirect/phpcodesniffer-composer-installer": "^1.0",
                "doctrine/annotations": "^1.2.6 || ^1.13.3",
                "php-parallel-lint/php-console-highlighter": "^1.0.0",
                "php-parallel-lint/php-parallel-lint": "^1.3.2",
                "phpcompatibility/php-compatibility": "^9.3.5",
                "roave/security-advisories": "dev-latest",
                "squizlabs/php_codesniffer": "^3.7.2",
                "yoast/phpunit-polyfills": "^1.0.4"
            },
            "suggest": {
                "decomplexity/SendOauth2": "Adapter for using XOAUTH2 authentication",
                "ext-mbstring": "Needed to send email in multibyte encoding charset or decode encoded addresses",
                "ext-openssl": "Needed for secure SMTP sending and DKIM signing",
                "greew/oauth2-azure-provider": "Needed for Microsoft Azure XOAUTH2 authentication",
                "hayageek/oauth2-yahoo": "Needed for Yahoo XOAUTH2 authentication",
                "league/oauth2-google": "Needed for Google XOAUTH2 authentication",
                "psr/log": "For optional PSR-3 debug logging",
                "symfony/polyfill-mbstring": "To support UTF-8 if the Mbstring PHP extension is not enabled (^1.2)",
                "thenetworg/oauth2-azure": "Needed for Microsoft XOAUTH2 authentication"
            },
            "type": "library",
            "autoload": {
                "psr-4": {
                    "PHPMailer\\PHPMailer\\": "src/"
                }
            },
            "notification-url": "https://packagist.org/downloads/",
            "license": [
                "LGPL-2.1-only"
            ],
            "authors": [
                {
                    "name": "Marcus Bointon",
                    "email": "phpmailer@synchromedia.co.uk"
                },
                {
                    "name": "Jim Jagielski",
                    "email": "jimjag@gmail.com"
                },
                {
                    "name": "Andy Prevost",
                    "email": "codeworxtech@users.sourceforge.net"
                },
                {
                    "name": "Brent R. Matzelle"
                }
            ],
            "description": "PHPMailer is a full-featured email creation and transfer class for PHP",
            "support": {
                "issues": "https://github.com/PHPMailer/PHPMailer/issues",
                "source": "https://github.com/PHPMailer/PHPMailer/tree/v6.9.1"
            },
            "funding": [
                {
                    "url": "https://github.com/Synchro",
                    "type": "github"
                }
            ],
            "time": "2023-11-25T22:23:28+00:00"
        },
        {
            "name": "psr/log",
            "version": "3.0.0",
            "source": {
                "type": "git",
                "url": "https://github.com/php-fig/log.git",
                "reference": "fe5ea303b0887d5caefd3d431c3e61ad47037001"
            },
            "dist": {
                "type": "zip",
                "url": "https://api.github.com/repos/php-fig/log/zipball/fe5ea303b0887d5caefd3d431c3e61ad47037001",
                "reference": "fe5ea303b0887d5caefd3d431c3e61ad47037001",
                "shasum": ""
            },
            "require": {
                "php": ">=8.0.0"
            },
            "type": "library",
            "extra": {
                "branch-alias": {
                    "dev-master": "3.x-dev"
                }
            },
            "autoload": {
                "psr-4": {
                    "Psr\\Log\\": "src"
                }
            },
            "notification-url": "https://packagist.org/downloads/",
            "license": [
                "MIT"
            ],
            "authors": [
                {
                    "name": "PHP-FIG",
                    "homepage": "https://www.php-fig.org/"
                }
            ],
            "description": "Common interface for logging libraries",
            "homepage": "https://github.com/php-fig/log",
            "keywords": [
                "log",
                "psr",
                "psr-3"
            ],
            "support": {
                "source": "https://github.com/php-fig/log/tree/3.0.0"
            },
            "time": "2021-07-14T16:46:02+00:00"
        },
        {
            "name": "symfony/deprecation-contracts",
            "version": "v3.4.0",
            "source": {
                "type": "git",
                "url": "https://github.com/symfony/deprecation-contracts.git",
                "reference": "7c3aff79d10325257a001fcf92d991f24fc967cf"
            },
            "dist": {
                "type": "zip",
                "url": "https://api.github.com/repos/symfony/deprecation-contracts/zipball/7c3aff79d10325257a001fcf92d991f24fc967cf",
                "reference": "7c3aff79d10325257a001fcf92d991f24fc967cf",
                "shasum": ""
            },
            "require": {
                "php": ">=8.1"
            },
            "type": "library",
            "extra": {
                "branch-alias": {
                    "dev-main": "3.4-dev"
                },
                "thanks": {
                    "name": "symfony/contracts",
                    "url": "https://github.com/symfony/contracts"
                }
            },
            "autoload": {
                "files": [
                    "function.php"
                ]
            },
            "notification-url": "https://packagist.org/downloads/",
            "license": [
                "MIT"
            ],
            "authors": [
                {
                    "name": "Nicolas Grekas",
                    "email": "p@tchwork.com"
                },
                {
                    "name": "Symfony Community",
                    "homepage": "https://symfony.com/contributors"
                }
            ],
            "description": "A generic function and convention to trigger deprecation notices",
            "homepage": "https://symfony.com",
            "support": {
                "source": "https://github.com/symfony/deprecation-contracts/tree/v3.4.0"
            },
            "funding": [
                {
                    "url": "https://symfony.com/sponsor",
                    "type": "custom"
                },
                {
                    "url": "https://github.com/fabpot",
                    "type": "github"
                },
                {
                    "url": "https://tidelift.com/funding/github/packagist/symfony/symfony",
                    "type": "tidelift"
                }
            ],
            "time": "2023-05-23T14:45:45+00:00"
        },
        {
            "name": "symfony/polyfill-ctype",
            "version": "v1.29.0",
            "source": {
                "type": "git",
                "url": "https://github.com/symfony/polyfill-ctype.git",
                "reference": "ef4d7e442ca910c4764bce785146269b30cb5fc4"
            },
            "dist": {
                "type": "zip",
                "url": "https://api.github.com/repos/symfony/polyfill-ctype/zipball/ef4d7e442ca910c4764bce785146269b30cb5fc4",
                "reference": "ef4d7e442ca910c4764bce785146269b30cb5fc4",
                "shasum": ""
            },
            "require": {
                "php": ">=7.1"
            },
            "provide": {
                "ext-ctype": "*"
            },
            "suggest": {
                "ext-ctype": "For best performance"
            },
            "type": "library",
            "extra": {
                "thanks": {
                    "name": "symfony/polyfill",
                    "url": "https://github.com/symfony/polyfill"
                }
            },
            "autoload": {
                "files": [
                    "bootstrap.php"
                ],
                "psr-4": {
                    "Symfony\\Polyfill\\Ctype\\": ""
                }
            },
            "notification-url": "https://packagist.org/downloads/",
            "license": [
                "MIT"
            ],
            "authors": [
                {
                    "name": "Gert de Pagter",
                    "email": "BackEndTea@gmail.com"
                },
                {
                    "name": "Symfony Community",
                    "homepage": "https://symfony.com/contributors"
                }
            ],
            "description": "Symfony polyfill for ctype functions",
            "homepage": "https://symfony.com",
            "keywords": [
                "compatibility",
                "ctype",
                "polyfill",
                "portable"
            ],
            "support": {
                "source": "https://github.com/symfony/polyfill-ctype/tree/v1.29.0"
            },
            "funding": [
                {
                    "url": "https://symfony.com/sponsor",
                    "type": "custom"
                },
                {
                    "url": "https://github.com/fabpot",
                    "type": "github"
                },
                {
                    "url": "https://tidelift.com/funding/github/packagist/symfony/symfony",
                    "type": "tidelift"
                }
            ],
            "time": "2024-01-29T20:11:03+00:00"
        },
        {
            "name": "symfony/polyfill-intl-idn",
            "version": "v1.29.0",
            "source": {
                "type": "git",
                "url": "https://github.com/symfony/polyfill-intl-idn.git",
                "reference": "a287ed7475f85bf6f61890146edbc932c0fff919"
            },
            "dist": {
                "type": "zip",
                "url": "https://api.github.com/repos/symfony/polyfill-intl-idn/zipball/a287ed7475f85bf6f61890146edbc932c0fff919",
                "reference": "a287ed7475f85bf6f61890146edbc932c0fff919",
                "shasum": ""
            },
            "require": {
                "php": ">=7.1",
                "symfony/polyfill-intl-normalizer": "^1.10",
                "symfony/polyfill-php72": "^1.10"
            },
            "suggest": {
                "ext-intl": "For best performance"
            },
            "type": "library",
            "extra": {
                "thanks": {
                    "name": "symfony/polyfill",
                    "url": "https://github.com/symfony/polyfill"
                }
            },
            "autoload": {
                "files": [
                    "bootstrap.php"
                ],
                "psr-4": {
                    "Symfony\\Polyfill\\Intl\\Idn\\": ""
                }
            },
            "notification-url": "https://packagist.org/downloads/",
            "license": [
                "MIT"
            ],
            "authors": [
                {
                    "name": "Laurent Bassin",
                    "email": "laurent@bassin.info"
                },
                {
                    "name": "Trevor Rowbotham",
                    "email": "trevor.rowbotham@pm.me"
                },
                {
                    "name": "Symfony Community",
                    "homepage": "https://symfony.com/contributors"
                }
            ],
            "description": "Symfony polyfill for intl's idn_to_ascii and idn_to_utf8 functions",
            "homepage": "https://symfony.com",
            "keywords": [
                "compatibility",
                "idn",
                "intl",
                "polyfill",
                "portable",
                "shim"
            ],
            "support": {
                "source": "https://github.com/symfony/polyfill-intl-idn/tree/v1.29.0"
            },
            "funding": [
                {
                    "url": "https://symfony.com/sponsor",
                    "type": "custom"
                },
                {
                    "url": "https://github.com/fabpot",
                    "type": "github"
                },
                {
                    "url": "https://tidelift.com/funding/github/packagist/symfony/symfony",
                    "type": "tidelift"
                }
            ],
            "time": "2024-01-29T20:11:03+00:00"
        },
        {
            "name": "symfony/polyfill-intl-normalizer",
            "version": "v1.29.0",
            "source": {
                "type": "git",
                "url": "https://github.com/symfony/polyfill-intl-normalizer.git",
                "reference": "bc45c394692b948b4d383a08d7753968bed9a83d"
            },
            "dist": {
                "type": "zip",
                "url": "https://api.github.com/repos/symfony/polyfill-intl-normalizer/zipball/bc45c394692b948b4d383a08d7753968bed9a83d",
                "reference": "bc45c394692b948b4d383a08d7753968bed9a83d",
                "shasum": ""
            },
            "require": {
                "php": ">=7.1"
            },
            "suggest": {
                "ext-intl": "For best performance"
            },
            "type": "library",
            "extra": {
                "thanks": {
                    "name": "symfony/polyfill",
                    "url": "https://github.com/symfony/polyfill"
                }
            },
            "autoload": {
                "files": [
                    "bootstrap.php"
                ],
                "psr-4": {
                    "Symfony\\Polyfill\\Intl\\Normalizer\\": ""
                },
                "classmap": [
                    "Resources/stubs"
                ]
            },
            "notification-url": "https://packagist.org/downloads/",
            "license": [
                "MIT"
            ],
            "authors": [
                {
                    "name": "Nicolas Grekas",
                    "email": "p@tchwork.com"
                },
                {
                    "name": "Symfony Community",
                    "homepage": "https://symfony.com/contributors"
                }
            ],
            "description": "Symfony polyfill for intl's Normalizer class and related functions",
            "homepage": "https://symfony.com",
            "keywords": [
                "compatibility",
                "intl",
                "normalizer",
                "polyfill",
                "portable",
                "shim"
            ],
            "support": {
                "source": "https://github.com/symfony/polyfill-intl-normalizer/tree/v1.29.0"
            },
            "funding": [
                {
                    "url": "https://symfony.com/sponsor",
                    "type": "custom"
                },
                {
                    "url": "https://github.com/fabpot",
                    "type": "github"
                },
                {
                    "url": "https://tidelift.com/funding/github/packagist/symfony/symfony",
                    "type": "tidelift"
                }
            ],
            "time": "2024-01-29T20:11:03+00:00"
        },
        {
            "name": "symfony/polyfill-mbstring",
            "version": "v1.29.0",
            "source": {
                "type": "git",
                "url": "https://github.com/symfony/polyfill-mbstring.git",
                "reference": "9773676c8a1bb1f8d4340a62efe641cf76eda7ec"
            },
            "dist": {
                "type": "zip",
                "url": "https://api.github.com/repos/symfony/polyfill-mbstring/zipball/9773676c8a1bb1f8d4340a62efe641cf76eda7ec",
                "reference": "9773676c8a1bb1f8d4340a62efe641cf76eda7ec",
                "shasum": ""
            },
            "require": {
                "php": ">=7.1"
            },
            "provide": {
                "ext-mbstring": "*"
            },
            "suggest": {
                "ext-mbstring": "For best performance"
            },
            "type": "library",
            "extra": {
                "thanks": {
                    "name": "symfony/polyfill",
                    "url": "https://github.com/symfony/polyfill"
                }
            },
            "autoload": {
                "files": [
                    "bootstrap.php"
                ],
                "psr-4": {
                    "Symfony\\Polyfill\\Mbstring\\": ""
                }
            },
            "notification-url": "https://packagist.org/downloads/",
            "license": [
                "MIT"
            ],
            "authors": [
                {
                    "name": "Nicolas Grekas",
                    "email": "p@tchwork.com"
                },
                {
                    "name": "Symfony Community",
                    "homepage": "https://symfony.com/contributors"
                }
            ],
            "description": "Symfony polyfill for the Mbstring extension",
            "homepage": "https://symfony.com",
            "keywords": [
                "compatibility",
                "mbstring",
                "polyfill",
                "portable",
                "shim"
            ],
            "support": {
                "source": "https://github.com/symfony/polyfill-mbstring/tree/v1.29.0"
            },
            "funding": [
                {
                    "url": "https://symfony.com/sponsor",
                    "type": "custom"
                },
                {
                    "url": "https://github.com/fabpot",
                    "type": "github"
                },
                {
                    "url": "https://tidelift.com/funding/github/packagist/symfony/symfony",
                    "type": "tidelift"
                }
            ],
            "time": "2024-01-29T20:11:03+00:00"
        },
        {
            "name": "symfony/yaml",
            "version": "v6.4.3",
            "source": {
                "type": "git",
                "url": "https://github.com/symfony/yaml.git",
                "reference": "d75715985f0f94f978e3a8fa42533e10db921b90"
            },
            "dist": {
                "type": "zip",
                "url": "https://api.github.com/repos/symfony/yaml/zipball/d75715985f0f94f978e3a8fa42533e10db921b90",
                "reference": "d75715985f0f94f978e3a8fa42533e10db921b90",
                "shasum": ""
            },
            "require": {
                "php": ">=8.1",
                "symfony/deprecation-contracts": "^2.5|^3",
                "symfony/polyfill-ctype": "^1.8"
            },
            "conflict": {
                "symfony/console": "<5.4"
            },
            "require-dev": {
                "symfony/console": "^5.4|^6.0|^7.0"
            },
            "bin": [
                "Resources/bin/yaml-lint"
            ],
            "type": "library",
            "autoload": {
                "psr-4": {
                    "Symfony\\Component\\Yaml\\": ""
                },
                "exclude-from-classmap": [
                    "/Tests/"
                ]
            },
            "notification-url": "https://packagist.org/downloads/",
            "license": [
                "MIT"
            ],
            "authors": [
                {
                    "name": "Fabien Potencier",
                    "email": "fabien@symfony.com"
                },
                {
                    "name": "Symfony Community",
                    "homepage": "https://symfony.com/contributors"
                }
            ],
            "description": "Loads and dumps YAML files",
            "homepage": "https://symfony.com",
            "support": {
                "source": "https://github.com/symfony/yaml/tree/v6.4.3"
            },
            "funding": [
                {
                    "url": "https://symfony.com/sponsor",
                    "type": "custom"
                },
                {
                    "url": "https://github.com/fabpot",
                    "type": "github"
                },
                {
                    "url": "https://tidelift.com/funding/github/packagist/symfony/symfony",
                    "type": "tidelift"
                }
            ],
            "time": "2024-01-23T14:51:35+00:00"
        }
    ],
    "packages-dev": [],
    "aliases": [],
    "minimum-stability": "stable",
    "stability-flags": [],
    "prefer-stable": false,
    "prefer-lowest": false,
    "platform": {
        "php": "~8.2.0 || ~8.3.0",
        "ext-simplexml": "*",
        "ext-ctype": "*",
        "ext-curl": "*",
        "ext-dom": "*",
        "ext-filter": "*",
        "ext-hash": "*",
        "ext-iconv": "*",
        "ext-json": "*",
        "ext-libxml": "*",
        "ext-mbstring": "*",
        "ext-openssl": "*"
    },
    "platform-dev": [],
    "platform-overrides": {
        "php": "8.2.0"
    },
    "plugin-api-version": "2.6.0"
}<|MERGE_RESOLUTION|>--- conflicted
+++ resolved
@@ -4,11 +4,7 @@
         "Read more about it at https://getcomposer.org/doc/01-basic-usage.md#installing-dependencies",
         "This file is @generated automatically"
     ],
-<<<<<<< HEAD
-    "content-hash": "ad38d70467f53214530c3912e0c8fd78",
-=======
-    "content-hash": "43b28f916503f0f7a7fcfaf5ce174692",
->>>>>>> c1e6ff77
+    "content-hash": "713194d65f1a156a862441320c414cb4",
     "packages": [
         {
             "name": "christian-riesen/base32",
