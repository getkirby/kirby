--- conflicted
+++ resolved
@@ -4,11 +4,7 @@
         "Read more about it at https://getcomposer.org/doc/01-basic-usage.md#installing-dependencies",
         "This file is @generated automatically"
     ],
-<<<<<<< HEAD
-    "content-hash": "e89ac035adbb7b2ccfe85fea041d255c",
-=======
-    "content-hash": "45c60554c527a83a7e20e0fd1e62bde4",
->>>>>>> 11fc7351
+    "content-hash": "2012de6c9b76ba032f326182f9d4e399",
     "packages": [
         {
             "name": "christian-riesen/base32",
@@ -1115,11 +1111,7 @@
     "prefer-stable": false,
     "prefer-lowest": false,
     "platform": {
-<<<<<<< HEAD
-        "php": "~8.3.0 || ~8.4.0",
-=======
-        "php": "~8.2.0 || ~8.3.0 || ~8.4.0 || ~8.5.0",
->>>>>>> 11fc7351
+        "php": "~8.3.0 || ~8.4.0 || ~8.5.0",
         "ext-ctype": "*",
         "ext-curl": "*",
         "ext-dom": "*",
