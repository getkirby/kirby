{
    "_readme": [
        "This file locks the dependencies of your project to a known state",
        "Read more about it at https://getcomposer.org/doc/01-basic-usage.md#installing-dependencies",
        "This file is @generated automatically"
    ],
<<<<<<< HEAD
    "content-hash": "0c77dc8a8bfd7652a09085c2917d66dd",
=======
    "content-hash": "fb087946fb5ac5910e25a4d263905d99",
>>>>>>> 021561f7
    "packages": [
        {
            "name": "claviska/simpleimage",
            "version": "3.7.0",
            "source": {
                "type": "git",
                "url": "https://github.com/claviska/SimpleImage.git",
                "reference": "abd15ced313c7b8041d7d73d8d2398b4f2510cf1"
            },
            "dist": {
                "type": "zip",
                "url": "https://api.github.com/repos/claviska/SimpleImage/zipball/abd15ced313c7b8041d7d73d8d2398b4f2510cf1",
                "reference": "abd15ced313c7b8041d7d73d8d2398b4f2510cf1",
                "shasum": ""
            },
            "require": {
                "ext-gd": "*",
                "league/color-extractor": "0.3.*",
                "php": ">=5.6.0"
            },
            "type": "library",
            "autoload": {
                "psr-0": {
                    "claviska": "src/"
                }
            },
            "notification-url": "https://packagist.org/downloads/",
            "license": [
                "MIT"
            ],
            "authors": [
                {
                    "name": "Cory LaViska",
                    "homepage": "http://www.abeautifulsite.net/",
                    "role": "Developer"
                }
            ],
            "description": "A PHP class that makes working with images as simple as possible.",
            "support": {
                "issues": "https://github.com/claviska/SimpleImage/issues",
                "source": "https://github.com/claviska/SimpleImage/tree/3.7.0"
            },
            "funding": [
                {
                    "url": "https://github.com/claviska",
                    "type": "github"
                }
            ],
            "time": "2022-07-05T13:18:44+00:00"
        },
        {
            "name": "filp/whoops",
            "version": "2.14.5",
            "source": {
                "type": "git",
                "url": "https://github.com/filp/whoops.git",
                "reference": "a63e5e8f26ebbebf8ed3c5c691637325512eb0dc"
            },
            "dist": {
                "type": "zip",
                "url": "https://api.github.com/repos/filp/whoops/zipball/a63e5e8f26ebbebf8ed3c5c691637325512eb0dc",
                "reference": "a63e5e8f26ebbebf8ed3c5c691637325512eb0dc",
                "shasum": ""
            },
            "require": {
                "php": "^5.5.9 || ^7.0 || ^8.0",
                "psr/log": "^1.0.1 || ^2.0 || ^3.0"
            },
            "require-dev": {
                "mockery/mockery": "^0.9 || ^1.0",
                "phpunit/phpunit": "^4.8.36 || ^5.7.27 || ^6.5.14 || ^7.5.20 || ^8.5.8 || ^9.3.3",
                "symfony/var-dumper": "^2.6 || ^3.0 || ^4.0 || ^5.0"
            },
            "suggest": {
                "symfony/var-dumper": "Pretty print complex values better with var-dumper available",
                "whoops/soap": "Formats errors as SOAP responses"
            },
            "type": "library",
            "extra": {
                "branch-alias": {
                    "dev-master": "2.7-dev"
                }
            },
            "autoload": {
                "psr-4": {
                    "Whoops\\": "src/Whoops/"
                }
            },
            "notification-url": "https://packagist.org/downloads/",
            "license": [
                "MIT"
            ],
            "authors": [
                {
                    "name": "Filipe Dobreira",
                    "homepage": "https://github.com/filp",
                    "role": "Developer"
                }
            ],
            "description": "php error handling for cool kids",
            "homepage": "https://filp.github.io/whoops/",
            "keywords": [
                "error",
                "exception",
                "handling",
                "library",
                "throwable",
                "whoops"
            ],
            "support": {
                "issues": "https://github.com/filp/whoops/issues",
                "source": "https://github.com/filp/whoops/tree/2.14.5"
            },
            "funding": [
                {
                    "url": "https://github.com/denis-sokolov",
                    "type": "github"
                }
            ],
            "time": "2022-01-07T12:00:00+00:00"
        },
        {
            "name": "getkirby/composer-installer",
            "version": "1.2.1",
            "source": {
                "type": "git",
                "url": "https://github.com/getkirby/composer-installer.git",
                "reference": "c98ece30bfba45be7ce457e1102d1b169d922f3d"
            },
            "dist": {
                "type": "zip",
                "url": "https://api.github.com/repos/getkirby/composer-installer/zipball/c98ece30bfba45be7ce457e1102d1b169d922f3d",
                "reference": "c98ece30bfba45be7ce457e1102d1b169d922f3d",
                "shasum": ""
            },
            "require": {
                "composer-plugin-api": "^1.0 || ^2.0"
            },
            "require-dev": {
                "composer/composer": "^1.8 || ^2.0"
            },
            "type": "composer-plugin",
            "extra": {
                "class": "Kirby\\ComposerInstaller\\Plugin"
            },
            "autoload": {
                "psr-4": {
                    "Kirby\\": "src/"
                }
            },
            "notification-url": "https://packagist.org/downloads/",
            "license": [
                "MIT"
            ],
            "description": "Kirby's custom Composer installer for the Kirby CMS and for Kirby plugins",
            "homepage": "https://getkirby.com",
            "support": {
                "issues": "https://github.com/getkirby/composer-installer/issues",
                "source": "https://github.com/getkirby/composer-installer/tree/1.2.1"
            },
            "funding": [
                {
                    "url": "https://getkirby.com/buy",
                    "type": "custom"
                }
            ],
            "time": "2020-12-28T12:54:39+00:00"
        },
        {
            "name": "laminas/laminas-escaper",
            "version": "2.10.0",
            "source": {
                "type": "git",
                "url": "https://github.com/laminas/laminas-escaper.git",
                "reference": "58af67282db37d24e584a837a94ee55b9c7552be"
            },
            "dist": {
                "type": "zip",
                "url": "https://api.github.com/repos/laminas/laminas-escaper/zipball/58af67282db37d24e584a837a94ee55b9c7552be",
                "reference": "58af67282db37d24e584a837a94ee55b9c7552be",
                "shasum": ""
            },
            "require": {
                "ext-ctype": "*",
                "ext-mbstring": "*",
                "php": "^7.4 || ~8.0.0 || ~8.1.0"
            },
            "conflict": {
                "zendframework/zend-escaper": "*"
            },
            "require-dev": {
                "infection/infection": "^0.26.6",
                "laminas/laminas-coding-standard": "~2.3.0",
                "maglnet/composer-require-checker": "^3.8.0",
                "phpunit/phpunit": "^9.5.18",
                "psalm/plugin-phpunit": "^0.16.1",
                "vimeo/psalm": "^4.22.0"
            },
            "type": "library",
            "autoload": {
                "psr-4": {
                    "Laminas\\Escaper\\": "src/"
                }
            },
            "notification-url": "https://packagist.org/downloads/",
            "license": [
                "BSD-3-Clause"
            ],
            "description": "Securely and safely escape HTML, HTML attributes, JavaScript, CSS, and URLs",
            "homepage": "https://laminas.dev",
            "keywords": [
                "escaper",
                "laminas"
            ],
            "support": {
                "chat": "https://laminas.dev/chat",
                "docs": "https://docs.laminas.dev/laminas-escaper/",
                "forum": "https://discourse.laminas.dev",
                "issues": "https://github.com/laminas/laminas-escaper/issues",
                "rss": "https://github.com/laminas/laminas-escaper/releases.atom",
                "source": "https://github.com/laminas/laminas-escaper"
            },
            "funding": [
                {
                    "url": "https://funding.communitybridge.org/projects/laminas-project",
                    "type": "community_bridge"
                }
            ],
            "time": "2022-03-08T20:15:36+00:00"
        },
        {
            "name": "league/color-extractor",
            "version": "0.3.2",
            "source": {
                "type": "git",
                "url": "https://github.com/thephpleague/color-extractor.git",
                "reference": "837086ec60f50c84c611c613963e4ad2e2aec806"
            },
            "dist": {
                "type": "zip",
                "url": "https://api.github.com/repos/thephpleague/color-extractor/zipball/837086ec60f50c84c611c613963e4ad2e2aec806",
                "reference": "837086ec60f50c84c611c613963e4ad2e2aec806",
                "shasum": ""
            },
            "require": {
                "ext-gd": "*",
                "php": ">=5.4.0"
            },
            "replace": {
                "matthecat/colorextractor": "*"
            },
            "require-dev": {
                "friendsofphp/php-cs-fixer": "~2",
                "phpunit/phpunit": "~5"
            },
            "type": "library",
            "autoload": {
                "psr-4": {
                    "": "src"
                }
            },
            "notification-url": "https://packagist.org/downloads/",
            "license": [
                "MIT"
            ],
            "authors": [
                {
                    "name": "Mathieu Lechat",
                    "email": "math.lechat@gmail.com",
                    "homepage": "http://matthecat.com",
                    "role": "Developer"
                }
            ],
            "description": "Extract colors from an image as a human would do.",
            "homepage": "https://github.com/thephpleague/color-extractor",
            "keywords": [
                "color",
                "extract",
                "human",
                "image",
                "palette"
            ],
            "support": {
                "issues": "https://github.com/thephpleague/color-extractor/issues",
                "source": "https://github.com/thephpleague/color-extractor/tree/master"
            },
            "time": "2016-12-15T09:30:02+00:00"
        },
        {
            "name": "michelf/php-smartypants",
            "version": "1.8.1",
            "source": {
                "type": "git",
                "url": "https://github.com/michelf/php-smartypants.git",
                "reference": "47d17c90a4dfd0ccf1f87e25c65e6c8012415aad"
            },
            "dist": {
                "type": "zip",
                "url": "https://api.github.com/repos/michelf/php-smartypants/zipball/47d17c90a4dfd0ccf1f87e25c65e6c8012415aad",
                "reference": "47d17c90a4dfd0ccf1f87e25c65e6c8012415aad",
                "shasum": ""
            },
            "require": {
                "php": ">=5.3.0"
            },
            "type": "library",
            "autoload": {
                "psr-0": {
                    "Michelf": ""
                }
            },
            "notification-url": "https://packagist.org/downloads/",
            "license": [
                "BSD-3-Clause"
            ],
            "authors": [
                {
                    "name": "Michel Fortin",
                    "email": "michel.fortin@michelf.ca",
                    "homepage": "https://michelf.ca/",
                    "role": "Developer"
                },
                {
                    "name": "John Gruber",
                    "homepage": "https://daringfireball.net/"
                }
            ],
            "description": "PHP SmartyPants",
            "homepage": "https://michelf.ca/projects/php-smartypants/",
            "keywords": [
                "dashes",
                "quotes",
                "spaces",
                "typographer",
                "typography"
            ],
            "support": {
                "issues": "https://github.com/michelf/php-smartypants/issues",
                "source": "https://github.com/michelf/php-smartypants/tree/1.8.1"
            },
            "time": "2016-12-13T01:01:17+00:00"
        },
        {
            "name": "phpmailer/phpmailer",
            "version": "v6.6.4",
            "source": {
                "type": "git",
                "url": "https://github.com/PHPMailer/PHPMailer.git",
                "reference": "a94fdebaea6bd17f51be0c2373ab80d3d681269b"
            },
            "dist": {
                "type": "zip",
                "url": "https://api.github.com/repos/PHPMailer/PHPMailer/zipball/a94fdebaea6bd17f51be0c2373ab80d3d681269b",
                "reference": "a94fdebaea6bd17f51be0c2373ab80d3d681269b",
                "shasum": ""
            },
            "require": {
                "ext-ctype": "*",
                "ext-filter": "*",
                "ext-hash": "*",
                "php": ">=5.5.0"
            },
            "require-dev": {
                "dealerdirect/phpcodesniffer-composer-installer": "^0.7.0",
                "doctrine/annotations": "^1.2",
                "php-parallel-lint/php-console-highlighter": "^1.0.0",
                "php-parallel-lint/php-parallel-lint": "^1.3.2",
                "phpcompatibility/php-compatibility": "^9.3.5",
                "roave/security-advisories": "dev-latest",
                "squizlabs/php_codesniffer": "^3.6.2",
                "yoast/phpunit-polyfills": "^1.0.0"
            },
            "suggest": {
                "ext-mbstring": "Needed to send email in multibyte encoding charset or decode encoded addresses",
                "hayageek/oauth2-yahoo": "Needed for Yahoo XOAUTH2 authentication",
                "league/oauth2-google": "Needed for Google XOAUTH2 authentication",
                "psr/log": "For optional PSR-3 debug logging",
                "stevenmaguire/oauth2-microsoft": "Needed for Microsoft XOAUTH2 authentication",
                "symfony/polyfill-mbstring": "To support UTF-8 if the Mbstring PHP extension is not enabled (^1.2)"
            },
            "type": "library",
            "autoload": {
                "psr-4": {
                    "PHPMailer\\PHPMailer\\": "src/"
                }
            },
            "notification-url": "https://packagist.org/downloads/",
            "license": [
                "LGPL-2.1-only"
            ],
            "authors": [
                {
                    "name": "Marcus Bointon",
                    "email": "phpmailer@synchromedia.co.uk"
                },
                {
                    "name": "Jim Jagielski",
                    "email": "jimjag@gmail.com"
                },
                {
                    "name": "Andy Prevost",
                    "email": "codeworxtech@users.sourceforge.net"
                },
                {
                    "name": "Brent R. Matzelle"
                }
            ],
            "description": "PHPMailer is a full-featured email creation and transfer class for PHP",
            "support": {
                "issues": "https://github.com/PHPMailer/PHPMailer/issues",
                "source": "https://github.com/PHPMailer/PHPMailer/tree/v6.6.4"
            },
            "funding": [
                {
                    "url": "https://github.com/Synchro",
                    "type": "github"
                }
            ],
            "time": "2022-08-22T09:22:00+00:00"
        },
        {
            "name": "psr/log",
            "version": "3.0.0",
            "source": {
                "type": "git",
                "url": "https://github.com/php-fig/log.git",
                "reference": "fe5ea303b0887d5caefd3d431c3e61ad47037001"
            },
            "dist": {
                "type": "zip",
                "url": "https://api.github.com/repos/php-fig/log/zipball/fe5ea303b0887d5caefd3d431c3e61ad47037001",
                "reference": "fe5ea303b0887d5caefd3d431c3e61ad47037001",
                "shasum": ""
            },
            "require": {
                "php": ">=8.0.0"
            },
            "type": "library",
            "extra": {
                "branch-alias": {
                    "dev-master": "3.x-dev"
                }
            },
            "autoload": {
                "psr-4": {
                    "Psr\\Log\\": "src"
                }
            },
            "notification-url": "https://packagist.org/downloads/",
            "license": [
                "MIT"
            ],
            "authors": [
                {
                    "name": "PHP-FIG",
                    "homepage": "https://www.php-fig.org/"
                }
            ],
            "description": "Common interface for logging libraries",
            "homepage": "https://github.com/php-fig/log",
            "keywords": [
                "log",
                "psr",
                "psr-3"
            ],
            "support": {
                "source": "https://github.com/php-fig/log/tree/3.0.0"
            },
            "time": "2021-07-14T16:46:02+00:00"
        },
        {
            "name": "symfony/polyfill-intl-idn",
            "version": "v1.26.0",
            "source": {
                "type": "git",
                "url": "https://github.com/symfony/polyfill-intl-idn.git",
                "reference": "59a8d271f00dd0e4c2e518104cc7963f655a1aa8"
            },
            "dist": {
                "type": "zip",
                "url": "https://api.github.com/repos/symfony/polyfill-intl-idn/zipball/59a8d271f00dd0e4c2e518104cc7963f655a1aa8",
                "reference": "59a8d271f00dd0e4c2e518104cc7963f655a1aa8",
                "shasum": ""
            },
            "require": {
                "php": ">=7.1",
                "symfony/polyfill-intl-normalizer": "^1.10",
                "symfony/polyfill-php72": "^1.10"
            },
            "suggest": {
                "ext-intl": "For best performance"
            },
            "type": "library",
            "extra": {
                "branch-alias": {
                    "dev-main": "1.26-dev"
                },
                "thanks": {
                    "name": "symfony/polyfill",
                    "url": "https://github.com/symfony/polyfill"
                }
            },
            "autoload": {
                "files": [
                    "bootstrap.php"
                ],
                "psr-4": {
                    "Symfony\\Polyfill\\Intl\\Idn\\": ""
                }
            },
            "notification-url": "https://packagist.org/downloads/",
            "license": [
                "MIT"
            ],
            "authors": [
                {
                    "name": "Laurent Bassin",
                    "email": "laurent@bassin.info"
                },
                {
                    "name": "Trevor Rowbotham",
                    "email": "trevor.rowbotham@pm.me"
                },
                {
                    "name": "Symfony Community",
                    "homepage": "https://symfony.com/contributors"
                }
            ],
            "description": "Symfony polyfill for intl's idn_to_ascii and idn_to_utf8 functions",
            "homepage": "https://symfony.com",
            "keywords": [
                "compatibility",
                "idn",
                "intl",
                "polyfill",
                "portable",
                "shim"
            ],
            "support": {
                "source": "https://github.com/symfony/polyfill-intl-idn/tree/v1.26.0"
            },
            "funding": [
                {
                    "url": "https://symfony.com/sponsor",
                    "type": "custom"
                },
                {
                    "url": "https://github.com/fabpot",
                    "type": "github"
                },
                {
                    "url": "https://tidelift.com/funding/github/packagist/symfony/symfony",
                    "type": "tidelift"
                }
            ],
            "time": "2022-05-24T11:49:31+00:00"
        },
        {
            "name": "symfony/polyfill-intl-normalizer",
            "version": "v1.26.0",
            "source": {
                "type": "git",
                "url": "https://github.com/symfony/polyfill-intl-normalizer.git",
                "reference": "219aa369ceff116e673852dce47c3a41794c14bd"
            },
            "dist": {
                "type": "zip",
                "url": "https://api.github.com/repos/symfony/polyfill-intl-normalizer/zipball/219aa369ceff116e673852dce47c3a41794c14bd",
                "reference": "219aa369ceff116e673852dce47c3a41794c14bd",
                "shasum": ""
            },
            "require": {
                "php": ">=7.1"
            },
            "suggest": {
                "ext-intl": "For best performance"
            },
            "type": "library",
            "extra": {
                "branch-alias": {
                    "dev-main": "1.26-dev"
                },
                "thanks": {
                    "name": "symfony/polyfill",
                    "url": "https://github.com/symfony/polyfill"
                }
            },
            "autoload": {
                "files": [
                    "bootstrap.php"
                ],
                "psr-4": {
                    "Symfony\\Polyfill\\Intl\\Normalizer\\": ""
                },
                "classmap": [
                    "Resources/stubs"
                ]
            },
            "notification-url": "https://packagist.org/downloads/",
            "license": [
                "MIT"
            ],
            "authors": [
                {
                    "name": "Nicolas Grekas",
                    "email": "p@tchwork.com"
                },
                {
                    "name": "Symfony Community",
                    "homepage": "https://symfony.com/contributors"
                }
            ],
            "description": "Symfony polyfill for intl's Normalizer class and related functions",
            "homepage": "https://symfony.com",
            "keywords": [
                "compatibility",
                "intl",
                "normalizer",
                "polyfill",
                "portable",
                "shim"
            ],
            "support": {
                "source": "https://github.com/symfony/polyfill-intl-normalizer/tree/v1.26.0"
            },
            "funding": [
                {
                    "url": "https://symfony.com/sponsor",
                    "type": "custom"
                },
                {
                    "url": "https://github.com/fabpot",
                    "type": "github"
                },
                {
                    "url": "https://tidelift.com/funding/github/packagist/symfony/symfony",
                    "type": "tidelift"
                }
            ],
            "time": "2022-05-24T11:49:31+00:00"
        },
        {
            "name": "symfony/polyfill-mbstring",
            "version": "v1.26.0",
            "source": {
                "type": "git",
                "url": "https://github.com/symfony/polyfill-mbstring.git",
                "reference": "9344f9cb97f3b19424af1a21a3b0e75b0a7d8d7e"
            },
            "dist": {
                "type": "zip",
                "url": "https://api.github.com/repos/symfony/polyfill-mbstring/zipball/9344f9cb97f3b19424af1a21a3b0e75b0a7d8d7e",
                "reference": "9344f9cb97f3b19424af1a21a3b0e75b0a7d8d7e",
                "shasum": ""
            },
            "require": {
                "php": ">=7.1"
            },
            "provide": {
                "ext-mbstring": "*"
            },
            "suggest": {
                "ext-mbstring": "For best performance"
            },
            "type": "library",
            "extra": {
                "branch-alias": {
                    "dev-main": "1.26-dev"
                },
                "thanks": {
                    "name": "symfony/polyfill",
                    "url": "https://github.com/symfony/polyfill"
                }
            },
            "autoload": {
                "files": [
                    "bootstrap.php"
                ],
                "psr-4": {
                    "Symfony\\Polyfill\\Mbstring\\": ""
                }
            },
            "notification-url": "https://packagist.org/downloads/",
            "license": [
                "MIT"
            ],
            "authors": [
                {
                    "name": "Nicolas Grekas",
                    "email": "p@tchwork.com"
                },
                {
                    "name": "Symfony Community",
                    "homepage": "https://symfony.com/contributors"
                }
            ],
            "description": "Symfony polyfill for the Mbstring extension",
            "homepage": "https://symfony.com",
            "keywords": [
                "compatibility",
                "mbstring",
                "polyfill",
                "portable",
                "shim"
            ],
            "support": {
                "source": "https://github.com/symfony/polyfill-mbstring/tree/v1.26.0"
            },
            "funding": [
                {
                    "url": "https://symfony.com/sponsor",
                    "type": "custom"
                },
                {
                    "url": "https://github.com/fabpot",
                    "type": "github"
                },
                {
                    "url": "https://tidelift.com/funding/github/packagist/symfony/symfony",
                    "type": "tidelift"
                }
            ],
            "time": "2022-05-24T11:49:31+00:00"
        }
    ],
    "packages-dev": [],
    "aliases": [],
    "minimum-stability": "stable",
    "stability-flags": [],
    "prefer-stable": false,
    "prefer-lowest": false,
    "platform": {
        "php": ">=8.0.0 <8.2.0",
        "ext-simplexml": "*",
        "ext-ctype": "*",
        "ext-curl": "*",
        "ext-dom": "*",
        "ext-filter": "*",
        "ext-hash": "*",
        "ext-iconv": "*",
        "ext-json": "*",
        "ext-libxml": "*",
        "ext-mbstring": "*",
        "ext-openssl": "*"
    },
    "platform-dev": [],
    "platform-overrides": {
        "php": "8.0.0"
    },
    "plugin-api-version": "2.3.0"
}<|MERGE_RESOLUTION|>--- conflicted
+++ resolved
@@ -4,11 +4,7 @@
         "Read more about it at https://getcomposer.org/doc/01-basic-usage.md#installing-dependencies",
         "This file is @generated automatically"
     ],
-<<<<<<< HEAD
-    "content-hash": "0c77dc8a8bfd7652a09085c2917d66dd",
-=======
-    "content-hash": "fb087946fb5ac5910e25a4d263905d99",
->>>>>>> 021561f7
+    "content-hash": "61c3c756216bb3b9773308c8668c424b",
     "packages": [
         {
             "name": "claviska/simpleimage",
