{
    "_readme": [
        "This file locks the dependencies of your project to a known state",
        "Read more about it at https://getcomposer.org/doc/01-basic-usage.md#installing-dependencies",
        "This file is @generated automatically"
    ],
<<<<<<< HEAD
    "content-hash": "2550f426620b94078f37ad93fa7dfbd8",
=======
    "content-hash": "ae5969144c635736d156071d788dacbe",
>>>>>>> 4bd55925
    "packages": [
        {
            "name": "christian-riesen/base32",
            "version": "1.6.0",
            "source": {
                "type": "git",
                "url": "https://github.com/ChristianRiesen/base32.git",
                "reference": "2e82dab3baa008e24a505649b0d583c31d31e894"
            },
            "dist": {
                "type": "zip",
                "url": "https://api.github.com/repos/ChristianRiesen/base32/zipball/2e82dab3baa008e24a505649b0d583c31d31e894",
                "reference": "2e82dab3baa008e24a505649b0d583c31d31e894",
                "shasum": ""
            },
            "require": {
                "php": "^7.2 || ^8.0"
            },
            "require-dev": {
                "friendsofphp/php-cs-fixer": "^2.17",
                "phpstan/phpstan": "^0.12",
                "phpunit/phpunit": "^8.5.13 || ^9.5"
            },
            "type": "library",
            "extra": {
                "branch-alias": {
                    "dev-master": "1.x-dev"
                }
            },
            "autoload": {
                "psr-4": {
                    "Base32\\": "src/"
                }
            },
            "notification-url": "https://packagist.org/downloads/",
            "license": [
                "MIT"
            ],
            "authors": [
                {
                    "name": "Christian Riesen",
                    "email": "chris.riesen@gmail.com",
                    "homepage": "http://christianriesen.com",
                    "role": "Developer"
                }
            ],
            "description": "Base32 encoder/decoder according to RFC 4648",
            "homepage": "https://github.com/ChristianRiesen/base32",
            "keywords": [
                "base32",
                "decode",
                "encode",
                "rfc4648"
            ],
            "support": {
                "issues": "https://github.com/ChristianRiesen/base32/issues",
                "source": "https://github.com/ChristianRiesen/base32/tree/1.6.0"
            },
            "time": "2021-02-26T10:19:33+00:00"
        },
        {
            "name": "claviska/simpleimage",
            "version": "4.2.1",
            "source": {
                "type": "git",
                "url": "https://github.com/claviska/SimpleImage.git",
                "reference": "ec6d5021e5a7153a2520d64c59b86b6f3c4157c5"
            },
            "dist": {
                "type": "zip",
                "url": "https://api.github.com/repos/claviska/SimpleImage/zipball/ec6d5021e5a7153a2520d64c59b86b6f3c4157c5",
                "reference": "ec6d5021e5a7153a2520d64c59b86b6f3c4157c5",
                "shasum": ""
            },
            "require": {
                "ext-gd": "*",
                "league/color-extractor": "0.4.*",
                "php": ">=8.0"
            },
            "require-dev": {
                "laravel/pint": "^1.5",
                "phpstan/phpstan": "^1.10"
            },
            "type": "library",
            "autoload": {
                "psr-0": {
                    "claviska": "src/"
                }
            },
            "notification-url": "https://packagist.org/downloads/",
            "license": [
                "MIT"
            ],
            "authors": [
                {
                    "name": "Cory LaViska",
                    "homepage": "http://www.abeautifulsite.net/",
                    "role": "Developer"
                }
            ],
            "description": "A PHP class that makes working with images as simple as possible.",
            "support": {
                "issues": "https://github.com/claviska/SimpleImage/issues",
                "source": "https://github.com/claviska/SimpleImage/tree/4.2.1"
            },
            "funding": [
                {
                    "url": "https://github.com/claviska",
                    "type": "github"
                }
            ],
            "time": "2024-11-22T13:25:03+00:00"
        },
        {
            "name": "composer/semver",
            "version": "3.4.3",
            "source": {
                "type": "git",
                "url": "https://github.com/composer/semver.git",
                "reference": "4313d26ada5e0c4edfbd1dc481a92ff7bff91f12"
            },
            "dist": {
                "type": "zip",
                "url": "https://api.github.com/repos/composer/semver/zipball/4313d26ada5e0c4edfbd1dc481a92ff7bff91f12",
                "reference": "4313d26ada5e0c4edfbd1dc481a92ff7bff91f12",
                "shasum": ""
            },
            "require": {
                "php": "^5.3.2 || ^7.0 || ^8.0"
            },
            "require-dev": {
                "phpstan/phpstan": "^1.11",
                "symfony/phpunit-bridge": "^3 || ^7"
            },
            "type": "library",
            "extra": {
                "branch-alias": {
                    "dev-main": "3.x-dev"
                }
            },
            "autoload": {
                "psr-4": {
                    "Composer\\Semver\\": "src"
                }
            },
            "notification-url": "https://packagist.org/downloads/",
            "license": [
                "MIT"
            ],
            "authors": [
                {
                    "name": "Nils Adermann",
                    "email": "naderman@naderman.de",
                    "homepage": "http://www.naderman.de"
                },
                {
                    "name": "Jordi Boggiano",
                    "email": "j.boggiano@seld.be",
                    "homepage": "http://seld.be"
                },
                {
                    "name": "Rob Bast",
                    "email": "rob.bast@gmail.com",
                    "homepage": "http://robbast.nl"
                }
            ],
            "description": "Semver library that offers utilities, version constraint parsing and validation.",
            "keywords": [
                "semantic",
                "semver",
                "validation",
                "versioning"
            ],
            "support": {
                "irc": "ircs://irc.libera.chat:6697/composer",
                "issues": "https://github.com/composer/semver/issues",
                "source": "https://github.com/composer/semver/tree/3.4.3"
            },
            "funding": [
                {
                    "url": "https://packagist.com",
                    "type": "custom"
                },
                {
                    "url": "https://github.com/composer",
                    "type": "github"
                },
                {
                    "url": "https://tidelift.com/funding/github/packagist/composer/composer",
                    "type": "tidelift"
                }
            ],
            "time": "2024-09-19T14:15:21+00:00"
        },
        {
            "name": "filp/whoops",
            "version": "2.16.0",
            "source": {
                "type": "git",
                "url": "https://github.com/filp/whoops.git",
                "reference": "befcdc0e5dce67252aa6322d82424be928214fa2"
            },
            "dist": {
                "type": "zip",
                "url": "https://api.github.com/repos/filp/whoops/zipball/befcdc0e5dce67252aa6322d82424be928214fa2",
                "reference": "befcdc0e5dce67252aa6322d82424be928214fa2",
                "shasum": ""
            },
            "require": {
                "php": "^7.1 || ^8.0",
                "psr/log": "^1.0.1 || ^2.0 || ^3.0"
            },
            "require-dev": {
                "mockery/mockery": "^1.0",
                "phpunit/phpunit": "^7.5.20 || ^8.5.8 || ^9.3.3",
                "symfony/var-dumper": "^4.0 || ^5.0"
            },
            "suggest": {
                "symfony/var-dumper": "Pretty print complex values better with var-dumper available",
                "whoops/soap": "Formats errors as SOAP responses"
            },
            "type": "library",
            "extra": {
                "branch-alias": {
                    "dev-master": "2.7-dev"
                }
            },
            "autoload": {
                "psr-4": {
                    "Whoops\\": "src/Whoops/"
                }
            },
            "notification-url": "https://packagist.org/downloads/",
            "license": [
                "MIT"
            ],
            "authors": [
                {
                    "name": "Filipe Dobreira",
                    "homepage": "https://github.com/filp",
                    "role": "Developer"
                }
            ],
            "description": "php error handling for cool kids",
            "homepage": "https://filp.github.io/whoops/",
            "keywords": [
                "error",
                "exception",
                "handling",
                "library",
                "throwable",
                "whoops"
            ],
            "support": {
                "issues": "https://github.com/filp/whoops/issues",
                "source": "https://github.com/filp/whoops/tree/2.16.0"
            },
            "funding": [
                {
                    "url": "https://github.com/denis-sokolov",
                    "type": "github"
                }
            ],
            "time": "2024-09-25T12:00:00+00:00"
        },
        {
            "name": "getkirby/composer-installer",
            "version": "1.2.1",
            "source": {
                "type": "git",
                "url": "https://github.com/getkirby/composer-installer.git",
                "reference": "c98ece30bfba45be7ce457e1102d1b169d922f3d"
            },
            "dist": {
                "type": "zip",
                "url": "https://api.github.com/repos/getkirby/composer-installer/zipball/c98ece30bfba45be7ce457e1102d1b169d922f3d",
                "reference": "c98ece30bfba45be7ce457e1102d1b169d922f3d",
                "shasum": ""
            },
            "require": {
                "composer-plugin-api": "^1.0 || ^2.0"
            },
            "require-dev": {
                "composer/composer": "^1.8 || ^2.0"
            },
            "type": "composer-plugin",
            "extra": {
                "class": "Kirby\\ComposerInstaller\\Plugin"
            },
            "autoload": {
                "psr-4": {
                    "Kirby\\": "src/"
                }
            },
            "notification-url": "https://packagist.org/downloads/",
            "license": [
                "MIT"
            ],
            "description": "Kirby's custom Composer installer for the Kirby CMS and for Kirby plugins",
            "homepage": "https://getkirby.com",
            "support": {
                "issues": "https://github.com/getkirby/composer-installer/issues",
                "source": "https://github.com/getkirby/composer-installer/tree/1.2.1"
            },
            "funding": [
                {
                    "url": "https://getkirby.com/buy",
                    "type": "custom"
                }
            ],
            "time": "2020-12-28T12:54:39+00:00"
        },
        {
            "name": "laminas/laminas-escaper",
            "version": "2.15.0",
            "source": {
                "type": "git",
                "url": "https://github.com/laminas/laminas-escaper.git",
                "reference": "c612b0488ae486284c39885efca494c180f16351"
            },
            "dist": {
                "type": "zip",
                "url": "https://api.github.com/repos/laminas/laminas-escaper/zipball/c612b0488ae486284c39885efca494c180f16351",
                "reference": "c612b0488ae486284c39885efca494c180f16351",
                "shasum": ""
            },
            "require": {
                "ext-ctype": "*",
                "ext-mbstring": "*",
                "php": "~8.1.0 || ~8.2.0 || ~8.3.0 || ~8.4.0"
            },
            "conflict": {
                "zendframework/zend-escaper": "*"
            },
            "require-dev": {
                "infection/infection": "^0.27.11",
                "laminas/laminas-coding-standard": "~3.0.1",
                "maglnet/composer-require-checker": "^3.8.0",
                "phpunit/phpunit": "^9.6.22",
                "psalm/plugin-phpunit": "^0.19.0",
                "vimeo/psalm": "^5.26.1"
            },
            "type": "library",
            "autoload": {
                "psr-4": {
                    "Laminas\\Escaper\\": "src/"
                }
            },
            "notification-url": "https://packagist.org/downloads/",
            "license": [
                "BSD-3-Clause"
            ],
            "description": "Securely and safely escape HTML, HTML attributes, JavaScript, CSS, and URLs",
            "homepage": "https://laminas.dev",
            "keywords": [
                "escaper",
                "laminas"
            ],
            "support": {
                "chat": "https://laminas.dev/chat",
                "docs": "https://docs.laminas.dev/laminas-escaper/",
                "forum": "https://discourse.laminas.dev",
                "issues": "https://github.com/laminas/laminas-escaper/issues",
                "rss": "https://github.com/laminas/laminas-escaper/releases.atom",
                "source": "https://github.com/laminas/laminas-escaper"
            },
            "funding": [
                {
                    "url": "https://funding.communitybridge.org/projects/laminas-project",
                    "type": "community_bridge"
                }
            ],
            "time": "2024-12-17T19:39:54+00:00"
        },
        {
            "name": "league/color-extractor",
            "version": "0.4.0",
            "source": {
                "type": "git",
                "url": "https://github.com/thephpleague/color-extractor.git",
                "reference": "21fcac6249c5ef7d00eb83e128743ee6678fe505"
            },
            "dist": {
                "type": "zip",
                "url": "https://api.github.com/repos/thephpleague/color-extractor/zipball/21fcac6249c5ef7d00eb83e128743ee6678fe505",
                "reference": "21fcac6249c5ef7d00eb83e128743ee6678fe505",
                "shasum": ""
            },
            "require": {
                "ext-gd": "*",
                "php": "^7.3 || ^8.0"
            },
            "replace": {
                "matthecat/colorextractor": "*"
            },
            "require-dev": {
                "friendsofphp/php-cs-fixer": "~2",
                "phpunit/phpunit": "^9.5"
            },
            "suggest": {
                "ext-curl": "To download images from remote URLs if allow_url_fopen is disabled for security reasons"
            },
            "type": "library",
            "autoload": {
                "psr-4": {
                    "League\\ColorExtractor\\": "src"
                }
            },
            "notification-url": "https://packagist.org/downloads/",
            "license": [
                "MIT"
            ],
            "authors": [
                {
                    "name": "Mathieu Lechat",
                    "email": "math.lechat@gmail.com",
                    "homepage": "http://matthecat.com",
                    "role": "Developer"
                }
            ],
            "description": "Extract colors from an image as a human would do.",
            "homepage": "https://github.com/thephpleague/color-extractor",
            "keywords": [
                "color",
                "extract",
                "human",
                "image",
                "palette"
            ],
            "support": {
                "issues": "https://github.com/thephpleague/color-extractor/issues",
                "source": "https://github.com/thephpleague/color-extractor/tree/0.4.0"
            },
            "time": "2022-09-24T15:57:16+00:00"
        },
        {
            "name": "michelf/php-smartypants",
            "version": "1.8.1",
            "source": {
                "type": "git",
                "url": "https://github.com/michelf/php-smartypants.git",
                "reference": "47d17c90a4dfd0ccf1f87e25c65e6c8012415aad"
            },
            "dist": {
                "type": "zip",
                "url": "https://api.github.com/repos/michelf/php-smartypants/zipball/47d17c90a4dfd0ccf1f87e25c65e6c8012415aad",
                "reference": "47d17c90a4dfd0ccf1f87e25c65e6c8012415aad",
                "shasum": ""
            },
            "require": {
                "php": ">=5.3.0"
            },
            "type": "library",
            "autoload": {
                "psr-0": {
                    "Michelf": ""
                }
            },
            "notification-url": "https://packagist.org/downloads/",
            "license": [
                "BSD-3-Clause"
            ],
            "authors": [
                {
                    "name": "Michel Fortin",
                    "email": "michel.fortin@michelf.ca",
                    "homepage": "https://michelf.ca/",
                    "role": "Developer"
                },
                {
                    "name": "John Gruber",
                    "homepage": "https://daringfireball.net/"
                }
            ],
            "description": "PHP SmartyPants",
            "homepage": "https://michelf.ca/projects/php-smartypants/",
            "keywords": [
                "dashes",
                "quotes",
                "spaces",
                "typographer",
                "typography"
            ],
            "support": {
                "issues": "https://github.com/michelf/php-smartypants/issues",
                "source": "https://github.com/michelf/php-smartypants/tree/1.8.1"
            },
            "time": "2016-12-13T01:01:17+00:00"
        },
        {
            "name": "phpmailer/phpmailer",
            "version": "v6.9.3",
            "source": {
                "type": "git",
                "url": "https://github.com/PHPMailer/PHPMailer.git",
                "reference": "2f5c94fe7493efc213f643c23b1b1c249d40f47e"
            },
            "dist": {
                "type": "zip",
                "url": "https://api.github.com/repos/PHPMailer/PHPMailer/zipball/2f5c94fe7493efc213f643c23b1b1c249d40f47e",
                "reference": "2f5c94fe7493efc213f643c23b1b1c249d40f47e",
                "shasum": ""
            },
            "require": {
                "ext-ctype": "*",
                "ext-filter": "*",
                "ext-hash": "*",
                "php": ">=5.5.0"
            },
            "require-dev": {
                "dealerdirect/phpcodesniffer-composer-installer": "^1.0",
                "doctrine/annotations": "^1.2.6 || ^1.13.3",
                "php-parallel-lint/php-console-highlighter": "^1.0.0",
                "php-parallel-lint/php-parallel-lint": "^1.3.2",
                "phpcompatibility/php-compatibility": "^9.3.5",
                "roave/security-advisories": "dev-latest",
                "squizlabs/php_codesniffer": "^3.7.2",
                "yoast/phpunit-polyfills": "^1.0.4"
            },
            "suggest": {
                "decomplexity/SendOauth2": "Adapter for using XOAUTH2 authentication",
                "ext-mbstring": "Needed to send email in multibyte encoding charset or decode encoded addresses",
                "ext-openssl": "Needed for secure SMTP sending and DKIM signing",
                "greew/oauth2-azure-provider": "Needed for Microsoft Azure XOAUTH2 authentication",
                "hayageek/oauth2-yahoo": "Needed for Yahoo XOAUTH2 authentication",
                "league/oauth2-google": "Needed for Google XOAUTH2 authentication",
                "psr/log": "For optional PSR-3 debug logging",
                "symfony/polyfill-mbstring": "To support UTF-8 if the Mbstring PHP extension is not enabled (^1.2)",
                "thenetworg/oauth2-azure": "Needed for Microsoft XOAUTH2 authentication"
            },
            "type": "library",
            "autoload": {
                "psr-4": {
                    "PHPMailer\\PHPMailer\\": "src/"
                }
            },
            "notification-url": "https://packagist.org/downloads/",
            "license": [
                "LGPL-2.1-only"
            ],
            "authors": [
                {
                    "name": "Marcus Bointon",
                    "email": "phpmailer@synchromedia.co.uk"
                },
                {
                    "name": "Jim Jagielski",
                    "email": "jimjag@gmail.com"
                },
                {
                    "name": "Andy Prevost",
                    "email": "codeworxtech@users.sourceforge.net"
                },
                {
                    "name": "Brent R. Matzelle"
                }
            ],
            "description": "PHPMailer is a full-featured email creation and transfer class for PHP",
            "support": {
                "issues": "https://github.com/PHPMailer/PHPMailer/issues",
                "source": "https://github.com/PHPMailer/PHPMailer/tree/v6.9.3"
            },
            "funding": [
                {
                    "url": "https://github.com/Synchro",
                    "type": "github"
                }
            ],
            "time": "2024-11-24T18:04:13+00:00"
        },
        {
            "name": "psr/log",
            "version": "3.0.2",
            "source": {
                "type": "git",
                "url": "https://github.com/php-fig/log.git",
                "reference": "f16e1d5863e37f8d8c2a01719f5b34baa2b714d3"
            },
            "dist": {
                "type": "zip",
                "url": "https://api.github.com/repos/php-fig/log/zipball/f16e1d5863e37f8d8c2a01719f5b34baa2b714d3",
                "reference": "f16e1d5863e37f8d8c2a01719f5b34baa2b714d3",
                "shasum": ""
            },
            "require": {
                "php": ">=8.0.0"
            },
            "type": "library",
            "extra": {
                "branch-alias": {
                    "dev-master": "3.x-dev"
                }
            },
            "autoload": {
                "psr-4": {
                    "Psr\\Log\\": "src"
                }
            },
            "notification-url": "https://packagist.org/downloads/",
            "license": [
                "MIT"
            ],
            "authors": [
                {
                    "name": "PHP-FIG",
                    "homepage": "https://www.php-fig.org/"
                }
            ],
            "description": "Common interface for logging libraries",
            "homepage": "https://github.com/php-fig/log",
            "keywords": [
                "log",
                "psr",
                "psr-3"
            ],
            "support": {
                "source": "https://github.com/php-fig/log/tree/3.0.2"
            },
            "time": "2024-09-11T13:17:53+00:00"
        },
        {
            "name": "symfony/deprecation-contracts",
            "version": "v3.5.1",
            "source": {
                "type": "git",
                "url": "https://github.com/symfony/deprecation-contracts.git",
                "reference": "74c71c939a79f7d5bf3c1ce9f5ea37ba0114c6f6"
            },
            "dist": {
                "type": "zip",
                "url": "https://api.github.com/repos/symfony/deprecation-contracts/zipball/74c71c939a79f7d5bf3c1ce9f5ea37ba0114c6f6",
                "reference": "74c71c939a79f7d5bf3c1ce9f5ea37ba0114c6f6",
                "shasum": ""
            },
            "require": {
                "php": ">=8.1"
            },
            "type": "library",
            "extra": {
                "thanks": {
                    "url": "https://github.com/symfony/contracts",
                    "name": "symfony/contracts"
                },
                "branch-alias": {
                    "dev-main": "3.5-dev"
                }
            },
            "autoload": {
                "files": [
                    "function.php"
                ]
            },
            "notification-url": "https://packagist.org/downloads/",
            "license": [
                "MIT"
            ],
            "authors": [
                {
                    "name": "Nicolas Grekas",
                    "email": "p@tchwork.com"
                },
                {
                    "name": "Symfony Community",
                    "homepage": "https://symfony.com/contributors"
                }
            ],
            "description": "A generic function and convention to trigger deprecation notices",
            "homepage": "https://symfony.com",
            "support": {
                "source": "https://github.com/symfony/deprecation-contracts/tree/v3.5.1"
            },
            "funding": [
                {
                    "url": "https://symfony.com/sponsor",
                    "type": "custom"
                },
                {
                    "url": "https://github.com/fabpot",
                    "type": "github"
                },
                {
                    "url": "https://tidelift.com/funding/github/packagist/symfony/symfony",
                    "type": "tidelift"
                }
            ],
            "time": "2024-09-25T14:20:29+00:00"
        },
        {
            "name": "symfony/polyfill-ctype",
            "version": "v1.31.0",
            "source": {
                "type": "git",
                "url": "https://github.com/symfony/polyfill-ctype.git",
                "reference": "a3cc8b044a6ea513310cbd48ef7333b384945638"
            },
            "dist": {
                "type": "zip",
                "url": "https://api.github.com/repos/symfony/polyfill-ctype/zipball/a3cc8b044a6ea513310cbd48ef7333b384945638",
                "reference": "a3cc8b044a6ea513310cbd48ef7333b384945638",
                "shasum": ""
            },
            "require": {
                "php": ">=7.2"
            },
            "provide": {
                "ext-ctype": "*"
            },
            "suggest": {
                "ext-ctype": "For best performance"
            },
            "type": "library",
            "extra": {
                "thanks": {
                    "url": "https://github.com/symfony/polyfill",
                    "name": "symfony/polyfill"
                }
            },
            "autoload": {
                "files": [
                    "bootstrap.php"
                ],
                "psr-4": {
                    "Symfony\\Polyfill\\Ctype\\": ""
                }
            },
            "notification-url": "https://packagist.org/downloads/",
            "license": [
                "MIT"
            ],
            "authors": [
                {
                    "name": "Gert de Pagter",
                    "email": "BackEndTea@gmail.com"
                },
                {
                    "name": "Symfony Community",
                    "homepage": "https://symfony.com/contributors"
                }
            ],
            "description": "Symfony polyfill for ctype functions",
            "homepage": "https://symfony.com",
            "keywords": [
                "compatibility",
                "ctype",
                "polyfill",
                "portable"
            ],
            "support": {
                "source": "https://github.com/symfony/polyfill-ctype/tree/v1.31.0"
            },
            "funding": [
                {
                    "url": "https://symfony.com/sponsor",
                    "type": "custom"
                },
                {
                    "url": "https://github.com/fabpot",
                    "type": "github"
                },
                {
                    "url": "https://tidelift.com/funding/github/packagist/symfony/symfony",
                    "type": "tidelift"
                }
            ],
            "time": "2024-09-09T11:45:10+00:00"
        },
        {
            "name": "symfony/polyfill-intl-idn",
            "version": "v1.31.0",
            "source": {
                "type": "git",
                "url": "https://github.com/symfony/polyfill-intl-idn.git",
                "reference": "c36586dcf89a12315939e00ec9b4474adcb1d773"
            },
            "dist": {
                "type": "zip",
                "url": "https://api.github.com/repos/symfony/polyfill-intl-idn/zipball/c36586dcf89a12315939e00ec9b4474adcb1d773",
                "reference": "c36586dcf89a12315939e00ec9b4474adcb1d773",
                "shasum": ""
            },
            "require": {
                "php": ">=7.2",
                "symfony/polyfill-intl-normalizer": "^1.10"
            },
            "suggest": {
                "ext-intl": "For best performance"
            },
            "type": "library",
            "extra": {
                "thanks": {
                    "url": "https://github.com/symfony/polyfill",
                    "name": "symfony/polyfill"
                }
            },
            "autoload": {
                "files": [
                    "bootstrap.php"
                ],
                "psr-4": {
                    "Symfony\\Polyfill\\Intl\\Idn\\": ""
                }
            },
            "notification-url": "https://packagist.org/downloads/",
            "license": [
                "MIT"
            ],
            "authors": [
                {
                    "name": "Laurent Bassin",
                    "email": "laurent@bassin.info"
                },
                {
                    "name": "Trevor Rowbotham",
                    "email": "trevor.rowbotham@pm.me"
                },
                {
                    "name": "Symfony Community",
                    "homepage": "https://symfony.com/contributors"
                }
            ],
            "description": "Symfony polyfill for intl's idn_to_ascii and idn_to_utf8 functions",
            "homepage": "https://symfony.com",
            "keywords": [
                "compatibility",
                "idn",
                "intl",
                "polyfill",
                "portable",
                "shim"
            ],
            "support": {
                "source": "https://github.com/symfony/polyfill-intl-idn/tree/v1.31.0"
            },
            "funding": [
                {
                    "url": "https://symfony.com/sponsor",
                    "type": "custom"
                },
                {
                    "url": "https://github.com/fabpot",
                    "type": "github"
                },
                {
                    "url": "https://tidelift.com/funding/github/packagist/symfony/symfony",
                    "type": "tidelift"
                }
            ],
            "time": "2024-09-09T11:45:10+00:00"
        },
        {
            "name": "symfony/polyfill-intl-normalizer",
            "version": "v1.31.0",
            "source": {
                "type": "git",
                "url": "https://github.com/symfony/polyfill-intl-normalizer.git",
                "reference": "3833d7255cc303546435cb650316bff708a1c75c"
            },
            "dist": {
                "type": "zip",
                "url": "https://api.github.com/repos/symfony/polyfill-intl-normalizer/zipball/3833d7255cc303546435cb650316bff708a1c75c",
                "reference": "3833d7255cc303546435cb650316bff708a1c75c",
                "shasum": ""
            },
            "require": {
                "php": ">=7.2"
            },
            "suggest": {
                "ext-intl": "For best performance"
            },
            "type": "library",
            "extra": {
                "thanks": {
                    "url": "https://github.com/symfony/polyfill",
                    "name": "symfony/polyfill"
                }
            },
            "autoload": {
                "files": [
                    "bootstrap.php"
                ],
                "psr-4": {
                    "Symfony\\Polyfill\\Intl\\Normalizer\\": ""
                },
                "classmap": [
                    "Resources/stubs"
                ]
            },
            "notification-url": "https://packagist.org/downloads/",
            "license": [
                "MIT"
            ],
            "authors": [
                {
                    "name": "Nicolas Grekas",
                    "email": "p@tchwork.com"
                },
                {
                    "name": "Symfony Community",
                    "homepage": "https://symfony.com/contributors"
                }
            ],
            "description": "Symfony polyfill for intl's Normalizer class and related functions",
            "homepage": "https://symfony.com",
            "keywords": [
                "compatibility",
                "intl",
                "normalizer",
                "polyfill",
                "portable",
                "shim"
            ],
            "support": {
                "source": "https://github.com/symfony/polyfill-intl-normalizer/tree/v1.31.0"
            },
            "funding": [
                {
                    "url": "https://symfony.com/sponsor",
                    "type": "custom"
                },
                {
                    "url": "https://github.com/fabpot",
                    "type": "github"
                },
                {
                    "url": "https://tidelift.com/funding/github/packagist/symfony/symfony",
                    "type": "tidelift"
                }
            ],
            "time": "2024-09-09T11:45:10+00:00"
        },
        {
            "name": "symfony/polyfill-mbstring",
            "version": "v1.31.0",
            "source": {
                "type": "git",
                "url": "https://github.com/symfony/polyfill-mbstring.git",
                "reference": "85181ba99b2345b0ef10ce42ecac37612d9fd341"
            },
            "dist": {
                "type": "zip",
                "url": "https://api.github.com/repos/symfony/polyfill-mbstring/zipball/85181ba99b2345b0ef10ce42ecac37612d9fd341",
                "reference": "85181ba99b2345b0ef10ce42ecac37612d9fd341",
                "shasum": ""
            },
            "require": {
                "php": ">=7.2"
            },
            "provide": {
                "ext-mbstring": "*"
            },
            "suggest": {
                "ext-mbstring": "For best performance"
            },
            "type": "library",
            "extra": {
                "thanks": {
                    "url": "https://github.com/symfony/polyfill",
                    "name": "symfony/polyfill"
                }
            },
            "autoload": {
                "files": [
                    "bootstrap.php"
                ],
                "psr-4": {
                    "Symfony\\Polyfill\\Mbstring\\": ""
                }
            },
            "notification-url": "https://packagist.org/downloads/",
            "license": [
                "MIT"
            ],
            "authors": [
                {
                    "name": "Nicolas Grekas",
                    "email": "p@tchwork.com"
                },
                {
                    "name": "Symfony Community",
                    "homepage": "https://symfony.com/contributors"
                }
            ],
            "description": "Symfony polyfill for the Mbstring extension",
            "homepage": "https://symfony.com",
            "keywords": [
                "compatibility",
                "mbstring",
                "polyfill",
                "portable",
                "shim"
            ],
            "support": {
                "source": "https://github.com/symfony/polyfill-mbstring/tree/v1.31.0"
            },
            "funding": [
                {
                    "url": "https://symfony.com/sponsor",
                    "type": "custom"
                },
                {
                    "url": "https://github.com/fabpot",
                    "type": "github"
                },
                {
                    "url": "https://tidelift.com/funding/github/packagist/symfony/symfony",
                    "type": "tidelift"
                }
            ],
            "time": "2024-09-09T11:45:10+00:00"
        },
        {
            "name": "symfony/yaml",
            "version": "v7.2.0",
            "source": {
                "type": "git",
                "url": "https://github.com/symfony/yaml.git",
                "reference": "099581e99f557e9f16b43c5916c26380b54abb22"
            },
            "dist": {
                "type": "zip",
                "url": "https://api.github.com/repos/symfony/yaml/zipball/099581e99f557e9f16b43c5916c26380b54abb22",
                "reference": "099581e99f557e9f16b43c5916c26380b54abb22",
                "shasum": ""
            },
            "require": {
                "php": ">=8.2",
                "symfony/deprecation-contracts": "^2.5|^3.0",
                "symfony/polyfill-ctype": "^1.8"
            },
            "conflict": {
                "symfony/console": "<6.4"
            },
            "require-dev": {
                "symfony/console": "^6.4|^7.0"
            },
            "bin": [
                "Resources/bin/yaml-lint"
            ],
            "type": "library",
            "autoload": {
                "psr-4": {
                    "Symfony\\Component\\Yaml\\": ""
                },
                "exclude-from-classmap": [
                    "/Tests/"
                ]
            },
            "notification-url": "https://packagist.org/downloads/",
            "license": [
                "MIT"
            ],
            "authors": [
                {
                    "name": "Fabien Potencier",
                    "email": "fabien@symfony.com"
                },
                {
                    "name": "Symfony Community",
                    "homepage": "https://symfony.com/contributors"
                }
            ],
            "description": "Loads and dumps YAML files",
            "homepage": "https://symfony.com",
            "support": {
                "source": "https://github.com/symfony/yaml/tree/v7.2.0"
            },
            "funding": [
                {
                    "url": "https://symfony.com/sponsor",
                    "type": "custom"
                },
                {
                    "url": "https://github.com/fabpot",
                    "type": "github"
                },
                {
                    "url": "https://tidelift.com/funding/github/packagist/symfony/symfony",
                    "type": "tidelift"
                }
            ],
            "time": "2024-10-23T06:56:12+00:00"
        }
    ],
    "packages-dev": [],
    "aliases": [],
    "minimum-stability": "stable",
    "stability-flags": {},
    "prefer-stable": false,
    "prefer-lowest": false,
    "platform": {
        "php": "~8.2.0 || ~8.3.0 || ~8.4.0",
        "ext-simplexml": "*",
        "ext-ctype": "*",
        "ext-curl": "*",
        "ext-dom": "*",
        "ext-filter": "*",
        "ext-hash": "*",
        "ext-iconv": "*",
        "ext-json": "*",
        "ext-libxml": "*",
        "ext-mbstring": "*",
        "ext-openssl": "*"
    },
    "platform-dev": {},
    "platform-overrides": {
        "php": "8.2.0"
    },
    "plugin-api-version": "2.6.0"
}<|MERGE_RESOLUTION|>--- conflicted
+++ resolved
@@ -4,11 +4,7 @@
         "Read more about it at https://getcomposer.org/doc/01-basic-usage.md#installing-dependencies",
         "This file is @generated automatically"
     ],
-<<<<<<< HEAD
     "content-hash": "2550f426620b94078f37ad93fa7dfbd8",
-=======
-    "content-hash": "ae5969144c635736d156071d788dacbe",
->>>>>>> 4bd55925
     "packages": [
         {
             "name": "christian-riesen/base32",
