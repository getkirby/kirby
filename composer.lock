{
    "_readme": [
        "This file locks the dependencies of your project to a known state",
        "Read more about it at https://getcomposer.org/doc/01-basic-usage.md#installing-dependencies",
        "This file is @generated automatically"
    ],
<<<<<<< HEAD
    "content-hash": "03c7f4f170fedf148f73b0ab2c7b7ee9",
=======
    "content-hash": "55cb37e2b9b9b24026ecccb2660f04b5",
>>>>>>> 4c1de096
    "packages": [
        {
            "name": "claviska/simpleimage",
            "version": "4.0.5",
            "source": {
                "type": "git",
                "url": "https://github.com/claviska/SimpleImage.git",
                "reference": "b25690f0fc25b2f0b91731370465a3b4e52ea587"
            },
            "dist": {
                "type": "zip",
                "url": "https://api.github.com/repos/claviska/SimpleImage/zipball/b25690f0fc25b2f0b91731370465a3b4e52ea587",
                "reference": "b25690f0fc25b2f0b91731370465a3b4e52ea587",
                "shasum": ""
            },
            "require": {
                "ext-gd": "*",
                "league/color-extractor": "0.4.*",
                "php": ">=8.0"
            },
            "require-dev": {
                "laravel/pint": "^1.5",
                "phpstan/phpstan": "^1.10"
            },
            "type": "library",
            "autoload": {
                "psr-0": {
                    "claviska": "src/"
                }
            },
            "notification-url": "https://packagist.org/downloads/",
            "license": [
                "MIT"
            ],
            "authors": [
                {
                    "name": "Cory LaViska",
                    "homepage": "http://www.abeautifulsite.net/",
                    "role": "Developer"
                }
            ],
            "description": "A PHP class that makes working with images as simple as possible.",
            "support": {
                "issues": "https://github.com/claviska/SimpleImage/issues",
                "source": "https://github.com/claviska/SimpleImage/tree/4.0.5"
            },
            "funding": [
                {
                    "url": "https://github.com/claviska",
                    "type": "github"
                }
            ],
            "time": "2023-06-05T14:32:39+00:00"
        },
        {
            "name": "composer/semver",
            "version": "3.3.2",
            "source": {
                "type": "git",
                "url": "https://github.com/composer/semver.git",
                "reference": "3953f23262f2bff1919fc82183ad9acb13ff62c9"
            },
            "dist": {
                "type": "zip",
                "url": "https://api.github.com/repos/composer/semver/zipball/3953f23262f2bff1919fc82183ad9acb13ff62c9",
                "reference": "3953f23262f2bff1919fc82183ad9acb13ff62c9",
                "shasum": ""
            },
            "require": {
                "php": "^5.3.2 || ^7.0 || ^8.0"
            },
            "require-dev": {
                "phpstan/phpstan": "^1.4",
                "symfony/phpunit-bridge": "^4.2 || ^5"
            },
            "type": "library",
            "extra": {
                "branch-alias": {
                    "dev-main": "3.x-dev"
                }
            },
            "autoload": {
                "psr-4": {
                    "Composer\\Semver\\": "src"
                }
            },
            "notification-url": "https://packagist.org/downloads/",
            "license": [
                "MIT"
            ],
            "authors": [
                {
                    "name": "Nils Adermann",
                    "email": "naderman@naderman.de",
                    "homepage": "http://www.naderman.de"
                },
                {
                    "name": "Jordi Boggiano",
                    "email": "j.boggiano@seld.be",
                    "homepage": "http://seld.be"
                },
                {
                    "name": "Rob Bast",
                    "email": "rob.bast@gmail.com",
                    "homepage": "http://robbast.nl"
                }
            ],
            "description": "Semver library that offers utilities, version constraint parsing and validation.",
            "keywords": [
                "semantic",
                "semver",
                "validation",
                "versioning"
            ],
            "support": {
                "irc": "irc://irc.freenode.org/composer",
                "issues": "https://github.com/composer/semver/issues",
                "source": "https://github.com/composer/semver/tree/3.3.2"
            },
            "funding": [
                {
                    "url": "https://packagist.com",
                    "type": "custom"
                },
                {
                    "url": "https://github.com/composer",
                    "type": "github"
                },
                {
                    "url": "https://tidelift.com/funding/github/packagist/composer/composer",
                    "type": "tidelift"
                }
            ],
            "time": "2022-04-01T19:23:25+00:00"
        },
        {
            "name": "filp/whoops",
            "version": "2.15.2",
            "source": {
                "type": "git",
                "url": "https://github.com/filp/whoops.git",
                "reference": "aac9304c5ed61bf7b1b7a6064bf9806ab842ce73"
            },
            "dist": {
                "type": "zip",
                "url": "https://api.github.com/repos/filp/whoops/zipball/aac9304c5ed61bf7b1b7a6064bf9806ab842ce73",
                "reference": "aac9304c5ed61bf7b1b7a6064bf9806ab842ce73",
                "shasum": ""
            },
            "require": {
                "php": "^5.5.9 || ^7.0 || ^8.0",
                "psr/log": "^1.0.1 || ^2.0 || ^3.0"
            },
            "require-dev": {
                "mockery/mockery": "^0.9 || ^1.0",
                "phpunit/phpunit": "^4.8.36 || ^5.7.27 || ^6.5.14 || ^7.5.20 || ^8.5.8 || ^9.3.3",
                "symfony/var-dumper": "^2.6 || ^3.0 || ^4.0 || ^5.0"
            },
            "suggest": {
                "symfony/var-dumper": "Pretty print complex values better with var-dumper available",
                "whoops/soap": "Formats errors as SOAP responses"
            },
            "type": "library",
            "extra": {
                "branch-alias": {
                    "dev-master": "2.7-dev"
                }
            },
            "autoload": {
                "psr-4": {
                    "Whoops\\": "src/Whoops/"
                }
            },
            "notification-url": "https://packagist.org/downloads/",
            "license": [
                "MIT"
            ],
            "authors": [
                {
                    "name": "Filipe Dobreira",
                    "homepage": "https://github.com/filp",
                    "role": "Developer"
                }
            ],
            "description": "php error handling for cool kids",
            "homepage": "https://filp.github.io/whoops/",
            "keywords": [
                "error",
                "exception",
                "handling",
                "library",
                "throwable",
                "whoops"
            ],
            "support": {
                "issues": "https://github.com/filp/whoops/issues",
                "source": "https://github.com/filp/whoops/tree/2.15.2"
            },
            "funding": [
                {
                    "url": "https://github.com/denis-sokolov",
                    "type": "github"
                }
            ],
            "time": "2023-04-12T12:00:00+00:00"
        },
        {
            "name": "getkirby/composer-installer",
            "version": "1.2.1",
            "source": {
                "type": "git",
                "url": "https://github.com/getkirby/composer-installer.git",
                "reference": "c98ece30bfba45be7ce457e1102d1b169d922f3d"
            },
            "dist": {
                "type": "zip",
                "url": "https://api.github.com/repos/getkirby/composer-installer/zipball/c98ece30bfba45be7ce457e1102d1b169d922f3d",
                "reference": "c98ece30bfba45be7ce457e1102d1b169d922f3d",
                "shasum": ""
            },
            "require": {
                "composer-plugin-api": "^1.0 || ^2.0"
            },
            "require-dev": {
                "composer/composer": "^1.8 || ^2.0"
            },
            "type": "composer-plugin",
            "extra": {
                "class": "Kirby\\ComposerInstaller\\Plugin"
            },
            "autoload": {
                "psr-4": {
                    "Kirby\\": "src/"
                }
            },
            "notification-url": "https://packagist.org/downloads/",
            "license": [
                "MIT"
            ],
            "description": "Kirby's custom Composer installer for the Kirby CMS and for Kirby plugins",
            "homepage": "https://getkirby.com",
            "support": {
                "issues": "https://github.com/getkirby/composer-installer/issues",
                "source": "https://github.com/getkirby/composer-installer/tree/1.2.1"
            },
            "funding": [
                {
                    "url": "https://getkirby.com/buy",
                    "type": "custom"
                }
            ],
            "time": "2020-12-28T12:54:39+00:00"
        },
        {
            "name": "laminas/laminas-escaper",
            "version": "2.12.0",
            "source": {
                "type": "git",
                "url": "https://github.com/laminas/laminas-escaper.git",
                "reference": "ee7a4c37bf3d0e8c03635d5bddb5bb3184ead490"
            },
            "dist": {
                "type": "zip",
                "url": "https://api.github.com/repos/laminas/laminas-escaper/zipball/ee7a4c37bf3d0e8c03635d5bddb5bb3184ead490",
                "reference": "ee7a4c37bf3d0e8c03635d5bddb5bb3184ead490",
                "shasum": ""
            },
            "require": {
                "ext-ctype": "*",
                "ext-mbstring": "*",
                "php": "^7.4 || ~8.0.0 || ~8.1.0 || ~8.2.0"
            },
            "conflict": {
                "zendframework/zend-escaper": "*"
            },
            "require-dev": {
                "infection/infection": "^0.26.6",
                "laminas/laminas-coding-standard": "~2.4.0",
                "maglnet/composer-require-checker": "^3.8.0",
                "phpunit/phpunit": "^9.5.18",
                "psalm/plugin-phpunit": "^0.17.0",
                "vimeo/psalm": "^4.22.0"
            },
            "type": "library",
            "autoload": {
                "psr-4": {
                    "Laminas\\Escaper\\": "src/"
                }
            },
            "notification-url": "https://packagist.org/downloads/",
            "license": [
                "BSD-3-Clause"
            ],
            "description": "Securely and safely escape HTML, HTML attributes, JavaScript, CSS, and URLs",
            "homepage": "https://laminas.dev",
            "keywords": [
                "escaper",
                "laminas"
            ],
            "support": {
                "chat": "https://laminas.dev/chat",
                "docs": "https://docs.laminas.dev/laminas-escaper/",
                "forum": "https://discourse.laminas.dev",
                "issues": "https://github.com/laminas/laminas-escaper/issues",
                "rss": "https://github.com/laminas/laminas-escaper/releases.atom",
                "source": "https://github.com/laminas/laminas-escaper"
            },
            "funding": [
                {
                    "url": "https://funding.communitybridge.org/projects/laminas-project",
                    "type": "community_bridge"
                }
            ],
            "time": "2022-10-10T10:11:09+00:00"
        },
        {
            "name": "league/color-extractor",
            "version": "0.4.0",
            "source": {
                "type": "git",
                "url": "https://github.com/thephpleague/color-extractor.git",
                "reference": "21fcac6249c5ef7d00eb83e128743ee6678fe505"
            },
            "dist": {
                "type": "zip",
                "url": "https://api.github.com/repos/thephpleague/color-extractor/zipball/21fcac6249c5ef7d00eb83e128743ee6678fe505",
                "reference": "21fcac6249c5ef7d00eb83e128743ee6678fe505",
                "shasum": ""
            },
            "require": {
                "ext-gd": "*",
                "php": "^7.3 || ^8.0"
            },
            "replace": {
                "matthecat/colorextractor": "*"
            },
            "require-dev": {
                "friendsofphp/php-cs-fixer": "~2",
                "phpunit/phpunit": "^9.5"
            },
            "suggest": {
                "ext-curl": "To download images from remote URLs if allow_url_fopen is disabled for security reasons"
            },
            "type": "library",
            "autoload": {
                "psr-4": {
                    "League\\ColorExtractor\\": "src"
                }
            },
            "notification-url": "https://packagist.org/downloads/",
            "license": [
                "MIT"
            ],
            "authors": [
                {
                    "name": "Mathieu Lechat",
                    "email": "math.lechat@gmail.com",
                    "homepage": "http://matthecat.com",
                    "role": "Developer"
                }
            ],
            "description": "Extract colors from an image as a human would do.",
            "homepage": "https://github.com/thephpleague/color-extractor",
            "keywords": [
                "color",
                "extract",
                "human",
                "image",
                "palette"
            ],
            "support": {
                "issues": "https://github.com/thephpleague/color-extractor/issues",
                "source": "https://github.com/thephpleague/color-extractor/tree/0.4.0"
            },
            "time": "2022-09-24T15:57:16+00:00"
        },
        {
            "name": "michelf/php-smartypants",
            "version": "1.8.1",
            "source": {
                "type": "git",
                "url": "https://github.com/michelf/php-smartypants.git",
                "reference": "47d17c90a4dfd0ccf1f87e25c65e6c8012415aad"
            },
            "dist": {
                "type": "zip",
                "url": "https://api.github.com/repos/michelf/php-smartypants/zipball/47d17c90a4dfd0ccf1f87e25c65e6c8012415aad",
                "reference": "47d17c90a4dfd0ccf1f87e25c65e6c8012415aad",
                "shasum": ""
            },
            "require": {
                "php": ">=5.3.0"
            },
            "type": "library",
            "autoload": {
                "psr-0": {
                    "Michelf": ""
                }
            },
            "notification-url": "https://packagist.org/downloads/",
            "license": [
                "BSD-3-Clause"
            ],
            "authors": [
                {
                    "name": "Michel Fortin",
                    "email": "michel.fortin@michelf.ca",
                    "homepage": "https://michelf.ca/",
                    "role": "Developer"
                },
                {
                    "name": "John Gruber",
                    "homepage": "https://daringfireball.net/"
                }
            ],
            "description": "PHP SmartyPants",
            "homepage": "https://michelf.ca/projects/php-smartypants/",
            "keywords": [
                "dashes",
                "quotes",
                "spaces",
                "typographer",
                "typography"
            ],
            "support": {
                "issues": "https://github.com/michelf/php-smartypants/issues",
                "source": "https://github.com/michelf/php-smartypants/tree/1.8.1"
            },
            "time": "2016-12-13T01:01:17+00:00"
        },
        {
            "name": "phpmailer/phpmailer",
            "version": "v6.8.0",
            "source": {
                "type": "git",
                "url": "https://github.com/PHPMailer/PHPMailer.git",
                "reference": "df16b615e371d81fb79e506277faea67a1be18f1"
            },
            "dist": {
                "type": "zip",
                "url": "https://api.github.com/repos/PHPMailer/PHPMailer/zipball/df16b615e371d81fb79e506277faea67a1be18f1",
                "reference": "df16b615e371d81fb79e506277faea67a1be18f1",
                "shasum": ""
            },
            "require": {
                "ext-ctype": "*",
                "ext-filter": "*",
                "ext-hash": "*",
                "php": ">=5.5.0"
            },
            "require-dev": {
                "dealerdirect/phpcodesniffer-composer-installer": "^0.7.2",
                "doctrine/annotations": "^1.2.6 || ^1.13.3",
                "php-parallel-lint/php-console-highlighter": "^1.0.0",
                "php-parallel-lint/php-parallel-lint": "^1.3.2",
                "phpcompatibility/php-compatibility": "^9.3.5",
                "roave/security-advisories": "dev-latest",
                "squizlabs/php_codesniffer": "^3.7.1",
                "yoast/phpunit-polyfills": "^1.0.4"
            },
            "suggest": {
                "ext-mbstring": "Needed to send email in multibyte encoding charset or decode encoded addresses",
                "ext-openssl": "Needed for secure SMTP sending and DKIM signing",
                "greew/oauth2-azure-provider": "Needed for Microsoft Azure XOAUTH2 authentication",
                "hayageek/oauth2-yahoo": "Needed for Yahoo XOAUTH2 authentication",
                "league/oauth2-google": "Needed for Google XOAUTH2 authentication",
                "psr/log": "For optional PSR-3 debug logging",
                "symfony/polyfill-mbstring": "To support UTF-8 if the Mbstring PHP extension is not enabled (^1.2)",
                "thenetworg/oauth2-azure": "Needed for Microsoft XOAUTH2 authentication"
            },
            "type": "library",
            "autoload": {
                "psr-4": {
                    "PHPMailer\\PHPMailer\\": "src/"
                }
            },
            "notification-url": "https://packagist.org/downloads/",
            "license": [
                "LGPL-2.1-only"
            ],
            "authors": [
                {
                    "name": "Marcus Bointon",
                    "email": "phpmailer@synchromedia.co.uk"
                },
                {
                    "name": "Jim Jagielski",
                    "email": "jimjag@gmail.com"
                },
                {
                    "name": "Andy Prevost",
                    "email": "codeworxtech@users.sourceforge.net"
                },
                {
                    "name": "Brent R. Matzelle"
                }
            ],
            "description": "PHPMailer is a full-featured email creation and transfer class for PHP",
            "support": {
                "issues": "https://github.com/PHPMailer/PHPMailer/issues",
                "source": "https://github.com/PHPMailer/PHPMailer/tree/v6.8.0"
            },
            "funding": [
                {
                    "url": "https://github.com/Synchro",
                    "type": "github"
                }
            ],
            "time": "2023-03-06T14:43:22+00:00"
        },
        {
            "name": "psr/log",
            "version": "3.0.0",
            "source": {
                "type": "git",
                "url": "https://github.com/php-fig/log.git",
                "reference": "fe5ea303b0887d5caefd3d431c3e61ad47037001"
            },
            "dist": {
                "type": "zip",
                "url": "https://api.github.com/repos/php-fig/log/zipball/fe5ea303b0887d5caefd3d431c3e61ad47037001",
                "reference": "fe5ea303b0887d5caefd3d431c3e61ad47037001",
                "shasum": ""
            },
            "require": {
                "php": ">=8.0.0"
            },
            "type": "library",
            "extra": {
                "branch-alias": {
                    "dev-master": "3.x-dev"
                }
            },
            "autoload": {
                "psr-4": {
                    "Psr\\Log\\": "src"
                }
            },
            "notification-url": "https://packagist.org/downloads/",
            "license": [
                "MIT"
            ],
            "authors": [
                {
                    "name": "PHP-FIG",
                    "homepage": "https://www.php-fig.org/"
                }
            ],
            "description": "Common interface for logging libraries",
            "homepage": "https://github.com/php-fig/log",
            "keywords": [
                "log",
                "psr",
                "psr-3"
            ],
            "support": {
                "source": "https://github.com/php-fig/log/tree/3.0.0"
            },
            "time": "2021-07-14T16:46:02+00:00"
        },
        {
            "name": "symfony/deprecation-contracts",
            "version": "v2.5.2",
            "source": {
                "type": "git",
                "url": "https://github.com/symfony/deprecation-contracts.git",
                "reference": "e8b495ea28c1d97b5e0c121748d6f9b53d075c66"
            },
            "dist": {
                "type": "zip",
                "url": "https://api.github.com/repos/symfony/deprecation-contracts/zipball/e8b495ea28c1d97b5e0c121748d6f9b53d075c66",
                "reference": "e8b495ea28c1d97b5e0c121748d6f9b53d075c66",
                "shasum": ""
            },
            "require": {
                "php": ">=7.1"
            },
            "type": "library",
            "extra": {
                "branch-alias": {
                    "dev-main": "2.5-dev"
                },
                "thanks": {
                    "name": "symfony/contracts",
                    "url": "https://github.com/symfony/contracts"
                }
            },
            "autoload": {
                "files": [
                    "function.php"
                ]
            },
            "notification-url": "https://packagist.org/downloads/",
            "license": [
                "MIT"
            ],
            "authors": [
                {
                    "name": "Nicolas Grekas",
                    "email": "p@tchwork.com"
                },
                {
                    "name": "Symfony Community",
                    "homepage": "https://symfony.com/contributors"
                }
            ],
            "description": "A generic function and convention to trigger deprecation notices",
            "homepage": "https://symfony.com",
            "support": {
                "source": "https://github.com/symfony/deprecation-contracts/tree/v2.5.2"
            },
            "funding": [
                {
                    "url": "https://symfony.com/sponsor",
                    "type": "custom"
                },
                {
                    "url": "https://github.com/fabpot",
                    "type": "github"
                },
                {
                    "url": "https://tidelift.com/funding/github/packagist/symfony/symfony",
                    "type": "tidelift"
                }
            ],
            "time": "2022-01-02T09:53:40+00:00"
        },
        {
            "name": "symfony/polyfill-ctype",
            "version": "v1.27.0",
            "source": {
                "type": "git",
                "url": "https://github.com/symfony/polyfill-ctype.git",
                "reference": "5bbc823adecdae860bb64756d639ecfec17b050a"
            },
            "dist": {
                "type": "zip",
                "url": "https://api.github.com/repos/symfony/polyfill-ctype/zipball/5bbc823adecdae860bb64756d639ecfec17b050a",
                "reference": "5bbc823adecdae860bb64756d639ecfec17b050a",
                "shasum": ""
            },
            "require": {
                "php": ">=7.1"
            },
            "provide": {
                "ext-ctype": "*"
            },
            "suggest": {
                "ext-ctype": "For best performance"
            },
            "type": "library",
            "extra": {
                "branch-alias": {
                    "dev-main": "1.27-dev"
                },
                "thanks": {
                    "name": "symfony/polyfill",
                    "url": "https://github.com/symfony/polyfill"
                }
            },
            "autoload": {
                "files": [
                    "bootstrap.php"
                ],
                "psr-4": {
                    "Symfony\\Polyfill\\Ctype\\": ""
                }
            },
            "notification-url": "https://packagist.org/downloads/",
            "license": [
                "MIT"
            ],
            "authors": [
                {
                    "name": "Gert de Pagter",
                    "email": "BackEndTea@gmail.com"
                },
                {
                    "name": "Symfony Community",
                    "homepage": "https://symfony.com/contributors"
                }
            ],
            "description": "Symfony polyfill for ctype functions",
            "homepage": "https://symfony.com",
            "keywords": [
                "compatibility",
                "ctype",
                "polyfill",
                "portable"
            ],
            "support": {
                "source": "https://github.com/symfony/polyfill-ctype/tree/v1.27.0"
            },
            "funding": [
                {
                    "url": "https://symfony.com/sponsor",
                    "type": "custom"
                },
                {
                    "url": "https://github.com/fabpot",
                    "type": "github"
                },
                {
                    "url": "https://tidelift.com/funding/github/packagist/symfony/symfony",
                    "type": "tidelift"
                }
            ],
            "time": "2022-11-03T14:55:06+00:00"
        },
        {
            "name": "symfony/polyfill-intl-idn",
            "version": "v1.27.0",
            "source": {
                "type": "git",
                "url": "https://github.com/symfony/polyfill-intl-idn.git",
                "reference": "639084e360537a19f9ee352433b84ce831f3d2da"
            },
            "dist": {
                "type": "zip",
                "url": "https://api.github.com/repos/symfony/polyfill-intl-idn/zipball/639084e360537a19f9ee352433b84ce831f3d2da",
                "reference": "639084e360537a19f9ee352433b84ce831f3d2da",
                "shasum": ""
            },
            "require": {
                "php": ">=7.1",
                "symfony/polyfill-intl-normalizer": "^1.10",
                "symfony/polyfill-php72": "^1.10"
            },
            "suggest": {
                "ext-intl": "For best performance"
            },
            "type": "library",
            "extra": {
                "branch-alias": {
                    "dev-main": "1.27-dev"
                },
                "thanks": {
                    "name": "symfony/polyfill",
                    "url": "https://github.com/symfony/polyfill"
                }
            },
            "autoload": {
                "files": [
                    "bootstrap.php"
                ],
                "psr-4": {
                    "Symfony\\Polyfill\\Intl\\Idn\\": ""
                }
            },
            "notification-url": "https://packagist.org/downloads/",
            "license": [
                "MIT"
            ],
            "authors": [
                {
                    "name": "Laurent Bassin",
                    "email": "laurent@bassin.info"
                },
                {
                    "name": "Trevor Rowbotham",
                    "email": "trevor.rowbotham@pm.me"
                },
                {
                    "name": "Symfony Community",
                    "homepage": "https://symfony.com/contributors"
                }
            ],
            "description": "Symfony polyfill for intl's idn_to_ascii and idn_to_utf8 functions",
            "homepage": "https://symfony.com",
            "keywords": [
                "compatibility",
                "idn",
                "intl",
                "polyfill",
                "portable",
                "shim"
            ],
            "support": {
                "source": "https://github.com/symfony/polyfill-intl-idn/tree/v1.27.0"
            },
            "funding": [
                {
                    "url": "https://symfony.com/sponsor",
                    "type": "custom"
                },
                {
                    "url": "https://github.com/fabpot",
                    "type": "github"
                },
                {
                    "url": "https://tidelift.com/funding/github/packagist/symfony/symfony",
                    "type": "tidelift"
                }
            ],
            "time": "2022-11-03T14:55:06+00:00"
        },
        {
            "name": "symfony/polyfill-intl-normalizer",
            "version": "v1.27.0",
            "source": {
                "type": "git",
                "url": "https://github.com/symfony/polyfill-intl-normalizer.git",
                "reference": "19bd1e4fcd5b91116f14d8533c57831ed00571b6"
            },
            "dist": {
                "type": "zip",
                "url": "https://api.github.com/repos/symfony/polyfill-intl-normalizer/zipball/19bd1e4fcd5b91116f14d8533c57831ed00571b6",
                "reference": "19bd1e4fcd5b91116f14d8533c57831ed00571b6",
                "shasum": ""
            },
            "require": {
                "php": ">=7.1"
            },
            "suggest": {
                "ext-intl": "For best performance"
            },
            "type": "library",
            "extra": {
                "branch-alias": {
                    "dev-main": "1.27-dev"
                },
                "thanks": {
                    "name": "symfony/polyfill",
                    "url": "https://github.com/symfony/polyfill"
                }
            },
            "autoload": {
                "files": [
                    "bootstrap.php"
                ],
                "psr-4": {
                    "Symfony\\Polyfill\\Intl\\Normalizer\\": ""
                },
                "classmap": [
                    "Resources/stubs"
                ]
            },
            "notification-url": "https://packagist.org/downloads/",
            "license": [
                "MIT"
            ],
            "authors": [
                {
                    "name": "Nicolas Grekas",
                    "email": "p@tchwork.com"
                },
                {
                    "name": "Symfony Community",
                    "homepage": "https://symfony.com/contributors"
                }
            ],
            "description": "Symfony polyfill for intl's Normalizer class and related functions",
            "homepage": "https://symfony.com",
            "keywords": [
                "compatibility",
                "intl",
                "normalizer",
                "polyfill",
                "portable",
                "shim"
            ],
            "support": {
                "source": "https://github.com/symfony/polyfill-intl-normalizer/tree/v1.27.0"
            },
            "funding": [
                {
                    "url": "https://symfony.com/sponsor",
                    "type": "custom"
                },
                {
                    "url": "https://github.com/fabpot",
                    "type": "github"
                },
                {
                    "url": "https://tidelift.com/funding/github/packagist/symfony/symfony",
                    "type": "tidelift"
                }
            ],
            "time": "2022-11-03T14:55:06+00:00"
        },
        {
            "name": "symfony/polyfill-mbstring",
            "version": "v1.27.0",
            "source": {
                "type": "git",
                "url": "https://github.com/symfony/polyfill-mbstring.git",
                "reference": "8ad114f6b39e2c98a8b0e3bd907732c207c2b534"
            },
            "dist": {
                "type": "zip",
                "url": "https://api.github.com/repos/symfony/polyfill-mbstring/zipball/8ad114f6b39e2c98a8b0e3bd907732c207c2b534",
                "reference": "8ad114f6b39e2c98a8b0e3bd907732c207c2b534",
                "shasum": ""
            },
            "require": {
                "php": ">=7.1"
            },
            "provide": {
                "ext-mbstring": "*"
            },
            "suggest": {
                "ext-mbstring": "For best performance"
            },
            "type": "library",
            "extra": {
                "branch-alias": {
                    "dev-main": "1.27-dev"
                },
                "thanks": {
                    "name": "symfony/polyfill",
                    "url": "https://github.com/symfony/polyfill"
                }
            },
            "autoload": {
                "files": [
                    "bootstrap.php"
                ],
                "psr-4": {
                    "Symfony\\Polyfill\\Mbstring\\": ""
                }
            },
            "notification-url": "https://packagist.org/downloads/",
            "license": [
                "MIT"
            ],
            "authors": [
                {
                    "name": "Nicolas Grekas",
                    "email": "p@tchwork.com"
                },
                {
                    "name": "Symfony Community",
                    "homepage": "https://symfony.com/contributors"
                }
            ],
            "description": "Symfony polyfill for the Mbstring extension",
            "homepage": "https://symfony.com",
            "keywords": [
                "compatibility",
                "mbstring",
                "polyfill",
                "portable",
                "shim"
            ],
            "support": {
                "source": "https://github.com/symfony/polyfill-mbstring/tree/v1.27.0"
            },
            "funding": [
                {
                    "url": "https://symfony.com/sponsor",
                    "type": "custom"
                },
                {
                    "url": "https://github.com/fabpot",
                    "type": "github"
                },
                {
                    "url": "https://tidelift.com/funding/github/packagist/symfony/symfony",
                    "type": "tidelift"
                }
            ],
            "time": "2022-11-03T14:55:06+00:00"
        },
        {
            "name": "symfony/yaml",
            "version": "v5.4.23",
            "source": {
                "type": "git",
                "url": "https://github.com/symfony/yaml.git",
                "reference": "4cd2e3ea301aadd76a4172756296fe552fb45b0b"
            },
            "dist": {
                "type": "zip",
                "url": "https://api.github.com/repos/symfony/yaml/zipball/4cd2e3ea301aadd76a4172756296fe552fb45b0b",
                "reference": "4cd2e3ea301aadd76a4172756296fe552fb45b0b",
                "shasum": ""
            },
            "require": {
                "php": ">=7.2.5",
                "symfony/deprecation-contracts": "^2.1|^3",
                "symfony/polyfill-ctype": "^1.8"
            },
            "conflict": {
                "symfony/console": "<5.3"
            },
            "require-dev": {
                "symfony/console": "^5.3|^6.0"
            },
            "suggest": {
                "symfony/console": "For validating YAML files using the lint command"
            },
            "bin": [
                "Resources/bin/yaml-lint"
            ],
            "type": "library",
            "autoload": {
                "psr-4": {
                    "Symfony\\Component\\Yaml\\": ""
                },
                "exclude-from-classmap": [
                    "/Tests/"
                ]
            },
            "notification-url": "https://packagist.org/downloads/",
            "license": [
                "MIT"
            ],
            "authors": [
                {
                    "name": "Fabien Potencier",
                    "email": "fabien@symfony.com"
                },
                {
                    "name": "Symfony Community",
                    "homepage": "https://symfony.com/contributors"
                }
            ],
            "description": "Loads and dumps YAML files",
            "homepage": "https://symfony.com",
            "support": {
                "source": "https://github.com/symfony/yaml/tree/v5.4.23"
            },
            "funding": [
                {
                    "url": "https://symfony.com/sponsor",
                    "type": "custom"
                },
                {
                    "url": "https://github.com/fabpot",
                    "type": "github"
                },
                {
                    "url": "https://tidelift.com/funding/github/packagist/symfony/symfony",
                    "type": "tidelift"
                }
            ],
            "time": "2023-04-23T19:33:36+00:00"
        }
    ],
    "packages-dev": [],
    "aliases": [],
    "minimum-stability": "stable",
    "stability-flags": [],
    "prefer-stable": false,
    "prefer-lowest": false,
    "platform": {
        "php": ">=8.0.0 <8.3.0",
        "ext-simplexml": "*",
        "ext-ctype": "*",
        "ext-curl": "*",
        "ext-dom": "*",
        "ext-filter": "*",
        "ext-hash": "*",
        "ext-iconv": "*",
        "ext-json": "*",
        "ext-libxml": "*",
        "ext-mbstring": "*",
        "ext-openssl": "*"
    },
    "platform-dev": [],
    "platform-overrides": {
        "php": "8.0.0"
    },
    "plugin-api-version": "2.3.0"
}<|MERGE_RESOLUTION|>--- conflicted
+++ resolved
@@ -4,11 +4,7 @@
         "Read more about it at https://getcomposer.org/doc/01-basic-usage.md#installing-dependencies",
         "This file is @generated automatically"
     ],
-<<<<<<< HEAD
-    "content-hash": "03c7f4f170fedf148f73b0ab2c7b7ee9",
-=======
     "content-hash": "55cb37e2b9b9b24026ecccb2660f04b5",
->>>>>>> 4c1de096
     "packages": [
         {
             "name": "claviska/simpleimage",
