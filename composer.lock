{
    "_readme": [
        "This file locks the dependencies of your project to a known state",
        "Read more about it at https://getcomposer.org/doc/01-basic-usage.md#installing-dependencies",
        "This file is @generated automatically"
    ],
<<<<<<< HEAD
    "content-hash": "543d3e6edbb09296e197e0930b9b3a63",
=======
    "content-hash": "56a7f434f070de9b8e89717880a2a3d1",
>>>>>>> 3a6645b2
    "packages": [
        {
            "name": "claviska/simpleimage",
            "version": "3.6.5",
            "source": {
                "type": "git",
                "url": "https://github.com/claviska/SimpleImage.git",
                "reference": "00f90662686696b9b7157dbb176183aabe89700f"
            },
            "dist": {
                "type": "zip",
                "url": "https://api.github.com/repos/claviska/SimpleImage/zipball/00f90662686696b9b7157dbb176183aabe89700f",
                "reference": "00f90662686696b9b7157dbb176183aabe89700f",
                "shasum": ""
            },
            "require": {
                "ext-gd": "*",
                "league/color-extractor": "0.3.*",
                "php": ">=5.6.0"
            },
            "type": "library",
            "autoload": {
                "psr-0": {
                    "claviska": "src/"
                }
            },
            "notification-url": "https://packagist.org/downloads/",
            "license": [
                "MIT"
            ],
            "authors": [
                {
                    "name": "Cory LaViska",
                    "homepage": "http://www.abeautifulsite.net/",
                    "role": "Developer"
                }
            ],
            "description": "A PHP class that makes working with images as simple as possible.",
            "support": {
                "issues": "https://github.com/claviska/SimpleImage/issues",
                "source": "https://github.com/claviska/SimpleImage/tree/3.6.5"
            },
            "funding": [
                {
                    "url": "https://github.com/claviska",
                    "type": "github"
                }
            ],
            "time": "2021-12-01T12:42:55+00:00"
        },
        {
            "name": "filp/whoops",
            "version": "2.14.5",
            "source": {
                "type": "git",
                "url": "https://github.com/filp/whoops.git",
                "reference": "a63e5e8f26ebbebf8ed3c5c691637325512eb0dc"
            },
            "dist": {
                "type": "zip",
                "url": "https://api.github.com/repos/filp/whoops/zipball/a63e5e8f26ebbebf8ed3c5c691637325512eb0dc",
                "reference": "a63e5e8f26ebbebf8ed3c5c691637325512eb0dc",
                "shasum": ""
            },
            "require": {
                "php": "^5.5.9 || ^7.0 || ^8.0",
                "psr/log": "^1.0.1 || ^2.0 || ^3.0"
            },
            "require-dev": {
                "mockery/mockery": "^0.9 || ^1.0",
                "phpunit/phpunit": "^4.8.36 || ^5.7.27 || ^6.5.14 || ^7.5.20 || ^8.5.8 || ^9.3.3",
                "symfony/var-dumper": "^2.6 || ^3.0 || ^4.0 || ^5.0"
            },
            "suggest": {
                "symfony/var-dumper": "Pretty print complex values better with var-dumper available",
                "whoops/soap": "Formats errors as SOAP responses"
            },
            "type": "library",
            "extra": {
                "branch-alias": {
                    "dev-master": "2.7-dev"
                }
            },
            "autoload": {
                "psr-4": {
                    "Whoops\\": "src/Whoops/"
                }
            },
            "notification-url": "https://packagist.org/downloads/",
            "license": [
                "MIT"
            ],
            "authors": [
                {
                    "name": "Filipe Dobreira",
                    "homepage": "https://github.com/filp",
                    "role": "Developer"
                }
            ],
            "description": "php error handling for cool kids",
            "homepage": "https://filp.github.io/whoops/",
            "keywords": [
                "error",
                "exception",
                "handling",
                "library",
                "throwable",
                "whoops"
            ],
            "support": {
                "issues": "https://github.com/filp/whoops/issues",
                "source": "https://github.com/filp/whoops/tree/2.14.5"
            },
            "funding": [
                {
                    "url": "https://github.com/denis-sokolov",
                    "type": "github"
                }
            ],
            "time": "2022-01-07T12:00:00+00:00"
        },
        {
            "name": "getkirby/composer-installer",
            "version": "1.2.1",
            "source": {
                "type": "git",
                "url": "https://github.com/getkirby/composer-installer.git",
                "reference": "c98ece30bfba45be7ce457e1102d1b169d922f3d"
            },
            "dist": {
                "type": "zip",
                "url": "https://api.github.com/repos/getkirby/composer-installer/zipball/c98ece30bfba45be7ce457e1102d1b169d922f3d",
                "reference": "c98ece30bfba45be7ce457e1102d1b169d922f3d",
                "shasum": ""
            },
            "require": {
                "composer-plugin-api": "^1.0 || ^2.0"
            },
            "require-dev": {
                "composer/composer": "^1.8 || ^2.0"
            },
            "type": "composer-plugin",
            "extra": {
                "class": "Kirby\\ComposerInstaller\\Plugin"
            },
            "autoload": {
                "psr-4": {
                    "Kirby\\": "src/"
                }
            },
            "notification-url": "https://packagist.org/downloads/",
            "license": [
                "MIT"
            ],
            "description": "Kirby's custom Composer installer for the Kirby CMS and for Kirby plugins",
            "homepage": "https://getkirby.com",
            "support": {
                "issues": "https://github.com/getkirby/composer-installer/issues",
                "source": "https://github.com/getkirby/composer-installer/tree/1.2.1"
            },
            "funding": [
                {
                    "url": "https://getkirby.com/buy",
                    "type": "custom"
                }
            ],
            "time": "2020-12-28T12:54:39+00:00"
        },
        {
            "name": "laminas/laminas-escaper",
            "version": "2.10.0",
            "source": {
                "type": "git",
                "url": "https://github.com/laminas/laminas-escaper.git",
                "reference": "58af67282db37d24e584a837a94ee55b9c7552be"
            },
            "dist": {
                "type": "zip",
                "url": "https://api.github.com/repos/laminas/laminas-escaper/zipball/58af67282db37d24e584a837a94ee55b9c7552be",
                "reference": "58af67282db37d24e584a837a94ee55b9c7552be",
                "shasum": ""
            },
            "require": {
                "ext-ctype": "*",
                "ext-mbstring": "*",
                "php": "^7.4 || ~8.0.0 || ~8.1.0"
            },
            "conflict": {
                "zendframework/zend-escaper": "*"
            },
            "require-dev": {
                "infection/infection": "^0.26.6",
                "laminas/laminas-coding-standard": "~2.3.0",
                "maglnet/composer-require-checker": "^3.8.0",
                "phpunit/phpunit": "^9.5.18",
                "psalm/plugin-phpunit": "^0.16.1",
                "vimeo/psalm": "^4.22.0"
            },
            "type": "library",
            "autoload": {
                "psr-4": {
                    "Laminas\\Escaper\\": "src/"
                }
            },
            "notification-url": "https://packagist.org/downloads/",
            "license": [
                "BSD-3-Clause"
            ],
            "description": "Securely and safely escape HTML, HTML attributes, JavaScript, CSS, and URLs",
            "homepage": "https://laminas.dev",
            "keywords": [
                "escaper",
                "laminas"
            ],
            "support": {
                "chat": "https://laminas.dev/chat",
                "docs": "https://docs.laminas.dev/laminas-escaper/",
                "forum": "https://discourse.laminas.dev",
                "issues": "https://github.com/laminas/laminas-escaper/issues",
                "rss": "https://github.com/laminas/laminas-escaper/releases.atom",
                "source": "https://github.com/laminas/laminas-escaper"
            },
            "funding": [
                {
                    "url": "https://funding.communitybridge.org/projects/laminas-project",
                    "type": "community_bridge"
                }
            ],
            "time": "2022-03-08T20:15:36+00:00"
        },
        {
            "name": "league/color-extractor",
            "version": "0.3.2",
            "source": {
                "type": "git",
                "url": "https://github.com/thephpleague/color-extractor.git",
                "reference": "837086ec60f50c84c611c613963e4ad2e2aec806"
            },
            "dist": {
                "type": "zip",
                "url": "https://api.github.com/repos/thephpleague/color-extractor/zipball/837086ec60f50c84c611c613963e4ad2e2aec806",
                "reference": "837086ec60f50c84c611c613963e4ad2e2aec806",
                "shasum": ""
            },
            "require": {
                "ext-gd": "*",
                "php": ">=5.4.0"
            },
            "replace": {
                "matthecat/colorextractor": "*"
            },
            "require-dev": {
                "friendsofphp/php-cs-fixer": "~2",
                "phpunit/phpunit": "~5"
            },
            "type": "library",
            "autoload": {
                "psr-4": {
                    "": "src"
                }
            },
            "notification-url": "https://packagist.org/downloads/",
            "license": [
                "MIT"
            ],
            "authors": [
                {
                    "name": "Mathieu Lechat",
                    "email": "math.lechat@gmail.com",
                    "homepage": "http://matthecat.com",
                    "role": "Developer"
                }
            ],
            "description": "Extract colors from an image as a human would do.",
            "homepage": "https://github.com/thephpleague/color-extractor",
            "keywords": [
                "color",
                "extract",
                "human",
                "image",
                "palette"
            ],
            "support": {
                "issues": "https://github.com/thephpleague/color-extractor/issues",
                "source": "https://github.com/thephpleague/color-extractor/tree/master"
            },
            "time": "2016-12-15T09:30:02+00:00"
        },
        {
            "name": "michelf/php-smartypants",
            "version": "1.8.1",
            "source": {
                "type": "git",
                "url": "https://github.com/michelf/php-smartypants.git",
                "reference": "47d17c90a4dfd0ccf1f87e25c65e6c8012415aad"
            },
            "dist": {
                "type": "zip",
                "url": "https://api.github.com/repos/michelf/php-smartypants/zipball/47d17c90a4dfd0ccf1f87e25c65e6c8012415aad",
                "reference": "47d17c90a4dfd0ccf1f87e25c65e6c8012415aad",
                "shasum": ""
            },
            "require": {
                "php": ">=5.3.0"
            },
            "type": "library",
            "autoload": {
                "psr-0": {
                    "Michelf": ""
                }
            },
            "notification-url": "https://packagist.org/downloads/",
            "license": [
                "BSD-3-Clause"
            ],
            "authors": [
                {
                    "name": "Michel Fortin",
                    "email": "michel.fortin@michelf.ca",
                    "homepage": "https://michelf.ca/",
                    "role": "Developer"
                },
                {
                    "name": "John Gruber",
                    "homepage": "https://daringfireball.net/"
                }
            ],
            "description": "PHP SmartyPants",
            "homepage": "https://michelf.ca/projects/php-smartypants/",
            "keywords": [
                "dashes",
                "quotes",
                "spaces",
                "typographer",
                "typography"
            ],
            "support": {
                "issues": "https://github.com/michelf/php-smartypants/issues",
                "source": "https://github.com/michelf/php-smartypants/tree/1.8.1"
            },
            "time": "2016-12-13T01:01:17+00:00"
        },
        {
            "name": "phpmailer/phpmailer",
            "version": "v6.6.3",
            "source": {
                "type": "git",
                "url": "https://github.com/PHPMailer/PHPMailer.git",
                "reference": "9400f305a898f194caff5521f64e5dfa926626f3"
            },
            "dist": {
                "type": "zip",
                "url": "https://api.github.com/repos/PHPMailer/PHPMailer/zipball/9400f305a898f194caff5521f64e5dfa926626f3",
                "reference": "9400f305a898f194caff5521f64e5dfa926626f3",
                "shasum": ""
            },
            "require": {
                "ext-ctype": "*",
                "ext-filter": "*",
                "ext-hash": "*",
                "php": ">=5.5.0"
            },
            "require-dev": {
                "dealerdirect/phpcodesniffer-composer-installer": "^0.7.0",
                "doctrine/annotations": "^1.2",
                "php-parallel-lint/php-console-highlighter": "^1.0.0",
                "php-parallel-lint/php-parallel-lint": "^1.3.2",
                "phpcompatibility/php-compatibility": "^9.3.5",
                "roave/security-advisories": "dev-latest",
                "squizlabs/php_codesniffer": "^3.6.2",
                "yoast/phpunit-polyfills": "^1.0.0"
            },
            "suggest": {
                "ext-mbstring": "Needed to send email in multibyte encoding charset or decode encoded addresses",
                "hayageek/oauth2-yahoo": "Needed for Yahoo XOAUTH2 authentication",
                "league/oauth2-google": "Needed for Google XOAUTH2 authentication",
                "psr/log": "For optional PSR-3 debug logging",
                "stevenmaguire/oauth2-microsoft": "Needed for Microsoft XOAUTH2 authentication",
                "symfony/polyfill-mbstring": "To support UTF-8 if the Mbstring PHP extension is not enabled (^1.2)"
            },
            "type": "library",
            "autoload": {
                "psr-4": {
                    "PHPMailer\\PHPMailer\\": "src/"
                }
            },
            "notification-url": "https://packagist.org/downloads/",
            "license": [
                "LGPL-2.1-only"
            ],
            "authors": [
                {
                    "name": "Marcus Bointon",
                    "email": "phpmailer@synchromedia.co.uk"
                },
                {
                    "name": "Jim Jagielski",
                    "email": "jimjag@gmail.com"
                },
                {
                    "name": "Andy Prevost",
                    "email": "codeworxtech@users.sourceforge.net"
                },
                {
                    "name": "Brent R. Matzelle"
                }
            ],
            "description": "PHPMailer is a full-featured email creation and transfer class for PHP",
            "support": {
                "issues": "https://github.com/PHPMailer/PHPMailer/issues",
                "source": "https://github.com/PHPMailer/PHPMailer/tree/v6.6.3"
            },
            "funding": [
                {
                    "url": "https://github.com/Synchro",
                    "type": "github"
                }
            ],
            "time": "2022-06-20T09:21:02+00:00"
        },
        {
            "name": "psr/log",
            "version": "3.0.0",
            "source": {
                "type": "git",
                "url": "https://github.com/php-fig/log.git",
                "reference": "fe5ea303b0887d5caefd3d431c3e61ad47037001"
            },
            "dist": {
                "type": "zip",
                "url": "https://api.github.com/repos/php-fig/log/zipball/fe5ea303b0887d5caefd3d431c3e61ad47037001",
                "reference": "fe5ea303b0887d5caefd3d431c3e61ad47037001",
                "shasum": ""
            },
            "require": {
                "php": ">=8.0.0"
            },
            "type": "library",
            "extra": {
                "branch-alias": {
                    "dev-master": "3.x-dev"
                }
            },
            "autoload": {
                "psr-4": {
                    "Psr\\Log\\": "src"
                }
            },
            "notification-url": "https://packagist.org/downloads/",
            "license": [
                "MIT"
            ],
            "authors": [
                {
                    "name": "PHP-FIG",
                    "homepage": "https://www.php-fig.org/"
                }
            ],
            "description": "Common interface for logging libraries",
            "homepage": "https://github.com/php-fig/log",
            "keywords": [
                "log",
                "psr",
                "psr-3"
            ],
            "support": {
                "source": "https://github.com/php-fig/log/tree/3.0.0"
            },
            "time": "2021-07-14T16:46:02+00:00"
        },
        {
            "name": "symfony/polyfill-intl-idn",
            "version": "v1.26.0",
            "source": {
                "type": "git",
                "url": "https://github.com/symfony/polyfill-intl-idn.git",
                "reference": "59a8d271f00dd0e4c2e518104cc7963f655a1aa8"
            },
            "dist": {
                "type": "zip",
                "url": "https://api.github.com/repos/symfony/polyfill-intl-idn/zipball/59a8d271f00dd0e4c2e518104cc7963f655a1aa8",
                "reference": "59a8d271f00dd0e4c2e518104cc7963f655a1aa8",
                "shasum": ""
            },
            "require": {
                "php": ">=7.1",
                "symfony/polyfill-intl-normalizer": "^1.10",
                "symfony/polyfill-php72": "^1.10"
            },
            "suggest": {
                "ext-intl": "For best performance"
            },
            "type": "library",
            "extra": {
                "branch-alias": {
                    "dev-main": "1.26-dev"
                },
                "thanks": {
                    "name": "symfony/polyfill",
                    "url": "https://github.com/symfony/polyfill"
                }
            },
            "autoload": {
                "files": [
                    "bootstrap.php"
                ],
                "psr-4": {
                    "Symfony\\Polyfill\\Intl\\Idn\\": ""
                }
            },
            "notification-url": "https://packagist.org/downloads/",
            "license": [
                "MIT"
            ],
            "authors": [
                {
                    "name": "Laurent Bassin",
                    "email": "laurent@bassin.info"
                },
                {
                    "name": "Trevor Rowbotham",
                    "email": "trevor.rowbotham@pm.me"
                },
                {
                    "name": "Symfony Community",
                    "homepage": "https://symfony.com/contributors"
                }
            ],
            "description": "Symfony polyfill for intl's idn_to_ascii and idn_to_utf8 functions",
            "homepage": "https://symfony.com",
            "keywords": [
                "compatibility",
                "idn",
                "intl",
                "polyfill",
                "portable",
                "shim"
            ],
            "support": {
                "source": "https://github.com/symfony/polyfill-intl-idn/tree/v1.26.0"
            },
            "funding": [
                {
                    "url": "https://symfony.com/sponsor",
                    "type": "custom"
                },
                {
                    "url": "https://github.com/fabpot",
                    "type": "github"
                },
                {
                    "url": "https://tidelift.com/funding/github/packagist/symfony/symfony",
                    "type": "tidelift"
                }
            ],
            "time": "2022-05-24T11:49:31+00:00"
        },
        {
            "name": "symfony/polyfill-intl-normalizer",
            "version": "v1.26.0",
            "source": {
                "type": "git",
                "url": "https://github.com/symfony/polyfill-intl-normalizer.git",
                "reference": "219aa369ceff116e673852dce47c3a41794c14bd"
            },
            "dist": {
                "type": "zip",
                "url": "https://api.github.com/repos/symfony/polyfill-intl-normalizer/zipball/219aa369ceff116e673852dce47c3a41794c14bd",
                "reference": "219aa369ceff116e673852dce47c3a41794c14bd",
                "shasum": ""
            },
            "require": {
                "php": ">=7.1"
            },
            "suggest": {
                "ext-intl": "For best performance"
            },
            "type": "library",
            "extra": {
                "branch-alias": {
                    "dev-main": "1.26-dev"
                },
                "thanks": {
                    "name": "symfony/polyfill",
                    "url": "https://github.com/symfony/polyfill"
                }
            },
            "autoload": {
                "files": [
                    "bootstrap.php"
                ],
                "psr-4": {
                    "Symfony\\Polyfill\\Intl\\Normalizer\\": ""
                },
                "classmap": [
                    "Resources/stubs"
                ]
            },
            "notification-url": "https://packagist.org/downloads/",
            "license": [
                "MIT"
            ],
            "authors": [
                {
                    "name": "Nicolas Grekas",
                    "email": "p@tchwork.com"
                },
                {
                    "name": "Symfony Community",
                    "homepage": "https://symfony.com/contributors"
                }
            ],
            "description": "Symfony polyfill for intl's Normalizer class and related functions",
            "homepage": "https://symfony.com",
            "keywords": [
                "compatibility",
                "intl",
                "normalizer",
                "polyfill",
                "portable",
                "shim"
            ],
            "support": {
                "source": "https://github.com/symfony/polyfill-intl-normalizer/tree/v1.26.0"
            },
            "funding": [
                {
                    "url": "https://symfony.com/sponsor",
                    "type": "custom"
                },
                {
                    "url": "https://github.com/fabpot",
                    "type": "github"
                },
                {
                    "url": "https://tidelift.com/funding/github/packagist/symfony/symfony",
                    "type": "tidelift"
                }
            ],
            "time": "2022-05-24T11:49:31+00:00"
        },
        {
            "name": "symfony/polyfill-mbstring",
            "version": "v1.26.0",
            "source": {
                "type": "git",
                "url": "https://github.com/symfony/polyfill-mbstring.git",
                "reference": "9344f9cb97f3b19424af1a21a3b0e75b0a7d8d7e"
            },
            "dist": {
                "type": "zip",
                "url": "https://api.github.com/repos/symfony/polyfill-mbstring/zipball/9344f9cb97f3b19424af1a21a3b0e75b0a7d8d7e",
                "reference": "9344f9cb97f3b19424af1a21a3b0e75b0a7d8d7e",
                "shasum": ""
            },
            "require": {
                "php": ">=7.1"
            },
            "provide": {
                "ext-mbstring": "*"
            },
            "suggest": {
                "ext-mbstring": "For best performance"
            },
            "type": "library",
            "extra": {
                "branch-alias": {
                    "dev-main": "1.26-dev"
                },
                "thanks": {
                    "name": "symfony/polyfill",
                    "url": "https://github.com/symfony/polyfill"
                }
            },
            "autoload": {
                "files": [
                    "bootstrap.php"
                ],
                "psr-4": {
                    "Symfony\\Polyfill\\Mbstring\\": ""
                }
            },
            "notification-url": "https://packagist.org/downloads/",
            "license": [
                "MIT"
            ],
            "authors": [
                {
                    "name": "Nicolas Grekas",
                    "email": "p@tchwork.com"
                },
                {
                    "name": "Symfony Community",
                    "homepage": "https://symfony.com/contributors"
                }
            ],
            "description": "Symfony polyfill for the Mbstring extension",
            "homepage": "https://symfony.com",
            "keywords": [
                "compatibility",
                "mbstring",
                "polyfill",
                "portable",
                "shim"
            ],
            "support": {
                "source": "https://github.com/symfony/polyfill-mbstring/tree/v1.26.0"
            },
            "funding": [
                {
                    "url": "https://symfony.com/sponsor",
                    "type": "custom"
                },
                {
                    "url": "https://github.com/fabpot",
                    "type": "github"
                },
                {
                    "url": "https://tidelift.com/funding/github/packagist/symfony/symfony",
                    "type": "tidelift"
                }
            ],
            "time": "2022-05-24T11:49:31+00:00"
        }
    ],
    "packages-dev": [],
    "aliases": [],
    "minimum-stability": "stable",
    "stability-flags": [],
    "prefer-stable": false,
    "prefer-lowest": false,
    "platform": {
        "php": ">=8.0.0 <8.2.0",
        "ext-simplexml": "*",
        "ext-ctype": "*",
        "ext-curl": "*",
        "ext-dom": "*",
        "ext-filter": "*",
        "ext-hash": "*",
        "ext-iconv": "*",
        "ext-json": "*",
        "ext-libxml": "*",
        "ext-mbstring": "*",
        "ext-openssl": "*"
    },
    "platform-dev": [],
    "platform-overrides": {
        "php": "8.0.0"
    },
    "plugin-api-version": "2.2.0"
}<|MERGE_RESOLUTION|>--- conflicted
+++ resolved
@@ -4,11 +4,7 @@
         "Read more about it at https://getcomposer.org/doc/01-basic-usage.md#installing-dependencies",
         "This file is @generated automatically"
     ],
-<<<<<<< HEAD
-    "content-hash": "543d3e6edbb09296e197e0930b9b3a63",
-=======
-    "content-hash": "56a7f434f070de9b8e89717880a2a3d1",
->>>>>>> 3a6645b2
+    "content-hash": "ee2eec31e400cdb8e0ba895df04a6663",
     "packages": [
         {
             "name": "claviska/simpleimage",
@@ -758,5 +754,5 @@
     "platform-overrides": {
         "php": "8.0.0"
     },
-    "plugin-api-version": "2.2.0"
+    "plugin-api-version": "2.3.0"
 }