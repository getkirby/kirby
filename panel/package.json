{
	"name": "kirby",
	"private": true,
	"scripts": {
		"build": "vite build",
		"build:docs": "node scripts/docs.mjs",
		"dev": "vite --host",
		"lint": "eslint \"src/**/*.{js,vue}\"",
		"lint:fix": "npm run lint -- --fix",
		"format": "prettier --write \"src/**/*.{js,vue}\"",
		"test:unit": "vitest run"
	},
	"dependencies": {
		"autosize": "^6.0.1",
		"dayjs": "^1.11.13",
		"mitt": "^3.0.1",
<<<<<<< HEAD
		"prosemirror-commands": "^1.7.0",
=======
		"portal-vue": "^2.1.7",
		"prosemirror-commands": "^1.7.1",
>>>>>>> 7c34e05f
		"prosemirror-history": "^1.4.1",
		"prosemirror-inputrules": "^1.5.0",
		"prosemirror-keymap": "^1.2.2",
		"prosemirror-model": "^1.25.1",
		"prosemirror-schema-list": "^1.5.1",
		"prosemirror-view": "^1.39.2",
		"sortablejs": "^1.15.6",
		"vuex": "^4.1.0"
	},
	"devDependencies": {
<<<<<<< HEAD
		"@csstools/postcss-light-dark-function": "^2.0.7",
		"@vitejs/plugin-vue": "^5.2.3",
		"@vue/compiler-sfc": "^3.5.13",
		"eslint": "^9.24.0",
		"eslint-config-prettier": "^10.1.1",
=======
		"@csstools/postcss-light-dark-function": "^2.0.8",
		"@vitejs/plugin-vue2": "^2.3.3",
		"eslint": "^9.25.1",
		"eslint-config-prettier": "^10.1.2",
>>>>>>> 7c34e05f
		"eslint-plugin-vue": "^9.33.0",
		"glob": "^11.0.2",
		"jsdom": "^26.1.0",
		"prettier": "^3.5.3",
		"terser": "^5.39.0",
		"vite": "^6.3.3",
		"vite-plugin-static-copy": "^2.3.1",
		"vitest": "^3.1.2",
		"vue-docgen-api": "^4.79.2"
	},
	"browserslist": [
		"last 2 Android versions",
		"last 2 Chrome versions",
		"last 2 ChromeAndroid versions",
		"last 2 Edge versions",
		"last 2 Firefox versions",
		"last 2 FirefoxAndroid versions",
		"last 2 iOS versions",
		"last 2 KaiOS versions",
		"last 2 Safari versions",
		"last 2 Samsung versions",
		"last 2 Opera versions",
		"last 2 OperaMobile versions",
		"last 2 UCAndroid versions"
	]
}<|MERGE_RESOLUTION|>--- conflicted
+++ resolved
@@ -14,12 +14,7 @@
 		"autosize": "^6.0.1",
 		"dayjs": "^1.11.13",
 		"mitt": "^3.0.1",
-<<<<<<< HEAD
-		"prosemirror-commands": "^1.7.0",
-=======
-		"portal-vue": "^2.1.7",
 		"prosemirror-commands": "^1.7.1",
->>>>>>> 7c34e05f
 		"prosemirror-history": "^1.4.1",
 		"prosemirror-inputrules": "^1.5.0",
 		"prosemirror-keymap": "^1.2.2",
@@ -30,18 +25,11 @@
 		"vuex": "^4.1.0"
 	},
 	"devDependencies": {
-<<<<<<< HEAD
-		"@csstools/postcss-light-dark-function": "^2.0.7",
+		"@csstools/postcss-light-dark-function": "^2.0.8",
 		"@vitejs/plugin-vue": "^5.2.3",
 		"@vue/compiler-sfc": "^3.5.13",
-		"eslint": "^9.24.0",
-		"eslint-config-prettier": "^10.1.1",
-=======
-		"@csstools/postcss-light-dark-function": "^2.0.8",
-		"@vitejs/plugin-vue2": "^2.3.3",
 		"eslint": "^9.25.1",
 		"eslint-config-prettier": "^10.1.2",
->>>>>>> 7c34e05f
 		"eslint-plugin-vue": "^9.33.0",
 		"glob": "^11.0.2",
 		"jsdom": "^26.1.0",
