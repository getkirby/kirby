{
	"name": "kirby",
	"private": true,
	"scripts": {
		"build": "vite build",
		"build:docs": "node scripts/docs.mjs",
		"dev": "vite --host",
		"lint": "eslint \"src/**/*.{js,vue}\"",
		"lint:fix": "npm run lint -- --fix",
		"format": "prettier --write \"src/**/*.{js,vue}\"",
		"test:unit": "vitest run"
	},
	"dependencies": {
		"autosize": "^6.0.1",
		"dayjs": "^1.11.13",
		"mitt": "^3.0.1",
<<<<<<< HEAD
		"prosemirror-commands": "^1.6.2",
=======
		"portal-vue": "^2.1.7",
		"prosemirror-commands": "^1.7.0",
>>>>>>> ec7876e7
		"prosemirror-history": "^1.4.1",
		"prosemirror-inputrules": "^1.4.0",
		"prosemirror-keymap": "^1.2.2",
		"prosemirror-model": "^1.24.1",
		"prosemirror-schema-list": "^1.5.1",
		"prosemirror-view": "^1.38.1",
		"sortablejs": "^1.15.6",
		"vuex": "^4.1.0"
	},
	"devDependencies": {
		"@csstools/postcss-light-dark-function": "^2.0.7",
<<<<<<< HEAD
		"@vitejs/plugin-vue": "^5.2.0",
		"@vue/compiler-sfc": "^3.5.12",
		"eslint": "^9.19.0",
		"eslint-config-prettier": "^10.0.1",
		"eslint-plugin-vue": "^9.32.0",
=======
		"@vitejs/plugin-vue2": "^2.3.3",
		"eslint": "^9.22.0",
		"eslint-config-prettier": "^10.1.1",
		"eslint-plugin-vue": "^9.33.0",
>>>>>>> ec7876e7
		"glob": "^11.0.1",
		"jsdom": "^26.0.0",
		"prettier": "^3.5.3",
		"rollup-plugin-external-globals": "^0.13.0",
		"terser": "^5.39.0",
		"vite": "^6.2.2",
		"vite-plugin-static-copy": "^2.3.0",
		"vitest": "^3.0.8",
		"vue-docgen-api": "^4.79.2"
	},
	"browserslist": [
		"last 2 Android versions",
		"last 2 Chrome versions",
		"last 2 ChromeAndroid versions",
		"last 2 Edge versions",
		"last 2 Firefox versions",
		"last 2 FirefoxAndroid versions",
		"last 2 iOS versions",
		"last 2 KaiOS versions",
		"last 2 Safari versions",
		"last 2 Samsung versions",
		"last 2 Opera versions",
		"last 2 OperaMobile versions",
		"last 2 UCAndroid versions"
	]
}<|MERGE_RESOLUTION|>--- conflicted
+++ resolved
@@ -14,12 +14,7 @@
 		"autosize": "^6.0.1",
 		"dayjs": "^1.11.13",
 		"mitt": "^3.0.1",
-<<<<<<< HEAD
-		"prosemirror-commands": "^1.6.2",
-=======
-		"portal-vue": "^2.1.7",
 		"prosemirror-commands": "^1.7.0",
->>>>>>> ec7876e7
 		"prosemirror-history": "^1.4.1",
 		"prosemirror-inputrules": "^1.4.0",
 		"prosemirror-keymap": "^1.2.2",
@@ -31,18 +26,11 @@
 	},
 	"devDependencies": {
 		"@csstools/postcss-light-dark-function": "^2.0.7",
-<<<<<<< HEAD
 		"@vitejs/plugin-vue": "^5.2.0",
 		"@vue/compiler-sfc": "^3.5.12",
-		"eslint": "^9.19.0",
-		"eslint-config-prettier": "^10.0.1",
-		"eslint-plugin-vue": "^9.32.0",
-=======
-		"@vitejs/plugin-vue2": "^2.3.3",
 		"eslint": "^9.22.0",
 		"eslint-config-prettier": "^10.1.1",
 		"eslint-plugin-vue": "^9.33.0",
->>>>>>> ec7876e7
 		"glob": "^11.0.1",
 		"jsdom": "^26.0.0",
 		"prettier": "^3.5.3",
