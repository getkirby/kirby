--- conflicted
+++ resolved
@@ -22,8 +22,8 @@
 		"prosemirror-keymap": "^1.2.2",
 		"prosemirror-model": "^1.20.0",
 		"prosemirror-schema-list": "^1.3.0",
-<<<<<<< HEAD
-		"prosemirror-view": "^1.33.3",
+		"prosemirror-view": "^1.33.4",
+		"sortablejs": "^1.15.2",
 		"vue": "^3.4.21",
 		"vuedraggable": "^4.1.0",
 		"vuex": "^4.1.0"
@@ -31,38 +31,18 @@
 	"devDependencies": {
 		"@vitejs/plugin-vue": "^5.0.4",
 		"@vue/compiler-sfc": "^3.4.21",
-		"eslint": "^8.57.0",
-=======
-		"prosemirror-view": "^1.33.4",
-		"sortablejs": "^1.15.2",
-		"vue": "^2.7.16",
-		"vuex": "^3.6.2"
-	},
-	"devDependencies": {
-		"@vitejs/plugin-vue2": "^2.3.1",
 		"eslint": "^9.0.0",
->>>>>>> 369d7e15
 		"eslint-config-prettier": "^9.1.0",
 		"eslint-plugin-vue": "^9.24.1",
 		"glob": "^10.3.12",
 		"jsdom": "^24.0.0",
 		"prettier": "^3.2.5",
-<<<<<<< HEAD
-		"rollup-plugin-external-globals": "^0.9.2",
-		"terser": "^5.29.2",
-		"vite": "^5.2.4",
-		"vite-plugin-static-copy": "^1.0.1",
-		"vitest": "^1.4.0",
-		"vue-docgen-api": "^4.78.0"
-=======
 		"rollup-plugin-external-globals": "^0.10.0",
 		"terser": "^5.30.3",
 		"vite": "^5.2.8",
 		"vite-plugin-static-copy": "^1.0.2",
 		"vitest": "^1.5.0",
-		"vue-docgen-api": "^4.78.0",
-		"vue-template-compiler": "^2.7.16"
->>>>>>> 369d7e15
+		"vue-docgen-api": "^4.78.0"
 	},
 	"browserslist": [
 		"last 2 Android versions",
