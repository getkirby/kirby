--- conflicted
+++ resolved
@@ -21,25 +21,14 @@
 		"prosemirror-keymap": "^1.2.2",
 		"prosemirror-model": "^1.19.4",
 		"prosemirror-schema-list": "^1.3.0",
-<<<<<<< HEAD
-		"prosemirror-view": "^1.33.1",
+		"prosemirror-view": "^1.33.3",
 		"vue": "^3.4.2",
 		"vuedraggable": "^4.1.0",
 		"vuex": "^4.0.2"
 	},
 	"devDependencies": {
 		"@vitejs/plugin-vue": "^5.0.0",
-		"eslint": "^8.56.0",
-=======
-		"prosemirror-view": "^1.33.3",
-		"vue": "^2.7.16",
-		"vuedraggable": "^2.24.3",
-		"vuex": "^3.6.2"
-	},
-	"devDependencies": {
-		"@vitejs/plugin-vue2": "^2.3.1",
 		"eslint": "^8.57.0",
->>>>>>> 76cbb9ca
 		"eslint-config-prettier": "^9.1.0",
 		"eslint-plugin-vue": "^9.23.0",
 		"glob": "^10.3.10",
@@ -49,14 +38,8 @@
 		"terser": "^5.29.2",
 		"vite": "^5.2.4",
 		"vite-plugin-static-copy": "^1.0.1",
-<<<<<<< HEAD
-		"vitest": "^1.3.0",
-		"vue-docgen-api": "^4.75.1"
-=======
 		"vitest": "^1.4.0",
-		"vue-docgen-api": "^4.78.0",
-		"vue-template-compiler": "^2.7.16"
->>>>>>> 76cbb9ca
+		"vue-docgen-api": "^4.78.0"
 	},
 	"browserslist": [
 		"last 2 Android versions",
