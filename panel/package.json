--- conflicted
+++ resolved
@@ -25,16 +25,10 @@
 		"vuex": "^4.1.0"
 	},
 	"devDependencies": {
-<<<<<<< HEAD
-		"@csstools/postcss-light-dark-function": "^2.0.8",
+		"@csstools/postcss-light-dark-function": "^2.0.9",
 		"@vitejs/plugin-vue": "^5.2.3",
 		"@vue/compiler-sfc": "^3.5.13",
-		"eslint": "^9.26.0",
-=======
-		"@csstools/postcss-light-dark-function": "^2.0.9",
-		"@vitejs/plugin-vue2": "^2.3.3",
 		"eslint": "^9.29.0",
->>>>>>> 8db83385
 		"eslint-config-prettier": "^10.1.5",
 		"eslint-plugin-vue": "^9.33.0",
 		"glob": "^11.0.3",
