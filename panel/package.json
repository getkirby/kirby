--- conflicted
+++ resolved
@@ -26,14 +26,9 @@
 	},
 	"devDependencies": {
 		"@csstools/postcss-light-dark-function": "^2.0.7",
-<<<<<<< HEAD
 		"@vitejs/plugin-vue": "^5.2.3",
 		"@vue/compiler-sfc": "^3.5.13",
-		"eslint": "^9.23.0",
-=======
-		"@vitejs/plugin-vue2": "^2.3.3",
 		"eslint": "^9.24.0",
->>>>>>> 28fbe1ed
 		"eslint-config-prettier": "^10.1.1",
 		"eslint-plugin-vue": "^9.33.0",
 		"glob": "^11.0.1",
