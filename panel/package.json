{
	"name": "kirby",
	"private": true,
	"scripts": {
		"build": "vite build",
		"build:docs": "node scripts/docs.js",
		"dev": "vite --host",
		"lint": "eslint \"src/**/*.{js,vue}\"",
		"lint:fix": "npm run lint -- --fix",
		"format": "prettier --write \"src/**/*.{js,vue}\"",
		"test": "npm run test:unit && npm run test:e2e",
		"test:e2e": "cypress run",
		"test:e2e:open": "cypress open",
		"test:unit": "vitest run",
		"test:unit:open": "vitest --ui",
		"test:unit:watch": "vitest",
		"test:unit:coverage": "vitest run --coverage"
	},
	"dependencies": {
		"container-query-polyfill": "^1.0.2",
		"css-has-pseudo": "^5.0.2",
		"dayjs": "^1.11.7",
		"mitt": "^3.0.0",
		"portal-vue": "^2.1.7",
		"prosemirror-commands": "^1.5.2",
		"prosemirror-history": "^1.3.2",
		"prosemirror-inputrules": "^1.2.1",
		"prosemirror-keymap": "^1.2.2",
		"prosemirror-model": "^1.19.2",
		"prosemirror-schema-list": "^1.2.3",
		"prosemirror-view": "^1.31.3",
		"vue": "^2.7.14",
		"vuedraggable": "^2.24.3",
		"vuelidate": "^0.7.7",
		"vuex": "^3.6.2"
	},
	"devDependencies": {
		"@vitejs/plugin-vue2": "^2.2.0",
		"@vitest/coverage-c8": "^0.31.1",
		"@vitest/ui": "^0.31.1",
		"@vue/test-utils": "^1.3.0",
		"autoprefixer": "^10.4.14",
<<<<<<< HEAD
		"css-has-pseudo": "^5.0.2",
		"cssnano": "^6.0.0",
		"cypress": "^12.10.0",
		"eslint": "^8.39.0",
=======
		"cssnano": "^6.0.1",
		"cypress": "^12.13.0",
		"eslint": "^8.41.0",
>>>>>>> f56a084f
		"eslint-config-prettier": "^8.8.0",
		"eslint-plugin-cypress": "^2.13.3",
		"eslint-plugin-vue": "^9.14.1",
		"jsdom": "^22.1.0",
		"postcss-dir-pseudo-class": "^7.0.2",
		"postcss-logical": "^6.2.0",
		"prettier": "^2.8.8",
		"rollup-plugin-external-globals": "^0.8.0",
		"terser": "^5.17.6",
		"vite": "^4.3.9",
		"vite-plugin-static-copy": "^0.15.0",
		"vitest": "^0.31.1",
		"vue-docgen-api": "^4.72.3",
		"vue-template-compiler": "^2.7.14"
	},
	"browserslist": [
		"last 2 Android versions",
		"last 2 Chrome versions",
		"last 2 ChromeAndroid versions",
		"last 2 Edge versions",
		"last 2 Firefox versions",
		"last 2 FirefoxAndroid versions",
		"last 2 iOS versions",
		"last 2 KaiOS versions",
		"last 2 Safari versions",
		"last 2 Samsung versions",
		"last 2 Opera versions",
		"last 2 OperaMobile versions",
		"last 2 UCAndroid versions"
	]
}<|MERGE_RESOLUTION|>--- conflicted
+++ resolved
@@ -40,16 +40,10 @@
 		"@vitest/ui": "^0.31.1",
 		"@vue/test-utils": "^1.3.0",
 		"autoprefixer": "^10.4.14",
-<<<<<<< HEAD
 		"css-has-pseudo": "^5.0.2",
-		"cssnano": "^6.0.0",
-		"cypress": "^12.10.0",
-		"eslint": "^8.39.0",
-=======
 		"cssnano": "^6.0.1",
 		"cypress": "^12.13.0",
 		"eslint": "^8.41.0",
->>>>>>> f56a084f
 		"eslint-config-prettier": "^8.8.0",
 		"eslint-plugin-cypress": "^2.13.3",
 		"eslint-plugin-vue": "^9.14.1",
