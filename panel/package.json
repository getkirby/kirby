--- conflicted
+++ resolved
@@ -26,16 +26,10 @@
 	},
 	"devDependencies": {
 		"@csstools/postcss-light-dark-function": "^2.0.8",
-<<<<<<< HEAD
 		"@vitejs/plugin-vue": "^5.2.3",
 		"@vue/compiler-sfc": "^3.5.13",
-		"eslint": "^9.25.1",
-		"eslint-config-prettier": "^10.1.2",
-=======
-		"@vitejs/plugin-vue2": "^2.3.3",
 		"eslint": "^9.26.0",
 		"eslint-config-prettier": "^10.1.5",
->>>>>>> 0718b625
 		"eslint-plugin-vue": "^9.33.0",
 		"glob": "^11.0.2",
 		"jsdom": "^26.1.0",
