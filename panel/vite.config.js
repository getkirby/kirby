/* eslint-env node */
import path from "path";

import { defineConfig, splitVendorChunkPlugin } from "vite";
import vue from "@vitejs/plugin-vue2";
import { viteStaticCopy } from "vite-plugin-static-copy";
import externalGlobals from "rollup-plugin-external-globals";

import postcssAutoprefixer from "autoprefixer";
import postcssNano from "cssnano";

import kirbyDev from "./scripts/vite-kirby-dev.js";

let customServer;
try {
	customServer = require("./vite.config.custom.js");
} catch (err) {
	customServer = {};
}

export default defineConfig(({ command }) => {
<<<<<<< HEAD
	// Tell Kirby that we are in dev mode
	if (command === "serve") {
		// Create the flag file on start
		const runningPath = __dirname + "/.vite-running";
		fs.closeSync(fs.openSync(runningPath, "w"));

		// Delete the flag file on any kind of exit
		for (const eventType of ["exit", "SIGINT", "uncaughtException"]) {
			process.on(eventType, function (err) {
				if (fs.existsSync(runningPath) === true) {
					fs.unlinkSync(runningPath);
				}

				if (eventType === "uncaughtException") {
					console.error(err);
				}

				process.exit();
			});
		}
	}

	const proxy = {
		target: process.env.VUE_APP_DEV_SERVER ?? "http://sandbox.test",
		changeOrigin: true,
		secure: false
	};

	const plugins = [vue(), splitVendorChunkPlugin()];

	if (!process.env.VITEST) {
		plugins.push(
			// Externalize Vue so it's not loaded from node_modules
			// but accessed via window.Vue
			{
				...externalGlobals({ vue: "Vue" }),
				enforce: "post"
			}
		);
	}
=======
	// gather plugins depending on environment
	const plugins = [vue(), splitVendorChunkPlugin(), kirbyDev()];
>>>>>>> 68a1f105

	if (command === "build") {
		plugins.push(
			viteStaticCopy({
				targets: [
					{
						src: "node_modules/vue/dist/vue.min.js",
						dest: "js"
					}
				]
			})
		);
	}

	if (!process.env.VITEST) {
		plugins.push(
			// Externalize Vue so it's not loaded from node_modules
			// but accessed via window.Vue
			{
				...externalGlobals({ vue: "Vue" }),
				enforce: "post"
			}
		);
	}

	const proxy = {
		target: process.env.VUE_APP_DEV_SERVER ?? "http://sandbox.test",
		changeOrigin: true,
		secure: false
	};

	return {
		plugins,
		define: {
			// Fix vuelidate error
			"process.env.BUILD": JSON.stringify("production")
		},
		build: {
			minify: "terser",
			cssCodeSplit: false,
			rollupOptions: {
				input: "./src/index.js",
				output: {
					entryFileNames: "js/[name].min.js",
					chunkFileNames: (chunkInfo) => {
						// TODO: remove when removing CSS :has polyfill
						if (chunkInfo.name === "browser") {
							return "js/css-has-polyfill.min.js";
						}
						return "js/[name].min.js";
					},
					assetFileNames: "[ext]/[name].min.[ext]"
				}
			}
		},
		optimizeDeps: {
			entries: "src/**/*.{js,vue}",
			exclude: ["vitest", "vue"]
		},
		css: {
			postcss: {
				plugins: [postcssAutoprefixer(), postcssNano()]
			}
		},
		resolve: {
			alias: [
				{
					find: "@",
					replacement: path.resolve(__dirname, "src")
				}
			]
		},
		server: {
			proxy: {
				"/api": proxy,
				"/env": proxy,
				"/media": proxy
			},
			open: proxy.target + "/panel",
			port: 3000,
			...customServer
		},
		test: {
			environment: "jsdom",
			include: ["**/*.test.js"],
			coverage: {
				all: true,
				exclude: ["**/*.e2e.js", "**/*.test.js"],
				extension: ["js", "vue"],
				src: "src",
				reporter: ["text", "lcov"]
			},
			setupFiles: ["vitest.setup.js"]
		}
	};
});<|MERGE_RESOLUTION|>--- conflicted
+++ resolved
@@ -19,51 +19,8 @@
 }
 
 export default defineConfig(({ command }) => {
-<<<<<<< HEAD
-	// Tell Kirby that we are in dev mode
-	if (command === "serve") {
-		// Create the flag file on start
-		const runningPath = __dirname + "/.vite-running";
-		fs.closeSync(fs.openSync(runningPath, "w"));
-
-		// Delete the flag file on any kind of exit
-		for (const eventType of ["exit", "SIGINT", "uncaughtException"]) {
-			process.on(eventType, function (err) {
-				if (fs.existsSync(runningPath) === true) {
-					fs.unlinkSync(runningPath);
-				}
-
-				if (eventType === "uncaughtException") {
-					console.error(err);
-				}
-
-				process.exit();
-			});
-		}
-	}
-
-	const proxy = {
-		target: process.env.VUE_APP_DEV_SERVER ?? "http://sandbox.test",
-		changeOrigin: true,
-		secure: false
-	};
-
-	const plugins = [vue(), splitVendorChunkPlugin()];
-
-	if (!process.env.VITEST) {
-		plugins.push(
-			// Externalize Vue so it's not loaded from node_modules
-			// but accessed via window.Vue
-			{
-				...externalGlobals({ vue: "Vue" }),
-				enforce: "post"
-			}
-		);
-	}
-=======
 	// gather plugins depending on environment
 	const plugins = [vue(), splitVendorChunkPlugin(), kirbyDev()];
->>>>>>> 68a1f105
 
 	if (command === "build") {
 		plugins.push(
