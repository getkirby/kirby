--- conflicted
+++ resolved
@@ -38,19 +38,11 @@
 			];
 		},
 		reportsWithoutTheme() {
-<<<<<<< HEAD
-			return this.$helper.object.clone(this.reports).map((report) => {
-				report.icon = null;
-				report.theme = null;
-				return report;
-			});
-=======
 			return this.reports.map((report) => ({
 				...report,
 				icon: null,
 				theme: null
 			}));
->>>>>>> ebb9242c
 		}
 	}
 };
