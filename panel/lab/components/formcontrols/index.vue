--- conflicted
+++ resolved
@@ -4,7 +4,6 @@
 			<k-header :editable="true">
 				Title
 
-<<<<<<< HEAD
 				<template #buttons>
 					<k-button-group>
 						<k-button icon="open" size="sm" variant="filled" />
@@ -28,18 +27,6 @@
 						/>
 					</k-button-group>
 				</template>
-=======
-					<k-form-controls
-						:has-diff="hasDiff"
-						:is-locked="isLocked"
-						editor="editor@getkirby.com"
-						modified="2024-10-01T17:00:00"
-						preview="https://getkirby.com"
-						@discard="log('discard')"
-						@submit="log('submit')"
-					/>
-				</k-button-group>
->>>>>>> 788d91eb
 			</k-header>
 
 			<k-grid
@@ -49,16 +36,9 @@
 					--grid-block-gap: var(--spacing-1);
 				"
 			>
-<<<<<<< HEAD
 				<k-toggle-field
 					:value="hasDiff"
-					text="has-changes"
-=======
-				<k-input
-					type="toggle"
-					:value="hasDiff"
 					text="has-diff"
->>>>>>> 788d91eb
 					@input="hasDiff = $event"
 				/>
 				<k-toggle-field
