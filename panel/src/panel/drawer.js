import { reactive } from "vue";
import Modal, { defaults as modalDefaults } from "./modal.js";
import History from "./history.js";
<<<<<<< HEAD
=======
import { reactive, set } from "vue";
>>>>>>> df3a8c42
import { uuid } from "@/helpers/string.js";

export const defaults = () => {
	return {
		...modalDefaults(),
		id: null
	};
};

/**
 * @since 4.0.0
 */
export default (panel) => {
	const parent = Modal(panel, "drawer", defaults());

	// shortcut to submit drawers
	panel.events.on("drawer.save", (e) => {
		e.preventDefault();
		panel.drawer.submit();
	});

	return reactive({
		...parent,

		get breadcrumb() {
			return this.history.milestones;
		},

		/**
		 * Closes the drawer and goes back to the
		 * parent one if it has been stored
		 * @param {String|true} id Which drawer to close, true for all
		 */
		async close(id) {
			if (this.isOpen === false) {
				return;
			}

			// Force close all drawers
			if (id === true) {
				this.history.clear();
			}

			// Compare the drawer id to avoid closing
			// the wrong drawer. This is particularly useful
			// in nested drawers.
			if (id !== undefined && id !== this.id) {
				return;
			}

			this.history.removeLast();

			// no more items in the history
			if (this.history.isEmpty() === true) {
				parent.close.call(this);
				return;
			}

			return this.open(this.history.last());
		},

		goTo(id) {
			const state = this.history.goto(id);

			if (state !== undefined) {
				this.open(state);
			}
		},

		history: History(),

		get icon() {
			return this.props.icon ?? "box";
		},

		input(value) {
			this.props.value = value;
			this.emit("input", this.props.value);
		},

		listeners() {
			return {
				...this.on,
				cancel: this.cancel.bind(this),
				close: this.close.bind(this),
				crumb: this.goTo.bind(this),
				input: this.input.bind(this),
				submit: this.submit.bind(this),
				success: this.success.bind(this),
				tab: this.tab.bind(this)
			};
		},

		/**
		 * Opens drawer via JS object or loads it from the server
		 *
		 * @example
		 * panel.drawer.open('some/drawer');
		 *
		 * @example
		 * panel.drawer.open('some/drawer', () => {
		 *  // on submit
		 * });
		 *
		 * @example
		 * panel.drawer.open('some/drawer', {
		 *   query: {
		 *     template: 'some-template'
		 *   },
		 *   submit: () => {},
		 *   cancel: () => {}
		 * });
		 *
		 * @example
		 * panel.drawer.open({
		 *   component: 'k-forms-drawer',
		 *   props: {
		 *      fields: {}
		 *   },
		 *   submit: () => {},
		 *   cancel: () => {}
		 * });
		 *
		 * @param {String|Object} drawer
		 * @param {Object|Function} options
		 * @returns {Object}
		 */
		async open(drawer, options = {}) {
			// prefix URLs
			if (typeof drawer === "string") {
				drawer = `/drawers/${drawer}`;
			}

			await parent.open.call(this, drawer, options);

			// open the provided or first tab
			this.tab(drawer.tab);

			// get the current state and add it to the list of parents
			const state = this.state();

			// add the drawer to the history
			if (drawer.replace === true) {
				this.history.replace(-1, state);
			} else {
				this.history.add(state);
			}

			this.focus();

			return state;
		},

		/**
		 * Sets a new active state for the feature
		 * This is done whenever the state is an object
		 * and not undefined or null
		 *
		 * @param {Object} state
		 */
		set(state) {
			parent.set.call(this, state);

			// create a unique ID for the drawer if it does not have one
			this.id = this.id ?? uuid();

			return this.state();
		},

		tab(tab) {
			const tabs = this.props.tabs ?? {};
			tab = tab ?? Object.keys(tabs ?? {})[0];

			if (!tab) {
				return false;
			}

			set(this.props, "fields", tabs[tab].fields);
			set(this.props, "tab", tab);

			this.emit("tab", tab);

			setTimeout(() => {
				this.focus();
			});
		}
	});
};<|MERGE_RESOLUTION|>--- conflicted
+++ resolved
@@ -1,10 +1,6 @@
 import { reactive } from "vue";
 import Modal, { defaults as modalDefaults } from "./modal.js";
 import History from "./history.js";
-<<<<<<< HEAD
-=======
-import { reactive, set } from "vue";
->>>>>>> df3a8c42
 import { uuid } from "@/helpers/string.js";
 
 export const defaults = () => {
