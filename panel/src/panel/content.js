import { reactive } from "vue";

/**
 * @since 5.0.0
 */
export default (panel) => {
	return reactive({
		/**
		 * Returns all fields and their values that
		 * have been changed but not yet published
		 *
		 * @returns {Object}
		 */
		get changes() {
			return panel.app.config.globalProperties.$store.getters[
				"content/changes"
			]();
		},
		/**
		 * Removes all unpublished changes
		 */
		discard() {
			panel.app.config.globalProperties.$store.dispatch("content/revert");
		},
		/**
		 * Whether the model has changes that haven't been saved yet
		 *
		 * @returns {Boolean}
		 */
		get hasUnsavedChanges() {
			return false;
		},
		/**
		 * Whether the model has changes that haven't been published yet
		 *
		 * @returns {Boolean}
		 */
		get hasUnpublishedChanges() {
			return panel.app.config.globalProperties.$store.getters[
				"content/hasChanges"
			]();
		},
		/**
		 * Whether the model is a draft
		 *
		 * @returns {Boolean}
		 */
		get isDraft() {
			return panel.view.props.model.status === "draft";
		},
		isPublishing: false,
		isSaving: false,
		/**
		 * Whether the content is currently locked by another user
		 *
		 * @returns {Boolean}
		 */
		get isLocked() {
			return this.lock?.state === "lock";
		},
		/**
		 * Content lock state of the model
		 *
		 * @returns {Object|null|false}
		 */
		get lock() {
			const lock = panel.view.props.lock;

			if (!lock) {
				return false;
			}

			if (lock.state === null) {
				return null;
			}

			return {
				...lock.data,
				state: lock.state
			};
		},
		/**
		 * Publishes any changes
		 */
		async publish(e) {
			e?.preventDefault?.();

			this.isPublishing = true;
			await panel.app.config.globalProperties.$store.dispatch("content/save");
			panel.events.emit("model.update");
			panel.notification.success();
			this.isPublishing = false;
		},
		/**
		 * Returns all fields and their already published values
		 *
		 * @returns {Object}
		 */
		get published() {
			return panel.app.config.globalProperties.$store.getters[
				"content/originals"
			]();
		},
		/**
		 * Saves any changes
		 */
		async save() {
			this.isSaving = true;
			// …
			this.isSaving = false;
		},
		/**
		 * Updates the values of fields
		 *
		 * @param {Object} fields
		 * @param {any} value
		 */
<<<<<<< HEAD
		set(fields, value) {
			if (typeof fields === "string") {
				fields = { [fields]: value };
			}

			panel.app.config.globalProperties.$store.dispatch("content/update", [
				null,
				fields
			]);
=======
		set(fields) {
			panel.app.$store.dispatch("content/update", [null, fields]);
>>>>>>> df3a8c42
		},
		/**
		 * Removes the content lock for the current user,
		 * e.g. when closing/leaving the model view
		 */
		async unlock() {},
		/**
		 * Returns all fields and values incl. changes
		 *
		 * @returns {Object}
		 */
		get values() {
			return {
				...this.published,
				...this.changes
			};
		}
	});
};<|MERGE_RESOLUTION|>--- conflicted
+++ resolved
@@ -115,20 +115,11 @@
 		 * @param {Object} fields
 		 * @param {any} value
 		 */
-<<<<<<< HEAD
-		set(fields, value) {
-			if (typeof fields === "string") {
-				fields = { [fields]: value };
-			}
-
+		set(fields) {
 			panel.app.config.globalProperties.$store.dispatch("content/update", [
 				null,
 				fields
 			]);
-=======
-		set(fields) {
-			panel.app.$store.dispatch("content/update", [null, fields]);
->>>>>>> df3a8c42
 		},
 		/**
 		 * Removes the content lock for the current user,
