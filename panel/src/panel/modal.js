--- conflicted
+++ resolved
@@ -4,12 +4,7 @@
 import { isObject } from "@/helpers/object.js";
 import Feature, { defaults as featureDefaults } from "./feature.js";
 import focus from "@/helpers/focus.js";
-import "@/helpers/array.js";
-<<<<<<< HEAD
-=======
-import { reactive, set } from "vue";
 import { wrap } from "@/helpers/array.js";
->>>>>>> df3a8c42
 
 /**
  * Additional default values for modals
