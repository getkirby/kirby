--- conflicted
+++ resolved
@@ -220,28 +220,6 @@
 		},
 
 		/**
-<<<<<<< HEAD
-		 * Dispatch deprecated store events
-		 *
-		 * @param {Object} state
-		 */
-		successDispatch(state) {
-			if (isObject(state.dispatch) === false) {
-				return;
-			}
-
-			for (const event in state.dispatch) {
-				const payload = state.dispatch[event];
-				panel.app.config.globalProperties.$store.dispatch(
-					event,
-					Array.isArray(payload) === true ? [...payload] : payload
-				);
-			}
-		},
-
-		/**
-=======
->>>>>>> cb835016
 		 * Emit all events that might be in the response
 		 *
 		 * @param {Object} state
