--- conflicted
+++ resolved
@@ -177,11 +177,7 @@
 				return response;
 			}
 
-<<<<<<< HEAD
-			// get details from the response object.
-=======
 			// Get details from the response object,
->>>>>>> 2635f40c
 			// i.e. { dialog: { ... } }
 			// pass it forward to the success handler
 			// to react on elements in the response
