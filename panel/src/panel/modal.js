// @ts-check

import { isObject } from "@/helpers/object.js";
import Feature, { defaults as featureDefaults } from "./feature.js";
import focus from "@/helpers/focus.js";
import "@/helpers/array.js";

/**
 * Additional default values for modals
 */
export const defaults = () => {
	return {
		...featureDefaults(),
<<<<<<< HEAD
		// open state for the modal
		isOpen: false
=======
		// when drawers or dialogs are created with the
		// deprecated way of adding a dialog/drawer component
		// to a template, `legacy` is set to true in the open method
		// and the matching modal component will not load it.
		legacy: false,
		// Store for the Vue component reference
		// This will make it possible to determine
		// its open state in the dialog or drawer components
		// It would not be needed if we load all dialogs
		// and drawers through modals
		ref: null
>>>>>>> 235ae8a2
	};
};

/**
 * A modal is a feature that can be opened and
 * closed and will be placed in the Panel by the matching
 * Modal component
 *
 * @param {any} panel
 * @param {string} key
 * @param {object} defaults
 */
export default (panel, key, defaults) => {
	const parent = Feature(panel, key, defaults);

	return {
		...parent,

		/**
		 * Dialogs and drawers can be cancelled. This could
		 * later be connected with a backend endpoint to
		 * run an action based on cancellation. Maybe delete an
		 * entry or something.
		 */
		async cancel() {
			if (this.isOpen) {
				this.emit("cancel");
			}

			this.close();
		},

		/**
		 * Closes the modal
		 */
		async close() {
			if (this.isOpen) {
				this.emit("close");
			}

			this.isOpen = false;
			this.reset();
		},

		/**
		 * Set the focus to the first focusable input
		 * or button in the modal. The input can also
		 * be set manually.
		 *
		 * @param {String} input
		 */
		focus(input) {
			focus(`.k-${this.key()}-portal`, input);
		},

		/**
		 * Form drawers and dialogs can use this
		 * to update their value property and also
		 * fire an input event.
		 *
		 * @param {Object} value
		 */
		input(value) {
			if (this.isOpen === false) {
				return;
			}

			this.props.value = value;
			this.emit("input", value);
		},

		isOpen: false,

		/**
		 * Define the default listeners
		 * for the Fiber component
		 */
		listeners() {
			return {
				...this.on,
				cancel: this.cancel.bind(this),
				close: this.close.bind(this),
				input: this.input.bind(this),
				submit: this.submit.bind(this),
				success: this.success.bind(this)
			};
		},

		/**
		 * Customized setter for the active state, which
		 * will make sure to close unwanted notifications
		 * before a modal is opened. It also sets the
		 * isOpen state.
		 *
		 * @param {Object} feature
		 * @returns {Promise} Returns the new state
		 */
<<<<<<< HEAD
		async open(feature, options) {
=======
		async open(feature, options = {}) {
			// check for legacy Vue components
			if (feature instanceof window.Vue) {
				return this.openComponent(feature);
			}

			return this.openState(feature, options);
		},

		/**
		 * Takes a legacy Vue component and
		 * opens it manually.
		 *
		 * @param {any} component
		 */
		async openComponent(component) {
			const state = await this.openState({
				component: component.$options._componentTag,
				// don't render this in the modal
				// component. The Vue component already
				// takes over rendering.
				legacy: true,
				// Use a combination of attributes and props
				// to get everything that was passed to the component
				props: {
					...component.$attrs,
					...component.$props
				},
				// add all registered listeners on the component
				on: component.$listeners,
				// add a reference to the Vue component
				// This will make it possible to determine
				// its open state in the dialog or drawer components
				ref: component
			});

			console.warn(
				"Drawers and dialogs should no longer be embedded as components"
			);

			component.show();

			return state;
		},

		/**
		 * Opens the state by object or URL
		 * @param {String|Object|URL} feature
		 * @param {Object} options
		 * @returns {Promise}
		 */
		async openState(feature, options) {
>>>>>>> 235ae8a2
			// close previous notifications from other
			// contexts, if the modal wasn't open so far
			if (this.isOpen === false) {
				panel.notification.close();
			}

			// open the feature via url or with a state object
			await parent.open.call(this, feature, options);

			// mark the modal as open
			this.isOpen = true;

			return this.state();
		},

		/**
		 * Custom submitter for the dialog/drawer
		 * It will automatically close the modal
		 * if there's no submit listner or backend route.
		 *
		 * @param {Object} value
		 * @param {Object} options
		 * @returns {Promise} The new state or false if the request failed
		 */
		async submit(value, options = {}) {
			value = value ?? this.value;

			if (this.hasEventListener("submit")) {
				return this.emit("submit", value, options);
			}

			// close the drawer or dialog if there's no submitter
			// and no connection to the backend
			if (!this.path) {
				return this.close();
			}

			// send a request to the backend
			const response = await this.post(value, options);

			// the request failed and should have raised an error
			if (isObject(response) === false) {
				return response;
			}

			// get details from the response object.
			// I.e. { $dialog: { ... } }
			// pass it forward to the success handler
			// to react on elements in the response
			return this.success(response["$" + this.key()] ?? {});
		},

		/**
		 * This is rebuilding the previous
		 * behaviours from the dialog mixin.
		 * Most of the response handling should
		 * be redone. But we keep it for compatibility
		 *
		 * @param {Object|String} success
		 * @returns
		 */
		success(success) {
			if (this.hasEventListener("success")) {
				return this.emit("success", success);
			}

			if (typeof success === "string") {
				panel.notification.success(success);
			}

			// close the modal
			this.close();

			// show a success message
			this.successNotification(success);

			// send custom events to the event bus
			this.successEvents(success);

			// dispatch store actions that might have been defined in the response
			this.successDispatch(success);

			// redirect or reload
			if (success.route || success.redirect) {
				// handle any redirects
				this.successRedirect(success);
			} else {
				// reload the parent view to show changes
				panel.view.reload(success.reload);
			}

			return success;
		},

		/**
		 * Dispatch deprecated store events
		 *
		 * @param {Object} state
		 */
		successDispatch(state) {
			if (isObject(state.dispatch) === false) {
				return;
			}

			for (const event in state.dispatch) {
				const payload = state.dispatch[event];
				panel.app.$store.dispatch(
					event,
					Array.isArray(payload) === true ? [...payload] : payload
				);
			}
		},

		/**
		 * Emit all events that might be in the response
		 *
		 * @param {Object} state
		 */
		successEvents(state) {
			if (state.event) {
				// wrap single events to treat them all at once
				const events = Array.wrap(state.event);

				// emit all defined events
				for (const event of events) {
					if (typeof event === "string") {
						panel.events.emit(event, state);
					}
				}
			}

			// emit a success event
			if (state.emit !== false) {
				panel.events.emit("success", state);
			}
		},

		/**
		 * Sends a success notification if the
		 * response contains a success message
		 *
		 * @param {Object} state
		 */
		successNotification(state) {
			if (state.message) {
				panel.notification.success(state.message);
			}
		},

		/**
		 * Handles redirects in submit responses
		 *
		 * @param {Object} state
		 */
		successRedirect(state) {
			const redirect = state.route ?? state.redirect;

			// no redirect
			if (!redirect) {
				return false;
			}

			if (typeof redirect === "string") {
				return panel.open(redirect);
			}

			return panel.open(redirect.url, redirect.options);
		},

		/**
		 * Quick access to the value prop.
		 * Drawers and dialogs might likely have forms
		 * so this seems useful.
		 *
		 * @returns {Object}
		 */
		get value() {
			return this.props?.value;
		}
	};
};<|MERGE_RESOLUTION|>--- conflicted
+++ resolved
@@ -10,23 +10,7 @@
  */
 export const defaults = () => {
 	return {
-		...featureDefaults(),
-<<<<<<< HEAD
-		// open state for the modal
-		isOpen: false
-=======
-		// when drawers or dialogs are created with the
-		// deprecated way of adding a dialog/drawer component
-		// to a template, `legacy` is set to true in the open method
-		// and the matching modal component will not load it.
-		legacy: false,
-		// Store for the Vue component reference
-		// This will make it possible to determine
-		// its open state in the dialog or drawer components
-		// It would not be needed if we load all dialogs
-		// and drawers through modals
-		ref: null
->>>>>>> 235ae8a2
+		...featureDefaults()
 	};
 };
 
@@ -124,62 +108,7 @@
 		 * @param {Object} feature
 		 * @returns {Promise} Returns the new state
 		 */
-<<<<<<< HEAD
 		async open(feature, options) {
-=======
-		async open(feature, options = {}) {
-			// check for legacy Vue components
-			if (feature instanceof window.Vue) {
-				return this.openComponent(feature);
-			}
-
-			return this.openState(feature, options);
-		},
-
-		/**
-		 * Takes a legacy Vue component and
-		 * opens it manually.
-		 *
-		 * @param {any} component
-		 */
-		async openComponent(component) {
-			const state = await this.openState({
-				component: component.$options._componentTag,
-				// don't render this in the modal
-				// component. The Vue component already
-				// takes over rendering.
-				legacy: true,
-				// Use a combination of attributes and props
-				// to get everything that was passed to the component
-				props: {
-					...component.$attrs,
-					...component.$props
-				},
-				// add all registered listeners on the component
-				on: component.$listeners,
-				// add a reference to the Vue component
-				// This will make it possible to determine
-				// its open state in the dialog or drawer components
-				ref: component
-			});
-
-			console.warn(
-				"Drawers and dialogs should no longer be embedded as components"
-			);
-
-			component.show();
-
-			return state;
-		},
-
-		/**
-		 * Opens the state by object or URL
-		 * @param {String|Object|URL} feature
-		 * @param {Object} options
-		 * @returns {Promise}
-		 */
-		async openState(feature, options) {
->>>>>>> 235ae8a2
 			// close previous notifications from other
 			// contexts, if the modal wasn't open so far
 			if (this.isOpen === false) {
