--- conflicted
+++ resolved
@@ -66,57 +66,12 @@
 				dialog = `/dialogs/${dialog}`;
 			}
 
-<<<<<<< HEAD
-			return parent.open.call(this, dialog, options);
-=======
 			const state = await parent.open.call(this, dialog, options);
 
 			// add it to the history
 			this.history.add(state, dialog.replace);
 
 			return state;
-		},
-
-		/**
-		 * Takes a legacy dialog component and
-		 * opens it manually.
-		 *
-		 * @param {any} dialog Vue component
-		 * @deprecated 4.0.0
-		 */
-		async openComponent(dialog) {
-			panel.deprecated(
-				"Dialog components should no longer be used in your templates"
-			);
-
-			const state = await parent.open.call(this, {
-				component: dialog.$options._componentTag,
-				// don't render this in the modal
-				// component. The Vue component already
-				// takes over rendering.
-				legacy: true,
-				// Use a combination of attributes and props
-				// to get everything that was passed to the component
-				props: {
-					...dialog.$attrs,
-					...dialog.$props
-				},
-				// add a reference to the Vue component
-				// This will make it possible to determine
-				// its open state in the dialog or drawer components
-				ref: dialog
-			});
-
-			const listeners = this.listeners();
-
-			for (const listener in listeners) {
-				dialog.$on(listener, listeners[listener]);
-			}
-
-			dialog.visible = true;
-
-			return state;
->>>>>>> 335b7185
 		}
 	});
 };