/**
 * This is the graveyard for all deprecated
 * aliases. We can remove them step by step
 * in future major releases to clean up.
 *
 * @since 4.0.0
 * @deprecated 4.0.0
 */
export default {
	install(app) {
<<<<<<< HEAD
		/**
		 * Method object binding for the polyfills below
		 */
		window.panel.redirect = window.panel.redirect.bind(window.panel);
		window.panel.reload = window.panel.reload.bind(window.panel);
		window.panel.request = window.panel.request.bind(window.panel);
		window.panel.search = window.panel.search.bind(window.panel);

		/**
		 * @example
		 * // Old:
		 * `window.panel.$config`
		 * // New:
		 * window.panel.config
		 *
		 * @example
		 * // Old:
		 * this.$config
		 * // New
		 * this.$panel.config
		 */
		const polyfills = [
			"api",
			"config",
			"direction",
			"events",
			"language",
			"languages",
			"license",
			"menu",
			"multilang",
			"permissions",
			"search",
			"searches",
			"system",
			"t",
			"translation",
			"url",
			"urls",
			"user",
			"view"
		];

		for (const polyfill of polyfills) {
			const key = `$${polyfill}`;
			app.config.globalProperties[key] = window.panel[key] =
				window.panel[polyfill];
		}

		/**
		 * Some more shortcuts to the Panel's features
		 */
		app.config.globalProperties.$dialog = window.panel.dialog.open.bind(
			window.panel.dialog
		);
		app.config.globalProperties.$drawer = window.panel.drawer.open.bind(
			window.panel.drawer
		);
		app.config.globalProperties.$dropdown =
			window.panel.dropdown.openAsync.bind(window.panel.dropdown);
		app.config.globalProperties.$go = window.panel.view.open.bind(
			window.panel.view
		);
		app.config.globalProperties.$reload = window.panel.reload.bind(
			window.panel
		);
=======
		const panel = window.panel;
		/**
		 * Some more shortcuts to the Panel's features
		 */
		app.prototype.$api = panel.api;
		app.prototype.$dialog = panel.dialog.open.bind(panel.dialog);
		app.prototype.$drawer = panel.drawer.open.bind(panel.drawer);
		app.prototype.$dropdown = panel.dropdown.openAsync.bind(panel.dropdown);
		app.prototype.$events = panel.events;
		app.prototype.$go = panel.view.open.bind(panel.view);
		app.prototype.$reload = panel.reload;
		app.prototype.$t = panel.$t = panel.t;
		app.prototype.$url = panel.url;
>>>>>>> cb835016
	}
};<|MERGE_RESOLUTION|>--- conflicted
+++ resolved
@@ -8,87 +8,20 @@
  */
 export default {
 	install(app) {
-<<<<<<< HEAD
-		/**
-		 * Method object binding for the polyfills below
-		 */
-		window.panel.redirect = window.panel.redirect.bind(window.panel);
-		window.panel.reload = window.panel.reload.bind(window.panel);
-		window.panel.request = window.panel.request.bind(window.panel);
-		window.panel.search = window.panel.search.bind(window.panel);
-
-		/**
-		 * @example
-		 * // Old:
-		 * `window.panel.$config`
-		 * // New:
-		 * window.panel.config
-		 *
-		 * @example
-		 * // Old:
-		 * this.$config
-		 * // New
-		 * this.$panel.config
-		 */
-		const polyfills = [
-			"api",
-			"config",
-			"direction",
-			"events",
-			"language",
-			"languages",
-			"license",
-			"menu",
-			"multilang",
-			"permissions",
-			"search",
-			"searches",
-			"system",
-			"t",
-			"translation",
-			"url",
-			"urls",
-			"user",
-			"view"
-		];
-
-		for (const polyfill of polyfills) {
-			const key = `$${polyfill}`;
-			app.config.globalProperties[key] = window.panel[key] =
-				window.panel[polyfill];
-		}
-
-		/**
-		 * Some more shortcuts to the Panel's features
-		 */
-		app.config.globalProperties.$dialog = window.panel.dialog.open.bind(
-			window.panel.dialog
-		);
-		app.config.globalProperties.$drawer = window.panel.drawer.open.bind(
-			window.panel.drawer
-		);
-		app.config.globalProperties.$dropdown =
-			window.panel.dropdown.openAsync.bind(window.panel.dropdown);
-		app.config.globalProperties.$go = window.panel.view.open.bind(
-			window.panel.view
-		);
-		app.config.globalProperties.$reload = window.panel.reload.bind(
-			window.panel
-		);
-=======
 		const panel = window.panel;
 		/**
 		 * Some more shortcuts to the Panel's features
 		 */
-		app.prototype.$api = panel.api;
-		app.prototype.$dialog = panel.dialog.open.bind(panel.dialog);
-		app.prototype.$drawer = panel.drawer.open.bind(panel.drawer);
-		app.prototype.$dropdown = panel.dropdown.openAsync.bind(panel.dropdown);
-		app.prototype.$events = panel.events;
-		app.prototype.$go = panel.view.open.bind(panel.view);
-		app.prototype.$reload = panel.reload;
-		app.prototype.$t = panel.$t = panel.t;
-		app.prototype.$url = panel.url;
->>>>>>> cb835016
+		app.config.globalProperties.$api = panel.api;
+		app.config.globalProperties.$dialog = panel.dialog.open.bind(panel.dialog);
+		app.config.globalProperties.$drawer = panel.drawer.open.bind(panel.drawer);
+		app.config.globalProperties.$dropdown = panel.dropdown.openAsync.bind(
+			panel.dropdown
+		);
+		app.config.globalProperties.$events = panel.events;
+		app.config.globalProperties.$go = panel.view.open.bind(panel.view);
+		app.config.globalProperties.$reload = panel.reload;
+		app.config.globalProperties.$t = panel.$t = panel.t;
+		app.config.globalProperties.$url = panel.url;
 	}
 };