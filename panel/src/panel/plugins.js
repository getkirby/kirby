--- conflicted
+++ resolved
@@ -17,7 +17,6 @@
  */
 export const installComponent = (app, name, component) => {
 	// make sure component has something to show
-<<<<<<< HEAD
 	if (
 		!component.template &&
 		!component.render &&
@@ -26,11 +25,6 @@
 	) {
 		throw new Error(
 			`Plugin component "${name}" is not providing any template, render or setup method, neither is it extending a component. The component has not been registered.`
-=======
-	if (!component.template && !component.render && !component.extends) {
-		throw new Error(
-			`Plugin component "${name}" is not providing any template or render method, neither is it extending a component. The component has not been registered.`
->>>>>>> 7c34e05f
 		);
 	}
 
@@ -83,8 +77,6 @@
 
 /**
  * Installs plugins
-<<<<<<< HEAD
-=======
  * @since 4.0.0
  *
  * @param {Vue} app
@@ -105,28 +97,7 @@
 
 /**
  * Resolves a component extension if defined as component name
->>>>>>> 7c34e05f
- * @since 4.0.0
- *
- * @param {Vue} app
- * @param {Object} plugins
- * @returns {Object} Returns all installed plugins
- */
-export const installPlugins = (app, plugins) => {
-	if (Array.isArray(plugins) === false) {
-		return [];
-	}
-
-	for (const plugin of plugins) {
-		app.use(plugin);
-	}
-
-	return plugins;
-};
-
-/**
- * Resolves a component extension if defined as component name
- * @since 5.0.0
+ * @since 4.0.0
  *
  * @param {Vue} app
  * @param {String} name
@@ -139,11 +110,7 @@
 	}
 
 	// only extend if referenced component exists
-<<<<<<< HEAD
 	if (isComponent(component.extends, app) === false) {
-=======
-	if (isComponent(component.extends) === false) {
->>>>>>> 7c34e05f
 		window.console.warn(
 			`Problem with plugin trying to register component "${name}": cannot extend non-existent component "${component.extends}"`
 		);
@@ -154,28 +121,14 @@
 		return component;
 	}
 
-<<<<<<< HEAD
 	component.extends = app.component(component.extends);
-=======
-	component.extends = app.options.components[component.extends].extend({
-		options: component,
-		components: {
-			...app.options.components,
-			...(component.components ?? {})
-		}
-	});
->>>>>>> 7c34e05f
 
 	return component;
 };
 
 /**
  * Resolve available mixins if they are defined
-<<<<<<< HEAD
- * @since 5.0.0
-=======
- * @since 4.0.0
->>>>>>> 7c34e05f
+ * @since 4.0.0
  *
  * @param {Object} component
  * @returns {Object} The updated component options
@@ -237,15 +190,11 @@
  * @since 4.0.0
  */
 export default (app, plugins = {}) => {
-<<<<<<< HEAD
-	return {
-=======
 	plugins = {
 		// expose helper functions for kirbyup
 		resolveComponentExtension,
 		resolveComponentMixins,
 		resolveComponentRender,
->>>>>>> 7c34e05f
 		// defaults
 		components: {},
 		created: [],
@@ -257,21 +206,12 @@
 		viewButtons: {},
 		writerMarks: {},
 		writerNodes: {},
-<<<<<<< HEAD
-=======
 		// registered
 		...plugins
 	};
->>>>>>> 7c34e05f
-
-		// registered
-		...plugins,
-		use: installPlugins(app, plugins.use),
-		components: installComponents(app, plugins.components),
-
-		// expose helper functions for kirbyup
-		resolveComponentExtension,
-		resolveComponentMixins,
-		resolveComponentRender
-	};
+
+	plugins.use = installPlugins(app, plugins.use);
+	plugins.components = installComponents(app, plugins.components);
+
+	return plugins;
 };