--- conflicted
+++ resolved
@@ -37,21 +37,6 @@
 		expect(state.user).toStrictEqual(panel.user.state());
 	});
 
-<<<<<<< HEAD
-	it("should replace $ in state keys", async () => {
-		const panel = Panel.create(app);
-
-		expect(panel.license).toStrictEqual("missing");
-
-		panel.set({
-			$license: "valid"
-		});
-
-		expect(panel.license).toStrictEqual("valid");
-	});
-
-=======
->>>>>>> a456bcdf
 	it("should return the correct debug mode", async () => {
 		const panel = Panel.create(app);
 
