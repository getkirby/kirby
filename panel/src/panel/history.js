<<<<<<< HEAD
import { reactive } from "vue";
=======
import { reactive, set } from "vue";

>>>>>>> df3a8c42
/**
 * @since 4.0.0
 */
export default () => {
	return reactive({
		add(state) {
			if (!state.id) {
				throw new Error("The state needs an ID");
			}

			// the state is already in the history
			if (this.has(state.id) === true) {
				return;
			}

			this.milestones.push(state);
		},
		at(index) {
			return this.milestones.at(index);
		},
		clear() {
			this.milestones = [];
		},
		get(id = null) {
			if (id === null) {
				return this.milestones;
			}

			return this.milestones.find((milestone) => milestone.id === id);
		},
		goto(id) {
			const index = this.index(id);

			if (index === -1) {
				return undefined;
			}

			// remove all items after this
			this.milestones = this.milestones.slice(0, index + 1);

			return this.milestones[index];
		},
		has(id) {
			return this.get(id) !== undefined;
		},
		index(id) {
			return this.milestones.findIndex((milestone) => milestone.id === id);
		},
		isEmpty() {
			return this.milestones.length === 0;
		},
		last() {
			return this.milestones.at(-1);
		},
		milestones: [],
		remove(id = null) {
			if (id === null) {
				return this.removeLast();
			}

			return (this.milestones = this.milestones.filter(
				(milestone) => milestone.id !== id
			));
		},
		removeLast() {
			return (this.milestones = this.milestones.slice(0, -1));
		},
		replace(index, state) {
			if (index === -1) {
				index = this.milestones.length - 1;
			}

			this.milestones[index] = state;
		}
	});
};<|MERGE_RESOLUTION|>--- conflicted
+++ resolved
@@ -1,9 +1,5 @@
-<<<<<<< HEAD
 import { reactive } from "vue";
-=======
-import { reactive, set } from "vue";
 
->>>>>>> df3a8c42
 /**
  * @since 4.0.0
  */
