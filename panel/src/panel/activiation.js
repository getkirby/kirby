import { reactive } from "vue";
<<<<<<< HEAD
=======
import State from "./state.js";

export const defaults = () => {
	return {
		isOpen: sessionStorage.getItem("kirby$activation$card") !== "true"
	};
};
>>>>>>> df3a8c42

/**
 * @since 4.0.0
 */
export default () => {
<<<<<<< HEAD
	return reactive({
=======
	const parent = State("activation", defaults());

	return reactive({
		...parent,

>>>>>>> df3a8c42
		close() {
			sessionStorage.setItem("kirby$activation$card", "true");
			this.isOpen = false;
		},

		open() {
			sessionStorage.removeItem("kirby$activation$card");
			this.isOpen = true;
		}
	});
};<|MERGE_RESOLUTION|>--- conflicted
+++ resolved
@@ -1,6 +1,4 @@
 import { reactive } from "vue";
-<<<<<<< HEAD
-=======
 import State from "./state.js";
 
 export const defaults = () => {
@@ -8,21 +6,16 @@
 		isOpen: sessionStorage.getItem("kirby$activation$card") !== "true"
 	};
 };
->>>>>>> df3a8c42
 
 /**
  * @since 4.0.0
  */
 export default () => {
-<<<<<<< HEAD
-	return reactive({
-=======
 	const parent = State("activation", defaults());
 
 	return reactive({
 		...parent,
 
->>>>>>> df3a8c42
 		close() {
 			sessionStorage.setItem("kirby$activation$card", "true");
 			this.isOpen = false;
