<template>
	<fieldset :disabled="disabled" class="k-checkboxes-input">
		<legend class="sr-only">{{ $t("options") }}</legend>
<<<<<<< HEAD

		<k-array-input
			ref="input"
			v-bind="{
				min,
				max,
				name,
				required,
				value: JSON.stringify(value)
			}"
		>
			<ul :style="'--columns:' + columns" class="k-grid" data-variant="choices">
				<li v-for="(choice, index) in choices" :key="index">
					<k-choice-input
						v-bind="choice"
						@input="input(choice.value, $event)"
					/>
				</li>
			</ul>
		</k-array-input>
=======
		<ul :style="{ '--columns': columns }" class="k-grid" data-variant="choices">
			<li v-for="(choice, index) in choices" :key="index">
				<k-choice-input v-bind="choice" @input="input(choice.value, $event)" />
			</li>
		</ul>

		<k-input-validator
			v-bind="{ min, max, required }"
			:value="JSON.stringify(selected)"
		/>
>>>>>>> 094f3e08
	</fieldset>
</template>

<script>
import Input, { props as InputProps } from "@/mixins/input.js";
import { options } from "@/mixins/props.js";

export const props = {
	mixins: [InputProps, options],
	props: {
		columns: Number,
		max: Number,
		min: Number,
		/**
		 * The value for the input should be provided as array. Each value in the array corresponds with the value in the options. If you provide a string, the string will be split by comma.
		 */
		value: {
			type: Array,
			default: () => []
		}
	}
};

export default {
	mixins: [Input, props],
	computed: {
		choices() {
			return this.options.map((option, index) => {
				return {
					autofocus: this.autofocus && index === 0,
					checked: this.value?.includes(option.value),
					disabled: this.disabled || option.disabled,
					id: `${this.id}-${index}`,
					info: option.info,
					label: option.text,
					type: "checkbox",
					value: option.value
				};
			});
		}
	},
<<<<<<< HEAD
=======
	watch: {
		value: {
			handler(value) {
				this.selected = Array.isArray(value) ? value : [];
			},
			immediate: true
		}
	},
>>>>>>> 094f3e08
	methods: {
		focus() {
			(
				this.$el.querySelector("input:checked") ??
				this.$el.querySelector("input")
			)?.focus();
		},
		input(value, checked) {
			if (checked === true) {
				this.$refs.input.add(value);
			} else {
				this.$refs.input.remove(value);
			}
<<<<<<< HEAD

			this.$emit("input", this.$refs.input.selected);
=======
			this.$emit("input", this.selected);
		},
		select() {
			this.focus();
>>>>>>> 094f3e08
		}
	}
};
</script><|MERGE_RESOLUTION|>--- conflicted
+++ resolved
@@ -1,28 +1,6 @@
 <template>
 	<fieldset :disabled="disabled" class="k-checkboxes-input">
 		<legend class="sr-only">{{ $t("options") }}</legend>
-<<<<<<< HEAD
-
-		<k-array-input
-			ref="input"
-			v-bind="{
-				min,
-				max,
-				name,
-				required,
-				value: JSON.stringify(value)
-			}"
-		>
-			<ul :style="'--columns:' + columns" class="k-grid" data-variant="choices">
-				<li v-for="(choice, index) in choices" :key="index">
-					<k-choice-input
-						v-bind="choice"
-						@input="input(choice.value, $event)"
-					/>
-				</li>
-			</ul>
-		</k-array-input>
-=======
 		<ul :style="{ '--columns': columns }" class="k-grid" data-variant="choices">
 			<li v-for="(choice, index) in choices" :key="index">
 				<k-choice-input v-bind="choice" @input="input(choice.value, $event)" />
@@ -33,7 +11,6 @@
 			v-bind="{ min, max, required }"
 			:value="JSON.stringify(selected)"
 		/>
->>>>>>> 094f3e08
 	</fieldset>
 </template>
 
@@ -44,9 +21,13 @@
 export const props = {
 	mixins: [InputProps, options],
 	props: {
-		columns: Number,
+		columns: {
+			default: 1,
+			type: Number
+		},
 		max: Number,
 		min: Number,
+		theme: String,
 		/**
 		 * The value for the input should be provided as array. Each value in the array corresponds with the value in the options. If you provide a string, the string will be split by comma.
 		 */
@@ -59,24 +40,28 @@
 
 export default {
 	mixins: [Input, props],
+	data() {
+		return {
+			selected: []
+		};
+	},
 	computed: {
 		choices() {
 			return this.options.map((option, index) => {
 				return {
 					autofocus: this.autofocus && index === 0,
-					checked: this.value?.includes(option.value),
+					checked: this.selected.includes(option.value),
 					disabled: this.disabled || option.disabled,
 					id: `${this.id}-${index}`,
 					info: option.info,
 					label: option.text,
+					name: this.name ?? this.id,
 					type: "checkbox",
 					value: option.value
 				};
 			});
 		}
 	},
-<<<<<<< HEAD
-=======
 	watch: {
 		value: {
 			handler(value) {
@@ -85,29 +70,23 @@
 			immediate: true
 		}
 	},
->>>>>>> 094f3e08
 	methods: {
 		focus() {
-			(
-				this.$el.querySelector("input:checked") ??
-				this.$el.querySelector("input")
-			)?.focus();
+			this.$el.querySelector("input")?.focus();
 		},
-		input(value, checked) {
-			if (checked === true) {
-				this.$refs.input.add(value);
+		input(key, value) {
+			if (value === true) {
+				this.selected.push(key);
 			} else {
-				this.$refs.input.remove(value);
+				const index = this.selected.indexOf(key);
+				if (index !== -1) {
+					this.selected.splice(index, 1);
+				}
 			}
-<<<<<<< HEAD
-
-			this.$emit("input", this.$refs.input.selected);
-=======
 			this.$emit("input", this.selected);
 		},
 		select() {
 			this.focus();
->>>>>>> 094f3e08
 		}
 	}
 };
