--- conflicted
+++ resolved
@@ -1,6 +1,5 @@
 <template>
-<<<<<<< HEAD
-	<fieldset :disabled="disabled" class="k-checkboxes-input">
+	<fieldset :disabled="disabled" :class="['k-checkboxes-input', $attrs.class]">
 		<legend class="sr-only">{{ $t("options") }}</legend>
 
 		<k-input-validator
@@ -21,17 +20,6 @@
 			</ul>
 		</k-input-validator>
 	</fieldset>
-=======
-	<ul
-		:class="['k-checkboxes-input', 'k-grid', $attrs.class]"
-		:style="{ '--columns': columns }"
-		data-variant="choices"
-	>
-		<li v-for="(choice, index) in choices" :key="index">
-			<k-choice-input v-bind="choice" @input="input(choice.value, $event)" />
-		</li>
-	</ul>
->>>>>>> 781a5c0c
 </template>
 
 <script>
