<template>
<<<<<<< HEAD
	<fieldset :disabled="disabled" class="k-checkboxes-input">
		<legend class="sr-only">{{ $t("options") }}</legend>
		<ul :style="{ '--columns': columns }" class="k-grid" data-variant="choices">
			<li v-for="(choice, index) in choices" :key="index">
				<k-choice-input v-bind="choice" @input="input(choice.value, $event)" />
			</li>
		</ul>

		<k-input-validator
			v-bind="{ min, max, required }"
			:value="JSON.stringify(selected)"
		/>
	</fieldset>
=======
	<ul
		:class="['k-checkboxes-input', 'k-grid', $attrs.class]"
		:style="{ '--columns': columns }"
		data-variant="choices"
	>
		<li v-for="(choice, index) in choices" :key="index">
			<k-choice-input v-bind="choice" @input="input(choice.value, $event)" />
		</li>
	</ul>
>>>>>>> eda890ea
</template>

<script>
import Input, { props as InputProps } from "@/mixins/input.js";
import { options } from "@/mixins/props.js";

export const props = {
	mixins: [InputProps, options],
	props: {
		columns: {
			default: 1,
			type: Number
		},
		max: Number,
		min: Number,
		theme: String,
		/**
		 * The value for the input should be provided as array. Each value in the array corresponds with the value in the options. If you provide a string, the string will be split by comma.
		 */
		value: {
			type: Array,
			default: () => []
		}
	}
};

export default {
	mixins: [Input, props],
	data() {
		return {
			selected: []
		};
	},
	computed: {
		choices() {
			return this.options.map((option, index) => {
				return {
					autofocus: this.autofocus && index === 0,
					checked: this.selected.includes(option.value),
					disabled: this.disabled || option.disabled,
					id: `${this.id}-${index}`,
					info: option.info,
					label: option.text,
					name: this.name ?? this.id,
					type: "checkbox",
					value: option.value
				};
			});
		}
	},
	watch: {
		value: {
			handler(value) {
				this.selected = Array.isArray(value) ? value : [];
			},
			immediate: true
		}
	},
	methods: {
		focus() {
			this.$el.querySelector("input")?.focus();
		},
		input(key, value) {
			if (value === true) {
				this.selected.push(key);
			} else {
				const index = this.selected.indexOf(key);
				if (index !== -1) {
					this.selected.splice(index, 1);
				}
			}
			this.$emit("input", this.selected);
		},
		select() {
			this.focus();
		}
	}
};
</script><|MERGE_RESOLUTION|>--- conflicted
+++ resolved
@@ -1,6 +1,8 @@
 <template>
-<<<<<<< HEAD
-	<fieldset :disabled="disabled" class="k-checkboxes-input">
+	<fieldset
+		:class="['k-checkboxes-input', 'k-grid', $attrs.class]"
+		:disabled="disabled"
+	>
 		<legend class="sr-only">{{ $t("options") }}</legend>
 		<ul :style="{ '--columns': columns }" class="k-grid" data-variant="choices">
 			<li v-for="(choice, index) in choices" :key="index">
@@ -13,17 +15,6 @@
 			:value="JSON.stringify(selected)"
 		/>
 	</fieldset>
-=======
-	<ul
-		:class="['k-checkboxes-input', 'k-grid', $attrs.class]"
-		:style="{ '--columns': columns }"
-		data-variant="choices"
-	>
-		<li v-for="(choice, index) in choices" :key="index">
-			<k-choice-input v-bind="choice" @input="input(choice.value, $event)" />
-		</li>
-	</ul>
->>>>>>> eda890ea
 </template>
 
 <script>
