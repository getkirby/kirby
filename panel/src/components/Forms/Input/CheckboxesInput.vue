<template>
<<<<<<< HEAD
	<fieldset :disabled="disabled" class="k-checkboxes-input">
		<legend class="sr-only">{{ $t("options") }}</legend>
		<ul :style="{ '--columns': columns }" class="k-grid" data-variant="choices">
			<li v-for="(choice, index) in choices" :key="index">
				<k-choice-input v-bind="choice" @input="input(choice.value, $event)" />
			</li>
		</ul>
=======
	<fieldset :disabled="disabled" :class="['k-checkboxes-input', $attrs.class]">
		<legend class="sr-only">{{ $t("options") }}</legend>
>>>>>>> 8f067853

		<k-input-validator
			v-bind="{ min, max, required }"
			:value="JSON.stringify(selected)"
<<<<<<< HEAD
		/>
=======
		>
			<ul
				:style="{ '--columns': columns }"
				class="k-grid"
				data-variant="choices"
			>
				<li v-for="(choice, index) in choices" :key="index">
					<k-choice-input
						v-bind="choice"
						@input="input(choice.value, $event)"
					/>
				</li>
			</ul>
		</k-input-validator>
>>>>>>> 8f067853
	</fieldset>
</template>

<script>
import Input, { props as InputProps } from "@/mixins/input.js";
import { options } from "@/mixins/props.js";

export const props = {
	mixins: [InputProps, options],
	props: {
		columns: {
			default: 1,
			type: Number
		},
		max: Number,
		min: Number,
		theme: String,
		/**
		 * The value for the input should be provided as array. Each value in the array corresponds with the value in the options. If you provide a string, the string will be split by comma.
		 */
		value: {
			type: Array,
			default: () => []
		}
	}
};

export default {
	mixins: [Input, props],
	data() {
		return {
			selected: []
		};
	},
	computed: {
		choices() {
			return this.options.map((option, index) => {
				return {
					autofocus: this.autofocus && index === 0,
					checked: this.selected.includes(option.value),
					disabled: this.disabled || option.disabled,
					id: `${this.id}-${index}`,
					info: option.info,
					label: option.text,
					name: this.name ?? this.id,
					type: "checkbox",
					value: option.value
				};
			});
		}
	},
	watch: {
		value: {
			handler(value) {
				this.selected = Array.isArray(value) ? value : [];
			},
			immediate: true
		}
	},
	methods: {
		focus() {
			this.$el.querySelector("input")?.focus();
		},
		input(key, value) {
			if (value === true) {
				this.selected.push(key);
			} else {
				const index = this.selected.indexOf(key);
				if (index !== -1) {
					this.selected.splice(index, 1);
				}
			}
			this.$emit("input", this.selected);
		},
		select() {
			this.focus();
		}
	}
};
</script><|MERGE_RESOLUTION|>--- conflicted
+++ resolved
@@ -1,23 +1,10 @@
 <template>
-<<<<<<< HEAD
-	<fieldset :disabled="disabled" class="k-checkboxes-input">
-		<legend class="sr-only">{{ $t("options") }}</legend>
-		<ul :style="{ '--columns': columns }" class="k-grid" data-variant="choices">
-			<li v-for="(choice, index) in choices" :key="index">
-				<k-choice-input v-bind="choice" @input="input(choice.value, $event)" />
-			</li>
-		</ul>
-=======
 	<fieldset :disabled="disabled" :class="['k-checkboxes-input', $attrs.class]">
 		<legend class="sr-only">{{ $t("options") }}</legend>
->>>>>>> 8f067853
 
 		<k-input-validator
 			v-bind="{ min, max, required }"
 			:value="JSON.stringify(selected)"
-<<<<<<< HEAD
-		/>
-=======
 		>
 			<ul
 				:style="{ '--columns': columns }"
@@ -32,7 +19,6 @@
 				</li>
 			</ul>
 		</k-input-validator>
->>>>>>> 8f067853
 	</fieldset>
 </template>
 
