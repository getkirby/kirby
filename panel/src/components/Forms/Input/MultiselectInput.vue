--- conflicted
+++ resolved
@@ -5,21 +5,6 @@
 			:value="JSON.stringify(value)"
 			anchor=".k-multiselect-input-toggle"
 		>
-<<<<<<< HEAD
-			<k-button
-				v-if="!max || value.length < max"
-				:id="id"
-				ref="toggle"
-				:autofocus="autofocus"
-				:disabled="disabled"
-				class="k-multiselect-input-toggle k-tags-navigatable"
-				size="xs"
-				icon="triangle-down"
-				@keydown.native.delete="$refs.tags.focus('prev')"
-				@focus.native="open"
-			/>
-		</k-tags>
-=======
 			<k-tags
 				ref="tags"
 				v-bind="$props"
@@ -40,7 +25,6 @@
 				/>
 			</k-tags>
 		</k-input-validator>
->>>>>>> 8f067853
 
 		<k-picklist-dropdown
 			ref="dropdown"
