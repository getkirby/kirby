--- conflicted
+++ resolved
@@ -1,18 +1,9 @@
 <template>
-<<<<<<< HEAD
-	<div class="k-multiselect-input">
+	<div :class="['k-multiselect-input', $attrs.class]">
 		<k-input-validator
 			v-bind="{ min, max, required }"
 			:value="JSON.stringify(value)"
 			anchor=".k-multiselect-input-toggle"
-=======
-	<div :class="['k-multiselect-input', $attrs.class]">
-		<k-tags
-			ref="tags"
-			v-bind="$props"
-			@input="$emit('input', $event)"
-			@click.native.stop="open"
->>>>>>> 781a5c0c
 		>
 			<k-tags
 				ref="tags"
