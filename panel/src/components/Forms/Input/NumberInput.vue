<template>
	<input
		ref="input"
		v-bind="{
			autofocus,
			disabled,
			id,
			max,
			min,
			name,
			placeholder,
			required,
			step: stepNumber,
			value: number
		}"
		:class="['k-number-input', $attrs.class]"
<<<<<<< HEAD
=======
		:step="stepNumber"
		:style="$attrs.style"
		:value="number"
>>>>>>> 11115d4c
		type="number"
		@blur="onBlur"
		@input="onInput($event.target.value)"
		@keydown.ctrl.s="clean"
		@keydown.meta.s="clean"
	/>
</template>

<script>
import Input, { props as InputProps } from "@/mixins/input.js";
import { placeholder } from "@/mixins/props.js";

export const props = {
	mixins: [InputProps, placeholder],
	props: {
		max: Number,
		min: Number,
		name: [Number, String],
		preselect: Boolean,
		/**
		 * The amount to increment with each input step. This can be a decimal.
		 */
		step: [Number, String],
		value: {
			type: [Number, String],
			default: ""
		}
	}
};

/**
 * @example <k-input :value="number" @input="number = $event" name="number" type="number" />
 */
export default {
	mixins: [Input, props],
	data() {
		return {
			number: this.format(this.value),
			stepNumber: this.format(this.step),
			timeout: null
		};
	},
	watch: {
		value(value) {
			this.number = value;
		}
	},
	mounted() {
		if (this.$props.autofocus) {
			this.focus();
		}

		if (this.$props.preselect) {
			this.select();
		}
	},
	methods: {
		decimals() {
			const step = Number(this.step ?? 0);

			if (Math.floor(step) === step) {
				return 0;
			}

			if (step.toString().indexOf("e") !== -1) {
				return parseInt(
					step.toFixed(16).split(".")[1].split("").reverse().join("")
				).toString().length;
			}

			return step.toString().split(".")[1].length ?? 0;
		},
		format(value) {
			if (isNaN(value) || value === "") {
				return "";
			}

			const decimals = this.decimals();

			if (decimals) {
				value = parseFloat(value).toFixed(decimals);
			} else if (Number.isInteger(this.step)) {
				value = parseInt(value);
			} else {
				value = parseFloat(value);
			}

			return value;
		},
		clean() {
			this.number = this.format(this.number);
		},
		emit(value) {
			value = parseFloat(value);

			if (isNaN(value)) {
				value = "";
			}

			if (value !== this.value) {
				this.$emit("input", value);
			}
		},
		onInput(value) {
			this.number = value;
			this.emit(value);
		},
		onBlur() {
			this.clean();
			this.emit(this.number);
		},
		select() {
			this.$refs.input.select();
		}
	}
};
</script>

<style>
.k-number-input {
	padding: var(--input-padding);
	border-radius: var(--input-rounded);
}
.k-number-input:focus {
	outline: 0;
}
</style><|MERGE_RESOLUTION|>--- conflicted
+++ resolved
@@ -14,12 +14,7 @@
 			value: number
 		}"
 		:class="['k-number-input', $attrs.class]"
-<<<<<<< HEAD
-=======
-		:step="stepNumber"
 		:style="$attrs.style"
-		:value="number"
->>>>>>> 11115d4c
 		type="number"
 		@blur="onBlur"
 		@input="onInput($event.target.value)"
