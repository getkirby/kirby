--- conflicted
+++ resolved
@@ -10,17 +10,11 @@
 			name,
 			placeholder,
 			required,
-			step: stepNumber,
+			step,
 			value: number
 		}"
-<<<<<<< HEAD
 		:class="['k-number-input', $attrs.class]"
 		:style="$attrs.style"
-=======
-		:value="number"
-		:step="step"
-		class="k-number-input"
->>>>>>> f796f954
 		type="number"
 		@blur="onBlur"
 		@input="onInput($event.target.value)"
@@ -60,17 +54,7 @@
 	data() {
 		return {
 			number: this.format(this.value),
-<<<<<<< HEAD
-			stepNumber: this.format(this.step),
 			timeout: null
-=======
-			timeout: null,
-			listeners: {
-				...this.$listeners,
-				input: (event) => this.onInput(event.target.value),
-				blur: this.onBlur
-			}
->>>>>>> f796f954
 		};
 	},
 	watch: {
