<template>
	<input
		v-direction
		v-bind="{
			autocomplete,
			autofocus,
			disabled,
			id,
			maxlength,
			minlength,
			name,
			pattern,
			placeholder,
			required,
			spellcheck,
			type,
			value
		}"
		:aria-label="ariaLabel"
		:class="['k-string-input', $attrs.class]"
		:data-font="font"
		@input="$emit('input', $event.target.value)"
	/>
</template>

<script>
import Input, { props as InputProps } from "@/mixins/input.js";
import {
	autocomplete,
	autofocus,
	font,
	maxlength,
	minlength,
	pattern,
	placeholder,
	spellcheck
} from "@/mixins/props.js";

export const props = {
	mixins: [
		InputProps,
		autocomplete,
		autofocus,
		font,
		maxlength,
		minlength,
		pattern,
		placeholder,
		spellcheck
	],
	props: {
		ariaLabel: String,
		preselect: Boolean,
		type: {
			default: "text",
			type: String
		},
		value: {
			type: String
		}
	}
};

/**
 * @since 4.0.0
 * @example <k-string-input :value="value" type="text" @input="value = $event" />
 */
export default {
	mixins: [Input, props],
	mounted() {
		if (this.$props.autofocus) {
			this.focus();
		}

		if (this.$props.preselect) {
			this.select();
		}
	},
	methods: {
		select() {
			this.$el.select();
		}
<<<<<<< HEAD
=======
	},
	validations() {
		const validateMatch = (value) => {
			return (!this.required && !value) || !this.$el.validity.patternMismatch;
		};

		return {
			value: {
				required: this.required ? validateRequired : true,
				minLength: this.minlength ? validateMinLength(this.minlength) : true,
				maxLength: this.maxlength ? validateMaxLength(this.maxlength) : true,
				email: this.type === "email" ? validateEmail : true,
				url: this.type === "url" ? validateUrl : true,
				pattern: this.pattern ? validateMatch : true
			}
		};
>>>>>>> 8f067853
	}
};
</script>

<style>
.k-string-input {
	padding: var(--input-padding);
	border-radius: var(--input-rounded);
}
.k-string-input:focus {
	outline: 0;
}
.k-string-input[data-font="monospace"] {
	font-family: var(--font-mono);
}
</style><|MERGE_RESOLUTION|>--- conflicted
+++ resolved
@@ -80,25 +80,6 @@
 		select() {
 			this.$el.select();
 		}
-<<<<<<< HEAD
-=======
-	},
-	validations() {
-		const validateMatch = (value) => {
-			return (!this.required && !value) || !this.$el.validity.patternMismatch;
-		};
-
-		return {
-			value: {
-				required: this.required ? validateRequired : true,
-				minLength: this.minlength ? validateMinLength(this.minlength) : true,
-				maxLength: this.maxlength ? validateMaxLength(this.maxlength) : true,
-				email: this.type === "email" ? validateEmail : true,
-				url: this.type === "url" ? validateUrl : true,
-				pattern: this.pattern ? validateMatch : true
-			}
-		};
->>>>>>> 8f067853
 	}
 };
 </script>
