--- conflicted
+++ resolved
@@ -4,7 +4,6 @@
 			v-bind="{ min, max, required }"
 			:value="JSON.stringify(value)"
 		>
-<<<<<<< HEAD
 			<k-tags
 				ref="tags"
 				v-bind="$props"
@@ -18,7 +17,7 @@
 					ref="toggle"
 					:autofocus="autofocus"
 					:disabled="disabled"
-					class="k-tags-input-toggle k-tags-navigatable"
+					class="k-tags-input-toggle k-tags-navigatable input-focus"
 					size="xs"
 					icon="add"
 					@click="$refs.create.open()"
@@ -28,22 +27,6 @@
 			</k-tags>
 		</k-input-validator>
 
-=======
-			<k-button
-				v-if="canAdd"
-				:id="id"
-				ref="toggle"
-				:autofocus="autofocus"
-				:disabled="disabled"
-				class="k-tags-input-toggle k-tags-navigatable input-focus"
-				size="xs"
-				icon="add"
-				@click="$refs.create.open()"
-				@keydown.native.delete="$refs.tags.focus('prev')"
-				@keydown.native="toggle"
-			/>
-		</k-tags>
->>>>>>> 3ae9978f
 		<k-picklist-dropdown
 			ref="replace"
 			v-bind="picklist"
