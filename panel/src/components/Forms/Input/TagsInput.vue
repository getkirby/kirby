<template>
  <k-draggable
    ref="box"
    :list="tags"
    :data-layout="layout"
    :options="dragOptions"
    :dir="direction"
    class="k-tags-input"
    @end="onInput"
  >
    <k-tag
      v-for="(tag, tagIndex) in tags"
      :ref="tag.value"
      :key="tagIndex"
      :removable="!disabled"
      name="tag"
      @click.native.stop
      @blur.native="selectTag(null)"
      @focus.native="selectTag(tag)"
      @keydown.native.left="navigate('prev')"
      @keydown.native.right="navigate('next')"
      @dblclick.native="edit(tag)"
      @remove="remove(tag)"
    >
      <!-- eslint-disable-next-line vue/no-v-html -->
      <span v-html="tag.text" />
    </k-tag>
<<<<<<< HEAD
    <template #footer>
      <span class="k-tags-input-element">
        <k-autocomplete
          ref="autocomplete"
          :options="options"
          :skip="skip"
          @select="addTag"
          @leave="$refs.input.focus()"
=======

    <span slot="footer" class="k-tags-input-element">
      <k-autocomplete
        ref="autocomplete"
        :html="true"
        :options="options"
        :skip="skip"
        @select="addTag"
        @leave="$refs.input.focus()"
      >
        <input
          :id="id"
          ref="input"
          v-model.trim="newTag"
          :autofocus="autofocus"
          :disabled="disabled || (max && tags.length >= max)"
          :name="name"
          autocomplete="off"
          type="text"
          @input="type($event.target.value)"
          @blur="blurInput"
          @keydown.meta.s="blurInput"
          @keydown.left.exact="leaveInput"
          @keydown.enter.exact="enter"
          @keydown.tab.exact="tab"
          @keydown.backspace.exact="leaveInput"
>>>>>>> 33953892
        >
          <input
            :id="id"
            ref="input"
            v-model.trim="newTag"
            :autofocus="autofocus"
            :disabled="disabled || (max && tags.length >= max)"
            :name="name"
            autocomplete="off"
            type="text"
            @input="type($event.target.value)"
            @blur="blurInput"
            @keydown.meta.s="blurInput"
            @keydown.left.exact="leaveInput"
            @keydown.enter.exact="enter"
            @keydown.tab.exact="tab"
            @keydown.backspace.exact="leaveInput"
          >
        </k-autocomplete>
      </span>
    </template>
  </k-draggable>
</template>

<script>
import direction from "@/helpers/direction.js";

import {
  autofocus,
  disabled,
  id,
  name,
  required
} from "@/mixins/props.js";

import { 
  required as validateRequired, 
  minLength as validateMinLength, 
  maxLength as validateMaxLength 
} from "vuelidate/lib/validators";

export const props = {
  mixins: [
    autofocus,
    disabled,
    id,
    name,
    required
  ],
  props: {
    accept: {
      type: String,
      default: "all"
    },
    icon: {
      type: [String, Boolean],
      default: "tag"
    },
    /**
     * You can set the layout to `list` to extend the width of each tag
     * to 100% and show them in a list. This is handy in narrow columns
     * or when a list is a more appropriate design choice for the input
     * in general.
     */
    layout: String,
    /**
     * The maximum number of accepted tags
     */
    max: Number,
    /**
     * The minimum number of required tags
     */
    min: Number,
    /**
     * Options will be shown in the autocomplete dropdown
     * as soon as you start typing.
     */
    options: {
      type: Array,
      default() {
        return [];
      }
    },
    separator: {
      type: String,
      default: ","
    },
    value: {
      type: Array,
      default() {
        return [];
      }
    }
  }
}

export default {
  mixins: [props],
  inheritAttrs: false,
  data() {
    return {
      tags: this.prepareTags(this.value),
      selected: null,
      newTag: null,
      tagOptions: this.options.map(tag => {
        if (this.icon && this.icon.length > 0) {
          tag.icon = this.icon;
        }
        return tag;
      }, this)
    };
  },
  computed: {
    direction() {
      return direction(this);
    },
    dragOptions() {
      return {
        delay: 1,
        disabled: !this.draggable,
        draggable: ".k-tag"
      };
    },
    draggable() {
      return this.tags.length > 1;
    },
    skip() {
      return this.tags.map(tag => tag.value);
    }
  },
  watch: {
    value(value) {
      this.tags = this.prepareTags(value);
      this.onInvalid();
    }
  },
  mounted() {
    this.onInvalid();

    if (this.$props.autofocus) {
      this.focus();
    }
  },
  methods: {
    addString(string) {
      if (!string) {
        return;
      }

      string = string.trim();

      if (string.includes(this.separator)) {
        string.split(this.separator).forEach(tag => {
          this.addString(tag);
        });

        return;
      }

      if (string.length === 0) {
        return;
      }

      if (this.accept === "options") {
        const option = this.options.filter(
          option => option.text === string
        )[0];

        if (!option) {
          return;
        }

        this.addTag(option);
      } else {
        this.addTag({ text: string, value: string });
      }
    },
    addTag(tag) {
      this.addTagToIndex(tag);
      this.$refs.autocomplete.close();
      this.$refs.input.focus();
    },
    addTagToIndex(tag) {
      if (this.accept === "options") {
        const option = this.options.filter(
          option => option.value === tag.value
        )[0];

        if (!option) {
          return;
        }
      }

      if (
        this.index(tag) === -1 &&
        (!this.max || this.tags.length < this.max)
      ) {
        this.tags.push(tag);
        this.onInput();
      }

      this.newTag = null;
    },
    blurInput(event) {
      let related = event.relatedTarget || event.explicitOriginalTarget;

      if (
        this.$refs.autocomplete.$el &&
        this.$refs.autocomplete.$el.contains(related)
      ) {
        return;
      }

      if (this.$refs.input.value.length) {
        this.addTagToIndex(this.$refs.input.value);
        this.$refs.autocomplete.close();
      }
    },
    edit(tag) {
      this.newTag = tag.text;
      this.$refs.input.select();
      this.remove(tag);
    },
    enter(event) {
      if (!this.newTag || this.newTag.length === 0) {
        return true;
      }

      event.preventDefault();
      this.addString(this.newTag);
    },
    focus() {
      this.$refs.input.focus();
    },
    get(position) {
      let nextIndex = null;
      let currIndex = null;

      switch (position) {
        case "prev":
          if (!this.selected) return;

          currIndex = this.index(this.selected);
          nextIndex = currIndex - 1;

          if (nextIndex < 0) return;
          break;

        case "next":
          if (!this.selected) return;

          currIndex = this.index(this.selected);
          nextIndex = currIndex + 1;

          if (nextIndex >= this.tags.length) return;
          break;

        case "first":
          nextIndex = 0;
          break;

        case "last":
          nextIndex = this.tags.length - 1;
          break;

        default:
          nextIndex = position;
          break;
      }

      let nextTag = this.tags[nextIndex];

      if (nextTag) {
        let nextRef = this.$refs[nextTag.value];

        if (nextRef && nextRef[0]) {
          return {
            ref: nextRef[0],
            tag: nextTag,
            index: nextIndex
          };
        }
      }

      return false;
    },
    index(tag) {
      return this.tags.findIndex(item => item.value === tag.value);
    },
    onInput() {
      this.$emit("input", this.tags);
    },
    onInvalid() {
      this.$emit("invalid", this.$v.$invalid, this.$v);
    },
    leaveInput(e) {
      if (
        e.target.selectionStart === 0 &&
        e.target.selectionStart === e.target.selectionEnd &&
        this.tags.length !== 0
      ) {
        this.$refs.autocomplete.close();
        this.navigate("last");
        e.preventDefault();
      }
    },
    navigate(position) {
      var result = this.get(position);
      if (result) {
        result.ref.focus();
        this.selectTag(result.tag);
      } else if (position === "next") {
        this.$refs.input.focus();
        this.selectTag(null);
      }
    },
    prepareTags(value) {
      if (Array.isArray(value) === false) {
        return [];
      }

      return value.map(tag => {
        if (typeof tag === "string") {
          return {
            text: tag,
            value: tag
          };
        } else {
          return tag;
        }
      });
    },
    remove(tag) {
      // get neighboring tags
      const prev = this.get("prev");
      const next = this.get("next");

      // remove tag and fire input event
      this.tags.splice(this.index(tag), 1);
      this.onInput();

      if (prev) {
        this.selectTag(prev.tag);
        prev.ref.focus();
      } else if (next) {
        this.selectTag(next.tag);
      } else {
        this.selectTag(null);
        this.$refs.input.focus();
      }
    },
    select() {
      this.focus();
    },
    selectTag(tag) {
      this.selected = tag;
    },
    tab(event) {
      if (this.newTag && this.newTag.length > 0) {
        event.preventDefault();
        this.addString(this.newTag);
      }
    },
    type(value) {
      this.newTag = value;
      this.$refs.autocomplete.search(value);
    }
  },
  validations() {
    return {
      tags: {
        required: this.required ? validateRequired : true,
        minLength: this.min ? validateMinLength(this.min) : true,
        maxLength: this.max ? validateMaxLength(this.max) : true
      }
    };
  }
};
</script>

<style>
.k-tags-input {
  display: flex;
  flex-wrap: wrap;
}
.k-tags-input .k-sortable-ghost {
  background: var(--color-focus);
}
.k-tags-input-element {
  flex-grow: 1;
  flex-basis: 0;
  min-width: 0;
}
.k-tags-input:focus-within .k-tags-input-element {
  flex-basis: 4rem;
}
.k-tags-input-element input {
  font: inherit;
  border: 0;
  width: 100%;
  background: none;
}
.k-tags-input-element input:focus {
  outline: 0;
}
.k-tags-input[data-layout="list"] .k-tag {
  width: 100%;
  margin-right: 0 !important;
}
</style><|MERGE_RESOLUTION|>--- conflicted
+++ resolved
@@ -25,43 +25,16 @@
       <!-- eslint-disable-next-line vue/no-v-html -->
       <span v-html="tag.text" />
     </k-tag>
-<<<<<<< HEAD
+
     <template #footer>
       <span class="k-tags-input-element">
         <k-autocomplete
           ref="autocomplete"
+          :html="true"
           :options="options"
           :skip="skip"
           @select="addTag"
           @leave="$refs.input.focus()"
-=======
-
-    <span slot="footer" class="k-tags-input-element">
-      <k-autocomplete
-        ref="autocomplete"
-        :html="true"
-        :options="options"
-        :skip="skip"
-        @select="addTag"
-        @leave="$refs.input.focus()"
-      >
-        <input
-          :id="id"
-          ref="input"
-          v-model.trim="newTag"
-          :autofocus="autofocus"
-          :disabled="disabled || (max && tags.length >= max)"
-          :name="name"
-          autocomplete="off"
-          type="text"
-          @input="type($event.target.value)"
-          @blur="blurInput"
-          @keydown.meta.s="blurInput"
-          @keydown.left.exact="leaveInput"
-          @keydown.enter.exact="enter"
-          @keydown.tab.exact="tab"
-          @keydown.backspace.exact="leaveInput"
->>>>>>> 33953892
         >
           <input
             :id="id"
