<template>
<<<<<<< HEAD
	<div class="k-tags-input">
		<k-input-validator
			v-bind="{ min, max, required }"
			:value="JSON.stringify(value)"
		>
			<k-tags
				ref="tags"
				v-bind="$props"
				@edit="edit"
				@input="$emit('input', $event)"
				@click.native.stop="$refs.toggle?.$el?.click()"
			>
				<k-button
					v-if="!max || value.length < max"
					:id="id"
					ref="toggle"
					:autofocus="autofocus"
					:disabled="disabled"
					class="k-tags-input-toggle k-tags-navigatable"
					size="xs"
					icon="add"
					@click="$refs.create.open()"
					@keydown.native.delete="$refs.tags.focus('prev')"
					@keydown.native="toggle"
				/>
			</k-tags>
		</k-input-validator>

=======
	<div :data-can-add="canAdd" class="k-tags-input">
		<k-tags
			ref="tags"
			v-bind="$props"
			@edit="edit"
			@input="$emit('input', $event)"
			@click.native.stop="$refs.toggle?.$el?.click()"
		>
			<k-button
				v-if="canAdd"
				:id="id"
				ref="toggle"
				:autofocus="autofocus"
				:disabled="disabled"
				class="k-tags-input-toggle k-tags-navigatable"
				size="xs"
				icon="add"
				@click="$refs.create.open()"
				@keydown.native.delete="$refs.tags.focus('prev')"
				@keydown.native="toggle"
			/>
		</k-tags>
>>>>>>> 880f30e8
		<k-picklist-dropdown
			ref="replace"
			v-bind="picklist"
			:multiple="false"
			:options="replacableOptions"
			:value="editing?.tag.value ?? ''"
			@create="replace"
			@input="replace"
		/>

		<k-picklist-dropdown
			ref="create"
			v-bind="picklist"
			:options="creatableOptions"
			:value="value"
			@create="create"
			@input="pick"
		/>
	</div>
</template>

<script>
import Multiselect, { props as MultiselectProps } from "./MultiselectInput.vue";

export const props = {
	mixins: [MultiselectProps],
	props: {
		/**
		 * Whether to accept only options or also custom tags
		 * @values "all", "options"
		 */
		accept: {
			type: String,
			default: "all"
		},
		/**
		 * Separator which will be used when pasting
		 * a list of tags to split them into individual tags
		 */
		separator: {
			type: String,
			default: ","
		}
	}
};

export default {
	extends: Multiselect,
	mixins: [props],
	data() {
		return {
			editing: null
		};
	},
	computed: {
		canAdd() {
			return !this.max || this.value.length < this.max;
		},
		creatableOptions() {
			// tags should be unique, so when creating,
			// only show options that are not already selected
			return this.options.filter(
				(option) => this.value.includes(option.value) === false
			);
		},
		picklist() {
			return {
				disabled: this.disabled,
				create: this.showCreate,
				ignore: this.ignore,
				min: this.min,
				max: this.max,
				search: this.showSearch
			};
		},
		replacableOptions() {
			// when replacing, we want to hide all options
			// that are already selected (as in `creatableOptions`),
			// but the one we are replacing should be visible for context
			return this.options.filter(
				(option) =>
					this.value.includes(option.value) === false ||
					option.value === this.editing?.tag.value
			);
		},
		showCreate() {
			// never show create when only accepting options
			if (this.accept === "options") {
				return false;
			}

			// when replacing, show custom submit text
			if (this.editing) {
				return { submit: this.$t("replace.with") };
			}

			return true;
		},
		showSearch() {
			if (this.search === false) {
				return false;
			}

			if (this.editing) {
				return { placeholder: this.$t("replace.with"), ...this.search };
			}

			if (this.accept === "options") {
				return { placeholder: this.$t("filter"), ...this.search };
			}

			return this.search;
		}
	},
	methods: {
		create(input) {
			const inputs = input.split(this.separator).map((tag) => tag.trim());
			const tags = this.$helper.object.clone(this.value);

			for (let tag of inputs) {
				// convert input to tag object
				tag = this.$refs.tags.tag(tag, this.separator);

				// no new tags if this is full,
				// check if the tag is accepted
				if (this.isAllowed(tag) === true) {
					tags.push(tag.value);
				}
			}

			this.$emit("input", tags);
			this.$refs.create.close();
		},
		async edit(index, tag) {
			this.editing = { index, tag };
			this.$refs.replace.open();
		},
		focus() {
			if (this.canAdd) {
				this.$refs.create.open();
			}
		},
		isAllowed(tag) {
			if (typeof tag !== "object" || tag.value.trim().length === 0) {
				return false;
			}

			// if only options are allowed as value
			if (this.accept === "options" && !this.$refs.tags.option(tag)) {
				return false;
			}

			// don't allow duplicates
			if (this.value.includes(tag.value) === true) {
				return false;
			}

			return true;
		},
		pick(tags) {
			this.$emit("input", tags);
			this.$refs.create.close();
		},
		replace(value) {
			// get index of tag that is being replaced
			// and tag object of the new value
			const { index } = this.editing;
			const updated = this.$refs.tags.tag(value);

			// close the replace dropdown and reset editing
			this.$refs.replace.close();
			this.editing = null;

			// don't replace if the new value is not allowed
			if (this.isAllowed(updated) === false) {
				return false;
			}

			// replace the tag at the given index
			const tags = this.$helper.object.clone(this.value);
			tags.splice(index, 1, updated.value);
			this.$emit("input", tags);

			// focus the tag that was replaced
			this.$refs.tags.navigate(index);
		},
		toggle(event) {
			if (event.metaKey || event.altKey || event.ctrlKey) {
				return false;
			}

			if (event.key === "ArrowDown") {
				this.$refs.create.open();
				event.preventDefault();
				return;
			}

			if (String.fromCharCode(event.keyCode).match(/(\w)/g)) {
				this.$refs.create.open();
			}
		}
	}
};
</script>

<style>
.k-tags-input {
	padding: var(--tags-gap);
}
.k-tags-input[data-can-add="true"] {
	cursor: pointer;
}

.k-tags-input-toggle.k-button {
	--button-color-text: var(--input-color-placeholder);
	opacity: 0;
}
.k-tags-input-toggle.k-button:focus {
	--button-color-text: var(--input-color-text);
}
.k-tags-input:focus-within .k-tags-input-toggle {
	opacity: 1;
}

.k-tags-input .k-picklist-dropdown {
	margin-top: var(--spacing-1);
}
.k-tags-input .k-picklist-dropdown .k-choice-input {
	gap: 0;
}
.k-tags-input .k-picklist-dropdown .k-choice-input:focus-within {
	outline: var(--outline);
}
.k-tags-input .k-picklist-dropdown .k-choice-input input {
	opacity: 0;
	width: 0;
}
</style><|MERGE_RESOLUTION|>--- conflicted
+++ resolved
@@ -1,6 +1,5 @@
 <template>
-<<<<<<< HEAD
-	<div class="k-tags-input">
+	<div :data-can-add="canAdd" class="k-tags-input">
 		<k-input-validator
 			v-bind="{ min, max, required }"
 			:value="JSON.stringify(value)"
@@ -28,30 +27,6 @@
 			</k-tags>
 		</k-input-validator>
 
-=======
-	<div :data-can-add="canAdd" class="k-tags-input">
-		<k-tags
-			ref="tags"
-			v-bind="$props"
-			@edit="edit"
-			@input="$emit('input', $event)"
-			@click.native.stop="$refs.toggle?.$el?.click()"
-		>
-			<k-button
-				v-if="canAdd"
-				:id="id"
-				ref="toggle"
-				:autofocus="autofocus"
-				:disabled="disabled"
-				class="k-tags-input-toggle k-tags-navigatable"
-				size="xs"
-				icon="add"
-				@click="$refs.create.open()"
-				@keydown.native.delete="$refs.tags.focus('prev')"
-				@keydown.native="toggle"
-			/>
-		</k-tags>
->>>>>>> 880f30e8
 		<k-picklist-dropdown
 			ref="replace"
 			v-bind="picklist"
