<template>
	<input
		:id="id"
		v-direction
		:autofocus="autofocus"
		:class="['k-text-input', `k-${type}-input`, $attrs.class]"
		:disabled="disabled"
		:placeholder="display"
		:required="required"
		:style="$attrs.style"
		:value="formatted"
		autocomplete="off"
		spellcheck="false"
		type="text"
		@blur="onBlur"
		@focus="$emit('focus')"
		@input="onInput($event.target.value)"
		@keydown.down.stop.prevent="onArrowDown"
		@keydown.up.stop.prevent="onArrowUp"
		@keydown.enter.stop.prevent="onEnter"
		@keydown.meta.s.stop.prevent="onEnter"
		@keydown.ctrl.s.stop.prevent="onEnter"
		@keydown.tab="onTab"
	/>
</template>

<script>
import Input, { props as InputProps } from "@/mixins/input.js";

export const IsoDateProps = {
	props: {
		/**
		 * The last allowed date as ISO date string
		 * @example "2025-12-31"
		 */
		max: String,
		/**
		 * The first allowed date as ISO date string
		 * @example "2020-01-01"
		 */
		min: String,
		/**
		 * Value must be provided as ISO date string
		 * @example "2012-12-12"
		 */
		value: String
	}
};

export const props = {
	mixins: [InputProps, IsoDateProps],
	props: {
		/**
		 * Format to parse and display the date
		 * @values YYYY, YY, MM, M, DD, D
		 * @example "MM/DD/YY"
		 */
		display: {
			type: String,
			default: "DD.MM.YYYY"
		},

		/**
		 * Rounding to the nearest step.
		 * @value { unit: "second"|"minute"|"hour"|"date"|"month"|"year", size: number }
		 * @example { unit: "minute", size: 30 }
		 */
		step: {
			type: Object,
			default() {
				return {
					size: 1,
					unit: "day"
				};
			}
		},
		type: {
			type: String,
			default: "date"
		}
	}
};

/**
 * Form input to handle a date value.
 *
 * Component allows some degree of free input and parses the
 * input value to a dayjs object. Supports rounding to a
 * nearest `step` as well as keyboard interactions
 * (altering value by arrow up/down, selecting of
 * input parts via tab key).
 *
 * @example <k-input :value="date" @input="date = $event" type="date" name="date" />
 */
export default {
	mixins: [Input, props],
	emits: ["input", "focus", "submit"],
	data() {
		return {
			dt: null,
			formatted: null
		};
	},
	computed: {
		/**
		 * Use the date part for handling input values
		 * @returns {string}
		 */
		inputType() {
			return "date";
		},
		/**
		 * dayjs pattern class for `display` pattern
		 * @returns {Object}
		 */
		pattern() {
			return this.$library.dayjs.pattern(this.display);
		},
		/**
		 * Merges step donfiguration with defaults
		 * @returns {Object}
		 */
		rounding() {
			return {
				...this.$options.props.step.default(),
				...this.step
			};
		}
	},
	watch: {
		value: {
			handler(newValue, oldValue) {
				if (newValue !== oldValue) {
					const dt = this.toDatetime(newValue);
					this.commit(dt);
				}
			},
			immediate: true
		}
	},
<<<<<<< HEAD
	mounted() {
		// make sure to commit input value when Cmd+S is hit
		this.$events.on("keydown.cmd.s", this.onBlur);
	},
	unmounted() {
		this.$events.off("keydown.cmd.s", this.onBlur);
	},
=======
>>>>>>> 0942bf50
	methods: {
		/**
		 * Increment/decrement the current dayjs object based on the
		 * cursor position in the input element and ensuring steps
		 * @param {string} operator `add`|`substract`
		 */
		async alter(operator) {
			// since manipulation command can occur while
			// typing new value, make sure to first update
			// datetime object from current input value
			let dt = this.parse() ?? this.round(this.$library.dayjs());

			// what unit to alter and by how much:
			// as default use the step unit and size
			let unit = this.rounding.unit;
			let size = this.rounding.size;

			// if a part in the input is selected,
			// manipulate that part
			const selected = this.selection();

			if (selected !== null) {
				// handle  meridiem to toggle between am/pm
				// instead of e.g. skipping to next day
				if (selected.unit === "meridiem") {
					operator = dt.format("a") === "pm" ? "subtract" : "add";
					unit = "hour";
					size = 12;
				} else {
					// handle manipulation of all other units
					unit = selected.unit;

					// only use step size for step unit,
					// otherwise use size of 1
					if (unit !== this.rounding.unit) {
						size = 1;
					}
				}
			}

			// change `dt` by determined size and unit
			// and emit as `update` event
			dt = dt[operator](size, unit).round(
				this.rounding.unit,
				this.rounding.size
			);

			this.commit(dt);
			this.emit(dt);

			await this.$nextTick();
			this.select(selected);
		},
		/**
		 * Updates the in data stored dayjs object
		 * as well as formatted string representation
		 * @param {Object} dt dayjs object
		 */
		commit(dt) {
			this.dt = dt;
			this.formatted = this.pattern.format(dt);
			this.validate();
		},
		/**
		 * Convert the dayjs object to an ISO string
		 * and emit the input event
		 * @param {Object} dt dayjs object
		 */
		emit(dt) {
			this.$emit("input", this.toISO(dt));
		},
		/**
		 * Decrement the currently
		 * selected input part
		 */
		onArrowDown() {
			this.alter("subtract");
		},
		/**
		 * Increment the currently
		 * selected input part
		 */
		onArrowUp() {
			this.alter("add");
		},
		/**
		 * When blurring the input, update
		 * data from parsed value and emit
		 */
		onBlur() {
			const dt = this.parse();
			this.commit(dt);
			this.emit(dt);
		},
		/**
		 * When hitting enter, blur the input
		 * but also emit additional submit event
		 */
		async onEnter() {
			// ensure inout gets parsed and emitted as new value
			this.onBlur();
			await this.$nextTick();
			// only thereafter emit submit so the content gets saved
			this.$emit("submit");
		},
		/**
		 * Takes the current input value and
		 * tries to interpret/parse it as dayjs object.
		 * For empty inputs and input values that
		 * already are complete (equal to formatted string),
		 * field emits the current value as input to parent.
		 * @param {string} value
		 */
		onInput(value) {
			// get the parsed dayjs object
			const dt = this.parse();

			// get the formatted string for dayjs value
			const formatted = this.pattern.format(dt);

			// if input is empty or if the input value
			// matches the formatted dayjs interpretation
			// directly commit and emit value
			if (!value || formatted == value) {
				this.commit(dt);
				return this.emit(dt);
			}
		},
		/**
		 * Handle tab key in input
		 *
		 * a. cursor is somewhere in the input, no selection
		 *    => select the part where the cursor is located
		 * b. cursor selection already covers a part fully
		 *    => select the next part
		 * c. cursor selection covers more than one part
		 *    => select the last affected part
		 * d. cursor selection cover last part
		 *    => tab should blur the input, focus on next tabable element
		 * e. cursor is at the end of the pattern
		 *    => tab should blur the input, focus on next tabable element
		 *
		 * @param {Event} event
		 */
		async onTab(event) {
			// step out of the field if it is empty
			if (this.$el.value == "") {
				return;
			}

			// make sure to confirm any current input
			this.onBlur();
			await this.$nextTick();
			const selection = this.selection();

			// if an exact part is selected
			if (
				this.$el &&
				selection.start === this.$el.selectionStart &&
				selection.end === this.$el.selectionEnd - 1
			) {
				// move backward on shift + tab
				if (event.shiftKey) {
					// if the first part is selected, jump out
					if (selection.index === 0) {
						return;
					}

					// select previous part
					this.selectPrev(selection.index);

					// move forward on tab
				} else {
					// if the last part is selected, jump out
					if (selection.index === this.pattern.parts.length - 1) {
						return;
					}

					// select next part
					this.selectNext(selection.index);
				}
			} else {
				// nothing or no part fully selected
				if (
					this.$el &&
					this.$el.selectionStart == selection.end + 1 &&
					selection.index == this.pattern.parts.length - 1
				) {
					// cursor at the end of the pattern, jump out
					return;
				}

				// more than one part selected, select last affected part
				else if (this.$el && this.$el.selectionEnd - 1 > selection.end) {
					const last = this.pattern.at(
						this.$el.selectionEnd,
						this.$el.selectionEnd
					);

					this.select(this.pattern.parts[last.index]);
				}

				// select part where the cursor is located
				else {
					this.select(this.pattern.parts[selection.index]);
				}
			}

			event.preventDefault();
		},
		/**
		 * Takes current input value and
		 * tries to interpret it as datetime object
		 * based on the `display` pattern
		 * @return {Object|null}
		 */
		parse() {
			// interpret the input value
			const value = this.$library.dayjs.interpret(
				this.$el.value,
				this.inputType
			);

			// and round to nearest step
			return this.round(value);
		},
		/**
		 * Rounds the provided dayjs object to
		 * the nearest step
		 * @param {Object} dt dayjs object
		 * @returns {Object|null}
		 */
		round(dt) {
			return dt?.round(this.rounding.unit, this.rounding.size);
		},
		/**
		 * Sets the cursor selection in the input element
		 * that includes the provided part
		 * @param {Object} part
		 * @public
		 */
		select(part) {
			part ??= this.selection();
			this.$el?.setSelectionRange(part.start, part.end + 1);
		},
		/**
		 * Selects the first pattern if available
		 * @public
		 */
		selectFirst() {
			this.select(this.pattern.parts[0]);
		},
		/**
		 * Selects the last pattern if available
		 * @public
		 */
		selectLast() {
			this.select(this.pattern.parts[this.pattern.parts.length - 1]);
		},
		/**
		 * Selects the next pattern if available
		 * @param {Number} index
		 * @public
		 */
		selectNext(index) {
			this.select(this.pattern.parts[index + 1]);
		},
		/**
		 * Selects the previous pattern if available
		 * @param {Number} index
		 * @public
		 */
		selectPrev(index) {
			this.select(this.pattern.parts[index - 1]);
		},
		/**
		 * Get pattern part for current cursor selection
		 * @returns {Object}
		 */
		selection() {
			return this.pattern.at(this.$el.selectionStart, this.$el.selectionEnd);
		},
		/**
		 * Converts ISO string to dayjs object
		 * @param {string} string ISO string
		 * @return {Object|null}
		 */
		toDatetime(string) {
			return this.round(this.$library.dayjs.iso(string, this.inputType));
		},
		/**
		 * Converts dayjs object to ISO string
		 * @param {Object} dt dayjs object
		 * @return {Object|null}
		 */
		toISO(dt) {
			return dt?.toISO(this.inputType);
		},
		validate() {
			const errors = [];

			if (this.required && !this.dt) {
				errors.push(this.$t("error.validation.required"));
			}

			if (
				this.min &&
				this.dt?.validate(this.min, "min", this.rounding.unit) === false
			) {
				errors.push(
					this.$t("error.validation.date.after", {
						date: this.min
					})
				);
			}

			if (
				this.max &&
				this.dt?.validate(this.max, "max", this.rounding.unit) === false
			) {
				errors.push(
					this.$t("error.validation.date.before", {
						date: this.max
					})
				);
			}

			this.$el?.setCustomValidity(errors.join(", "));
		}
	}
};
</script>

<style>
.k-date-input:disabled::placeholder {
	opacity: 0;
}
</style><|MERGE_RESOLUTION|>--- conflicted
+++ resolved
@@ -138,16 +138,6 @@
 			immediate: true
 		}
 	},
-<<<<<<< HEAD
-	mounted() {
-		// make sure to commit input value when Cmd+S is hit
-		this.$events.on("keydown.cmd.s", this.onBlur);
-	},
-	unmounted() {
-		this.$events.off("keydown.cmd.s", this.onBlur);
-	},
-=======
->>>>>>> 0942bf50
 	methods: {
 		/**
 		 * Increment/decrement the current dayjs object based on the
