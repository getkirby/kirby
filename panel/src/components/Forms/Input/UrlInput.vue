--- conflicted
+++ resolved
@@ -1,16 +1,10 @@
 <template>
 	<k-string-input
 		v-bind="$props"
-<<<<<<< HEAD
-		class="k-url-input"
-		type="url"
-		@input="$emit('input', $event)"
-=======
 		type="url"
 		class="k-url-input"
 		@input="$emit('input', $event)"
 		@invalid="($invalid, $v) => $emit('invalid', $invalid, $v)"
->>>>>>> 41408001
 	/>
 </template>
 
@@ -32,13 +26,9 @@
 };
 
 /**
- * @example <k-url-input :value="value" @input="value = $event" />
+ * @example <k-input :value="url" @input="url = $event" name="url" type="url" />
  */
 export default {
-<<<<<<< HEAD
-	mixins: [StringInput]
-=======
 	mixins: [StringInput, props]
->>>>>>> 41408001
 };
 </script>