<template>
	<k-array-input
		v-bind="{
			min,
			max,
			required
		}"
		:class="$options.class"
		:value="JSON.stringify(value ?? [])"
	>
<<<<<<< HEAD
		<header v-if="search" class="k-picklist-input-header">
			<div class="k-picklist-input-search">
				<k-search-input
					ref="search"
					:autofocus="autofocus"
					:disabled="disabled"
					:placeholder="placeholder"
					:value="query"
					@input="query = $event"
					@keydown.escape.prevent="escape"
					@keydown.enter.prevent="add"
				/>
				<k-button
					v-if="showCreate"
					class="k-picklist-input-create"
					icon="add"
					size="xs"
					@click="add"
				/>
			</div>
		</header>

		<template v-if="filteredOptions.length">
			<div class="k-picklist-input-body">
				<component
					:is="multiple ? 'k-checkboxes-input' : 'k-radio-input'"
					ref="options"
					:disabled="disabled"
					:options="choices"
					:value="value"
					class="k-picklist-input-options"
					@input="input"
					@keydown.enter.prevent="enter"
				/>
				<k-button
					v-if="display !== true && filteredOptions.length > display"
					class="k-picklist-input-more"
					icon="angle-down"
					@click="display = true"
				>
					{{ $t("options.all", { count: filteredOptions.length }) }}
				</k-button>
			</div>
		</template>
=======
		<k-navigate
			element="nav"
			axis="y"
			select="input[type=search], label, .k-picklist-input-body button"
			class="k-picklist-input"
			@prev="$emit('escape')"
		>
			<header v-if="search" class="k-picklist-input-header">
				<div class="k-picklist-input-search">
					<k-search-input
						ref="search"
						:autofocus="autofocus"
						:disabled="disabled"
						:placeholder="placeholder"
						:value="query"
						@input="query = $event"
						@keydown.escape.native.prevent="escape"
						@keydown.enter.native.prevent="add"
					/>
					<k-button
						v-if="showCreate"
						class="k-picklist-input-create"
						icon="add"
						size="xs"
						@click="add"
					/>
				</div>
			</header>

			<template v-if="filteredOptions.length">
				<div class="k-picklist-input-body">
					<component
						:is="multiple ? 'k-checkboxes-input' : 'k-radio-input'"
						ref="options"
						:disabled="disabled"
						:options="choices"
						:value="value"
						class="k-picklist-input-options"
						@input="input"
						@keydown.native.enter.prevent="enter"
					/>
					<k-button
						v-if="display !== true && filteredOptions.length > display"
						class="k-picklist-input-more"
						icon="angle-down"
						@click="display = true"
					>
						{{ $t("options.all", { count: filteredOptions.length }) }}
					</k-button>
				</div>
			</template>
>>>>>>> 3de658b8

			<template v-else-if="showEmpty">
				<div class="k-picklist-input-body">
					<p class="k-picklist-input-empty">
						{{ $t("options.none") }}
					</p>
				</div>
			</template>
		</k-navigate>
	</k-array-input>
</template>

<script>
import Input, { props as InputProps } from "@/mixins/input.js";
import { autofocus, disabled, options, required } from "@/mixins/props.js";

export const picklist = {
	mixins: [autofocus, disabled, options, required],
	props: {
		/**
		 * Which terms to ignore when showing the create button
		 */
		ignore: {
			default: () => [],
			type: Array
		},
		/**
		 * The maximum number of accepted tags
		 */
		max: Number,
		/**
		 * The minimum number of required tags
		 */
		min: Number,
		/**
		 * Whether to show the search input
		 * @value false | true | { min, placeholder }
		 */
		search: {
			default: true,
			type: [Object, Boolean]
		}
	}
};

export const props = {
	mixins: [InputProps, picklist],
	props: {
		/**
		 * Whether to show the create button
		 * @value false | true | { submit }
		 */
		create: {
			type: [Boolean, Object],
			default: false
		},
		/**
		 * Whether to allow multiple selections
		 */
		multiple: {
			type: Boolean,
			default: true
		},
		value: {
			type: [Array, String],
			default: () => []
		}
	},
	emits: ["create", "escape", "input"]
};

/**
 * A filterable list of checkbox/radio options
 * with an optional create button
 * @since 4.0.0
 *
 * @example <k-picklist-input
 * 		:create="create"
 * 		:options="options"
 * 		:value="value"
 *	/>
 */
export default {
	mixins: [Input, props],
	data() {
		return {
			display: this.search.display ?? true,
			query: ""
		};
	},
	computed: {
		choices() {
			let options = this.filteredOptions;

			if (this.display !== true) {
				options = options.slice(0, this.display);
			}

			return options.map((option) => ({
				...option,
				// disable options if max is reached that are not yet selected,
				// allow interaction with already selected options to allow deselecting
				disabled:
					option.disabled ||
					(this.isFull && this.value.includes(option.value) === false),
				text: this.highlight(option.text)
			}));
		},
		filteredOptions() {
			// min length for the search to kick in
			if (this.query.length < (this.search.min ?? 0)) {
				return;
			}

			return this.$helper.array.search(this.options, this.query, {
				field: "text"
			});
		},
		isFull() {
			return this.max && this.value.length >= this.max;
		},
		placeholder() {
			if (this.search.placeholder) {
				return this.search.placeholder;
			}

			if (this.options.length > 0) {
				return this.$t("filter") + "…";
			}

			return this.$t("enter") + "…";
		},
		showCreate() {
			if (this.create === false) {
				return false;
			}

			// don't show the create button if the max is reached
			if (this.isFull) {
				return false;
			}

			// don't show the create button if the query is empty
			if (this.query.trim().length === 0) {
				return false;
			}

			// don't show the button if the query is in the ignore list
			if (this.ignore.includes(this.query) === true) {
				return false;
			}

			// don't show the button if the query is in the ignore list
			if (this.create.ignore?.includes(this.query) === true) {
				return false;
			}

			// don't show the button if the query matches an existing option
			const matches = this.options.filter(
				(option) => option.text === this.query || option.value === this.query
			);

			return matches.length === 0;
		},
		showEmpty() {
			return this.create === false && this.filteredOptions.length === 0;
		}
	},
	methods: {
		add() {
			if (this.showCreate) {
				/**
				 * New option shall be created from input
				 * @property {string} input
				 */
				this.$emit("create", this.query);
			}
		},
		enter(event) {
			event.target?.click();
		},
		escape() {
			if (this.query.length === 0) {
				/**
				 * Escape key was hit to close the list
				 */
				this.$emit("escape");
			} else {
				this.query = "";
			}
		},
		focus() {
			if (this.$refs.search) {
				this.$refs.search.focus();
			} else {
				this.$refs.options?.focus();
			}
		},
		highlight(string) {
			// make sure that no HTML exists before in the string
			// to avoid XSS when displaying via `v-html`
			string = this.$helper.string.stripHTML(string);

			if (this.query.length > 0) {
				const regex = new RegExp(`(${RegExp.escape(this.query)})`, "ig");
				return string.replace(regex, "<b>$1</b>");
			}

			return string;
		},
		input(values) {
			/**
			 * Selected values have changed
			 * @property {array} values
			 */
			this.$emit("input", values);
		}
	}
};
</script>

<style>
:root {
	--picklist-rounded: var(--rounded-sm);
	--picklist-highlight: var(--color-yellow-500);
}

.k-picklist-input {
	--choice-color-text: currentColor;
	--button-rounded: var(--picklist-rounded);
}

.k-picklist-input-header {
	--input-rounded: var(--picklist-rounded);
}
.k-picklist-input-search {
	display: flex;
	align-items: center;
	border-radius: var(--picklist-rounded);
}
.k-picklist-input-search .k-search-input {
	height: var(--button-height);
}
.k-picklist-input-search:focus-within {
	outline: var(--outline);
}
.k-picklist-dropdown .k-picklist-input-create:focus {
	outline: 0;
}
.k-picklist-dropdown .k-picklist-input-create[aria-disabled="true"] {
	visibility: hidden;
}

.k-picklist-input-options li + li {
	margin-top: var(--spacing-1);
}
.k-picklist-input-options .k-choice-input {
	padding-inline: var(--spacing-2);
}

.k-picklist-input-options .k-choice-input {
	--choice-color-checked: var(--color-focus);
}
.k-picklist-input-options .k-choice-input:has(:checked) {
	--choice-color-text: var(--color-focus);
}
.k-picklist-input-options .k-choice-input[aria-disabled="true"] {
	--choice-color-text: var(--color-text-dimmed);
}
.k-picklist-input-options .k-choice-input:has(:focus-within) {
	outline: var(--outline);
}
.k-picklist-input-options .k-choice-input b {
	font-weight: var(--font-normal);
	color: var(--picklist-highlight);
}

.k-picklist-input-more.k-button {
	--button-width: 100%;
	--button-align: start;
	--button-color-text: var(--color-text-dimmed);
	padding-inline: var(--spacing-2);
}
.k-picklist-input-more.k-button .k-button-icon {
	position: relative;
	inset-inline-start: -1px;
}

.k-picklist-input-empty {
	height: var(--button-height);
	line-height: 1.25rem;
	padding: var(--spacing-1) var(--spacing-2);
	color: var(--color-text-dimmed);
}
</style><|MERGE_RESOLUTION|>--- conflicted
+++ resolved
@@ -8,52 +8,6 @@
 		:class="$options.class"
 		:value="JSON.stringify(value ?? [])"
 	>
-<<<<<<< HEAD
-		<header v-if="search" class="k-picklist-input-header">
-			<div class="k-picklist-input-search">
-				<k-search-input
-					ref="search"
-					:autofocus="autofocus"
-					:disabled="disabled"
-					:placeholder="placeholder"
-					:value="query"
-					@input="query = $event"
-					@keydown.escape.prevent="escape"
-					@keydown.enter.prevent="add"
-				/>
-				<k-button
-					v-if="showCreate"
-					class="k-picklist-input-create"
-					icon="add"
-					size="xs"
-					@click="add"
-				/>
-			</div>
-		</header>
-
-		<template v-if="filteredOptions.length">
-			<div class="k-picklist-input-body">
-				<component
-					:is="multiple ? 'k-checkboxes-input' : 'k-radio-input'"
-					ref="options"
-					:disabled="disabled"
-					:options="choices"
-					:value="value"
-					class="k-picklist-input-options"
-					@input="input"
-					@keydown.enter.prevent="enter"
-				/>
-				<k-button
-					v-if="display !== true && filteredOptions.length > display"
-					class="k-picklist-input-more"
-					icon="angle-down"
-					@click="display = true"
-				>
-					{{ $t("options.all", { count: filteredOptions.length }) }}
-				</k-button>
-			</div>
-		</template>
-=======
 		<k-navigate
 			element="nav"
 			axis="y"
@@ -105,7 +59,6 @@
 					</k-button>
 				</div>
 			</template>
->>>>>>> 3de658b8
 
 			<template v-else-if="showEmpty">
 				<div class="k-picklist-input-body">
