<template>
	<k-array-input
		v-bind="{
			min,
			max,
			required
		}"
		:class="$options.class"
		:value="JSON.stringify(value ?? [])"
	>
		<k-navigate
			element="nav"
			axis="y"
			select="input[type=search], label, .k-picklist-input-body button"
			class="k-picklist-input"
			@prev="$emit('escape')"
		>
			<header v-if="search" class="k-picklist-input-header">
				<div class="k-picklist-input-search">
					<k-search-input
						ref="search"
						:autofocus="autofocus"
						:disabled="disabled"
						:placeholder="placeholder"
						:value="query"
						@input="query = $event"
						@keydown.escape.native.prevent="escape"
						@keydown.enter.native.prevent="add"
					/>
					<k-button
						v-if="showCreate"
						class="k-picklist-input-create"
						icon="add"
						size="xs"
						@click="add"
					/>
				</div>
			</header>

			<template v-if="filteredOptions.length">
				<div class="k-picklist-input-body">
					<component
						:is="multiple ? 'k-checkboxes-input' : 'k-radio-input'"
						ref="options"
						:disabled="disabled"
						:options="choices"
						:value="value"
						class="k-picklist-input-options"
						@input="input"
						@keydown.native.enter.prevent="enter"
					/>
					<k-button
						v-if="display !== true && filteredOptions.length > display"
						class="k-picklist-input-more"
						icon="angle-down"
						@click="display = true"
					>
						{{ $t("options.all", { count: filteredOptions.length }) }}
					</k-button>
				</div>
			</template>

<<<<<<< HEAD
			<template v-else-if="showEmpty">
				<div class="k-picklist-input-body">
					<p class="k-picklist-input-empty">
						{{ $t("options.none") }}
					</p>
				</div>
			</template>
		</k-navigate>
	</k-array-input>
=======
		<template v-else-if="showEmpty">
			<div class="k-picklist-input-body">
				<p class="k-picklist-input-empty">
					{{ $t("options.none") }}
				</p>
			</div>
		</template>

		<k-input-validator
			v-bind="{ min, max, required }"
			:value="JSON.stringify(value)"
		/>
	</k-navigate>
>>>>>>> 094f3e08
</template>

<script>
import Input, { props as InputProps } from "@/mixins/input.js";
import { autofocus, disabled, options, required } from "@/mixins/props.js";

export const picklist = {
	mixins: [autofocus, disabled, options, required],
	props: {
		/**
		 * Which terms to ignore when showing the create button
		 */
		ignore: {
			default: () => [],
			type: Array
		},
		/**
		 * The maximum number of accepted tags
		 */
		max: Number,
		/**
		 * The minimum number of required tags
		 */
		min: Number,
		/**
		 * Whether to show the search input
		 * @value false | true | { min, placeholder }
		 */
		search: {
			default: true,
			type: [Object, Boolean]
		}
	}
};

export const props = {
	mixins: [InputProps, picklist],
	props: {
		/**
		 * Whether to show the create button
		 * @value false | true | { submit }
		 */
		create: {
			type: [Boolean, Object],
			default: false
		},
		/**
		 * Whether to allow multiple selections
		 */
		multiple: {
			type: Boolean,
			default: true
		},
		value: {
			type: [Array, String],
			default: () => []
		}
	},
	emits: ["create", "escape", "input"]
};

/**
 * A filterable list of checkbox/radio options
 * with an optional create button
 * @since 4.0.0
 *
 * @example <k-picklist-input
 * 		:create="create"
 * 		:options="options"
 * 		:value="value"
 *	/>
 */
export default {
	mixins: [Input, props],
	data() {
		return {
			display: this.search.display ?? true,
			query: ""
		};
	},
	computed: {
		choices() {
			let options = this.filteredOptions;

			if (this.display !== true) {
				options = options.slice(0, this.display);
			}

			return options.map((option) => ({
				...option,
				// disable options if max is reached that are not yet selected,
				// allow interaction with already selected options to allow deselecting
				disabled:
					option.disabled ||
					(this.isFull && this.value.includes(option.value) === false),
				text: this.highlight(option.text)
			}));
		},
		filteredOptions() {
			// min length for the search to kick in
			if (this.query.length < (this.search.min ?? 0)) {
				return;
			}

			return this.$helper.array.search(this.options, this.query, {
				field: "text"
			});
		},
		isFull() {
			return this.max && this.value.length >= this.max;
		},
		placeholder() {
			if (this.search.placeholder) {
				return this.search.placeholder;
			}

			if (this.options.length > 0) {
				return this.$t("filter") + "…";
			}

			return this.$t("enter") + "…";
		},
		showCreate() {
			if (this.create === false) {
				return false;
			}

			// don't show the create button if the max is reached
			if (this.isFull) {
				return false;
			}

			// don't show the create button if the query is empty
			if (this.query.trim().length === 0) {
				return false;
			}

			// don't show the button if the query is in the ignore list
			if (this.ignore.includes(this.query) === true) {
				return false;
			}

			// don't show the button if the query is in the ignore list
			if (this.create.ignore?.includes(this.query) === true) {
				return false;
			}

			// don't show the button if the query matches an existing option
			const matches = this.options.filter(
				(option) => option.text === this.query || option.value === this.query
			);

			return matches.length === 0;
		},
		showEmpty() {
			return this.create === false && this.filteredOptions.length === 0;
		}
	},
	methods: {
		add() {
			if (this.showCreate) {
				/**
				 * New option shall be created from input
				 * @property {string} input
				 */
				this.$emit("create", this.query);
			}
		},
		enter(event) {
			event.target?.click();
		},
		escape() {
			if (this.query.length === 0) {
				/**
				 * Escape key was hit to close the list
				 */
				this.$emit("escape");
			} else {
				this.query = "";
			}
		},
		focus() {
			if (this.$refs.search) {
				this.$refs.search.focus();
			} else {
				this.$refs.options?.focus();
			}
		},
		highlight(string) {
			// make sure that no HTML exists before in the string
			// to avoid XSS when displaying via `v-html`
			string = this.$helper.string.stripHTML(string);

			if (this.query.length > 0) {
				const regex = new RegExp(`(${RegExp.escape(this.query)})`, "ig");
				return string.replace(regex, "<b>$1</b>");
			}

			return string;
		},
		input(values) {
			/**
			 * Selected values have changed
			 * @property {array} values
			 */
			this.$emit("input", values);
		}
	}
};
</script>

<style>
:root {
	--picklist-rounded: var(--rounded-sm);
	--picklist-highlight: var(--color-yellow-500);
}

.k-picklist-input {
	--choice-color-text: currentColor;
	--button-rounded: var(--picklist-rounded);
}

.k-picklist-input-header {
	--input-rounded: var(--picklist-rounded);
}
.k-picklist-input-search {
	display: flex;
	align-items: center;
	border-radius: var(--picklist-rounded);
}
.k-picklist-input-search .k-search-input {
	height: var(--button-height);
}
.k-picklist-input-search:focus-within {
	outline: var(--outline);
}
.k-picklist-dropdown .k-picklist-input-create:focus {
	outline: 0;
}
.k-picklist-dropdown .k-picklist-input-create[aria-disabled="true"] {
	visibility: hidden;
}

.k-picklist-input-options.k-grid {
	--columns: 1;
}
.k-picklist-input-options li + li {
	margin-top: var(--spacing-1);
}
.k-picklist-input-options .k-choice-input {
	padding-inline: var(--spacing-2);
}

.k-picklist-input-options .k-choice-input {
	--choice-color-checked: var(--color-focus);
}
.k-picklist-input-options .k-choice-input:has(:checked) {
	--choice-color-text: var(--color-focus);
}
.k-picklist-input-options .k-choice-input[aria-disabled="true"] {
	--choice-color-text: var(--color-text-dimmed);
}
.k-picklist-input-options .k-choice-input:has(:focus-within) {
	outline: var(--outline);
}
.k-picklist-input-options .k-choice-input b {
	font-weight: var(--font-normal);
	color: var(--picklist-highlight);
}

.k-picklist-input-more.k-button {
	--button-width: 100%;
	--button-align: start;
	--button-color-text: var(--color-text-dimmed);
	padding-inline: var(--spacing-2);
}
.k-picklist-input-more.k-button .k-button-icon {
	position: relative;
	inset-inline-start: -1px;
}

.k-picklist-input-empty {
	height: var(--button-height);
	line-height: 1.25rem;
	padding: var(--spacing-1) var(--spacing-2);
	color: var(--color-text-dimmed);
}
</style><|MERGE_RESOLUTION|>--- conflicted
+++ resolved
@@ -1,76 +1,56 @@
 <template>
-	<k-array-input
-		v-bind="{
-			min,
-			max,
-			required
-		}"
-		:class="$options.class"
-		:value="JSON.stringify(value ?? [])"
+	<k-navigate
+		element="nav"
+		axis="y"
+		select="input[type=search], label, .k-picklist-input-body button"
+		class="k-picklist-input"
+		@prev="$emit('escape')"
 	>
-		<k-navigate
-			element="nav"
-			axis="y"
-			select="input[type=search], label, .k-picklist-input-body button"
-			class="k-picklist-input"
-			@prev="$emit('escape')"
-		>
-			<header v-if="search" class="k-picklist-input-header">
-				<div class="k-picklist-input-search">
-					<k-search-input
-						ref="search"
-						:autofocus="autofocus"
-						:disabled="disabled"
-						:placeholder="placeholder"
-						:value="query"
-						@input="query = $event"
-						@keydown.escape.native.prevent="escape"
-						@keydown.enter.native.prevent="add"
-					/>
-					<k-button
-						v-if="showCreate"
-						class="k-picklist-input-create"
-						icon="add"
-						size="xs"
-						@click="add"
-					/>
-				</div>
-			</header>
-
-			<template v-if="filteredOptions.length">
-				<div class="k-picklist-input-body">
-					<component
-						:is="multiple ? 'k-checkboxes-input' : 'k-radio-input'"
-						ref="options"
-						:disabled="disabled"
-						:options="choices"
-						:value="value"
-						class="k-picklist-input-options"
-						@input="input"
-						@keydown.native.enter.prevent="enter"
-					/>
-					<k-button
-						v-if="display !== true && filteredOptions.length > display"
-						class="k-picklist-input-more"
-						icon="angle-down"
-						@click="display = true"
-					>
-						{{ $t("options.all", { count: filteredOptions.length }) }}
-					</k-button>
-				</div>
-			</template>
-
-<<<<<<< HEAD
-			<template v-else-if="showEmpty">
-				<div class="k-picklist-input-body">
-					<p class="k-picklist-input-empty">
-						{{ $t("options.none") }}
-					</p>
-				</div>
-			</template>
-		</k-navigate>
-	</k-array-input>
-=======
+		<header v-if="search" class="k-picklist-input-header">
+			<div class="k-picklist-input-search">
+				<k-search-input
+					ref="search"
+					:autofocus="autofocus"
+					:disabled="disabled"
+					:placeholder="placeholder"
+					:value="query"
+					@input="query = $event"
+					@keydown.escape.native.prevent="escape"
+					@keydown.enter.native.prevent="add"
+				/>
+				<k-button
+					v-if="showCreate"
+					class="k-picklist-input-create"
+					icon="add"
+					size="xs"
+					@click="add"
+				/>
+			</div>
+		</header>
+
+		<template v-if="filteredOptions.length">
+			<div class="k-picklist-input-body">
+				<component
+					:is="multiple ? 'k-checkboxes-input' : 'k-radio-input'"
+					ref="options"
+					:disabled="disabled"
+					:options="choices"
+					:value="value"
+					class="k-picklist-input-options"
+					@input="input"
+					@keydown.native.enter.prevent="enter"
+				/>
+				<k-button
+					v-if="display !== true && filteredOptions.length > display"
+					class="k-picklist-input-more"
+					icon="angle-down"
+					@click="display = true"
+				>
+					{{ $t("options.all", { count: filteredOptions.length }) }}
+				</k-button>
+			</div>
+		</template>
+
 		<template v-else-if="showEmpty">
 			<div class="k-picklist-input-body">
 				<p class="k-picklist-input-empty">
@@ -84,7 +64,6 @@
 			:value="JSON.stringify(value)"
 		/>
 	</k-navigate>
->>>>>>> 094f3e08
 </template>
 
 <script>
