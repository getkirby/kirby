<template>
	<k-choice-input
		v-bind="$props"
		:checked="value"
<<<<<<< HEAD
=======
		:class="['k-toggle-input', $attrs.class]"
		:disabled="disabled"
>>>>>>> 8f067853
		:label="label"
		type="checkbox"
		variant="toggle"
		@input="$emit('input', $event)"
	/>
</template>

<script>
import Input from "@/mixins/input.js";
import { props as ChoiceInputProps } from "./ChoiceInput.vue";
<<<<<<< HEAD
=======
import { required as validateRequired } from "vuelidate/lib/validators";
>>>>>>> 8f067853

export const props = {
	mixins: [ChoiceInputProps],
	props: {
		/**
		 * The text to display next to the toggle. This can either be a string
		 * that doesn't change when the toggle switches. Or an array with the
		 * first value for the `false` text and the second value for
		 * the `true` text.
		 */
		text: {
			type: [Array, String]
		},
		value: Boolean
	}
};

/**
 * @example <k-input :value="toggle" @input="toggle = $event" name="toggle" type="toggle" />
 */
export default {
	mixins: [Input, props],
	computed: {
		label() {
			// Add fallback for text
			const text = this.text ?? [this.$t("off"), this.$t("on")];

			// If text differentiates between toggle state
			if (Array.isArray(text)) {
				return this.value ? text[1] : text[0];
			}

			return text;
		}
	},
	mounted() {
		if (this.$props.autofocus) {
			this.focus();
		}
	},
	methods: {
		onEnter(e) {
			if (e.key === "Enter") {
				this.$el.click();
			}
		},
		onInput(checked) {
			this.$emit("input", checked);
		},
		select() {
			this.$el.focus();
		}
	}
};
</script>

<style>
/* Toggle */
.k-input[data-type="toggle"] {
	--input-color-border: transparent;
	--input-shadow: var(--shadow);
}
.k-input[data-type="toggle"] .k-input-before {
	padding-inline-end: calc(var(--input-padding) / 2);
}
.k-input[data-type="toggle"] .k-toggle-input {
	padding-inline-start: var(--input-padding);
}
.k-input[data-type="toggle"][data-disabled="true"] {
	box-shadow: none;
	border: 1px solid var(--color-border);
}
</style><|MERGE_RESOLUTION|>--- conflicted
+++ resolved
@@ -2,11 +2,8 @@
 	<k-choice-input
 		v-bind="$props"
 		:checked="value"
-<<<<<<< HEAD
-=======
 		:class="['k-toggle-input', $attrs.class]"
 		:disabled="disabled"
->>>>>>> 8f067853
 		:label="label"
 		type="checkbox"
 		variant="toggle"
@@ -17,10 +14,6 @@
 <script>
 import Input from "@/mixins/input.js";
 import { props as ChoiceInputProps } from "./ChoiceInput.vue";
-<<<<<<< HEAD
-=======
-import { required as validateRequired } from "vuelidate/lib/validators";
->>>>>>> 8f067853
 
 export const props = {
 	mixins: [ChoiceInputProps],
