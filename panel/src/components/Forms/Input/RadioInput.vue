--- conflicted
+++ resolved
@@ -1,22 +1,4 @@
 <template>
-<<<<<<< HEAD
-	<fieldset
-		:class="['k-radio-input', 'k-grid', $attrs.class]"
-		:disabled="disabled"
-	>
-		<legend class="sr-only">{{ $t("options") }}</legend>
-		<ul :style="{ '--columns': columns }" class="k-grid" data-variant="choices">
-			<li v-for="(choice, index) in choices" :key="index">
-				<k-choice-input
-					v-bind="choice"
-					@click.native.stop="toggle(choice.value)"
-					@input="$emit('input', choice.value)"
-				/>
-			</li>
-		</ul>
-
-		<k-input-validator :required="required" :value="JSON.stringify(value)" />
-=======
 	<fieldset :disabled="disabled" :class="['k-radio-input', $attrs.class]">
 		<legend class="sr-only">{{ $t("options") }}</legend>
 
@@ -35,7 +17,6 @@
 				</li>
 			</ul>
 		</k-input-validator>
->>>>>>> 93968c60
 	</fieldset>
 </template>
 
