--- conflicted
+++ resolved
@@ -1,22 +1,23 @@
 <template>
-	<fieldset :disabled="disabled" class="k-radio-input">
-		<legend class="sr-only">{{ $t("options") }}</legend>
-
-		<ul :style="'--columns:' + columns" class="k-grid" data-variant="choices">
-			<li v-for="(choice, index) in choices" :key="index">
-				<k-choice-input
-					v-bind="choice"
-					@click.native.stop="toggle(choice.value)"
-					@input="$emit('input', choice.value)"
-				/>
-			</li>
-		</ul>
-	</fieldset>
+	<ul
+		:style="{ '--columns': columns }"
+		class="k-radio-input k-grid"
+		data-variant="choices"
+	>
+		<li v-for="(choice, index) in choices" :key="index">
+			<k-choice-input
+				v-bind="choice"
+				@click.native.stop="toggle(choice.value)"
+				@input="$emit('input', choice.value)"
+			/>
+		</li>
+	</ul>
 </template>
 
 <script>
 import Input, { props as InputProps } from "@/mixins/input.js";
 import { options } from "@/mixins/props.js";
+import { required as validateRequired } from "vuelidate/lib/validators";
 
 export const props = {
 	mixins: [InputProps, options],
@@ -26,6 +27,7 @@
 			default: true,
 			type: Boolean
 		},
+		theme: String,
 		value: [String, Number, Boolean]
 	}
 };
@@ -39,33 +41,46 @@
 					autofocus: this.autofocus && index === 0,
 					checked: this.value === option.value,
 					disabled: this.disabled || option.disabled,
-<<<<<<< HEAD
-					icon: option.icon,
-=======
->>>>>>> 41408001
 					id: `${this.id}-${index}`,
 					info: option.info,
 					label: option.text,
 					name: this.name ?? this.id,
-					required: this.required,
 					type: "radio",
 					value: option.value
 				};
 			});
 		}
 	},
+	watch: {
+		value: {
+			handler() {
+				this.validate();
+			},
+			immediate: true
+		}
+	},
 	methods: {
 		focus() {
-			(
-				this.$el.querySelector("input:checked") ??
-				this.$el.querySelector("input")
-			)?.focus();
+			this.$el.querySelector("input")?.focus();
+		},
+		select() {
+			this.focus();
 		},
 		toggle(value) {
 			if (value === this.value && this.reset && !this.required) {
 				this.$emit("input", "");
 			}
+		},
+		validate() {
+			this.$emit("invalid", this.$v.$invalid, this.$v);
 		}
+	},
+	validations() {
+		return {
+			value: {
+				required: this.required ? validateRequired : true
+			}
+		};
 	}
 };
 </script>