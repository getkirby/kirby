<template>
<<<<<<< HEAD
	<fieldset :disabled="disabled" class="k-radio-input">
		<legend class="sr-only">{{ $t("options") }}</legend>
		<ul :style="{ '--columns': columns }" class="k-grid" data-variant="choices">
			<li v-for="(choice, index) in choices" :key="index">
				<k-choice-input
					v-bind="choice"
					@click.native.stop="toggle(choice.value)"
					@input="$emit('input', choice.value)"
				/>
			</li>
		</ul>

		<k-input-validator :required="required" :value="JSON.stringify(value)" />
	</fieldset>
=======
	<ul
		:class="['k-radio-input', 'k-grid', $attrs.class]"
		:style="{ '--columns': columns }"
		data-variant="choices"
	>
		<li v-for="(choice, index) in choices" :key="index">
			<k-choice-input
				v-bind="choice"
				@click.native.stop="toggle(choice.value)"
				@input="$emit('input', choice.value)"
			/>
		</li>
	</ul>
>>>>>>> eda890ea
</template>

<script>
import Input, { props as InputProps } from "@/mixins/input.js";
import { options } from "@/mixins/props.js";

export const props = {
	mixins: [InputProps, options],
	props: {
		columns: Number,
		reset: {
			default: true,
			type: Boolean
		},
		theme: String,
		value: [String, Number, Boolean]
	}
};

export default {
	mixins: [Input, props],
	computed: {
		choices() {
			return this.options.map((option, index) => {
				return {
					autofocus: this.autofocus && index === 0,
					checked: this.value === option.value,
					disabled: this.disabled || option.disabled,
					id: `${this.id}-${index}`,
					info: option.info,
					label: option.text,
					name: this.name ?? this.id,
					type: "radio",
					value: option.value
				};
			});
		}
	},
	methods: {
		focus() {
			this.$el.querySelector("input")?.focus();
		},
		select() {
			this.focus();
		},
		toggle(value) {
			if (value === this.value && this.reset && !this.required) {
				this.$emit("input", "");
			}
		}
	}
};
</script><|MERGE_RESOLUTION|>--- conflicted
+++ resolved
@@ -1,6 +1,8 @@
 <template>
-<<<<<<< HEAD
-	<fieldset :disabled="disabled" class="k-radio-input">
+	<fieldset
+		:class="['k-radio-input', 'k-grid', $attrs.class]"
+		:disabled="disabled"
+	>
 		<legend class="sr-only">{{ $t("options") }}</legend>
 		<ul :style="{ '--columns': columns }" class="k-grid" data-variant="choices">
 			<li v-for="(choice, index) in choices" :key="index">
@@ -14,21 +16,6 @@
 
 		<k-input-validator :required="required" :value="JSON.stringify(value)" />
 	</fieldset>
-=======
-	<ul
-		:class="['k-radio-input', 'k-grid', $attrs.class]"
-		:style="{ '--columns': columns }"
-		data-variant="choices"
-	>
-		<li v-for="(choice, index) in choices" :key="index">
-			<k-choice-input
-				v-bind="choice"
-				@click.native.stop="toggle(choice.value)"
-				@input="$emit('input', choice.value)"
-			/>
-		</li>
-	</ul>
->>>>>>> eda890ea
 </template>
 
 <script>
