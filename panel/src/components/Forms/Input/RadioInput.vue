<template>
<<<<<<< HEAD
	<fieldset :disabled="disabled" class="k-radio-input">
		<legend class="sr-only">{{ $t("options") }}</legend>
		<ul :style="{ '--columns': columns }" class="k-grid" data-variant="choices">
			<li v-for="(choice, index) in choices" :key="index">
				<k-choice-input
					v-bind="choice"
					@click.native.stop="toggle(choice.value)"
					@input="$emit('input', choice.value)"
				/>
			</li>
		</ul>

		<k-input-validator :required="required" :value="JSON.stringify(value)" />
=======
	<fieldset :disabled="disabled" :class="['k-radio-input', $attrs.class]">
		<legend class="sr-only">{{ $t("options") }}</legend>

		<k-input-validator :required="required" :value="JSON.stringify(value)">
			<ul
				:style="{ '--columns': columns }"
				class="k-grid"
				data-variant="choices"
			>
				<li v-for="(choice, index) in choices" :key="index">
					<k-choice-input
						v-bind="choice"
						@click.native.stop="toggle(choice.value)"
						@input="$emit('input', choice.value)"
					/>
				</li>
			</ul>
		</k-input-validator>
>>>>>>> 8f067853
	</fieldset>
</template>

<script>
import Input, { props as InputProps } from "@/mixins/input.js";
import { options } from "@/mixins/props.js";

export const props = {
	mixins: [InputProps, options],
	props: {
		columns: Number,
		reset: {
			default: true,
			type: Boolean
		},
		theme: String,
		value: [String, Number, Boolean]
	}
};

export default {
	mixins: [Input, props],
	computed: {
		choices() {
			return this.options.map((option, index) => {
				return {
					autofocus: this.autofocus && index === 0,
					checked: this.value === option.value,
					disabled: this.disabled || option.disabled,
					id: `${this.id}-${index}`,
					info: option.info,
					label: option.text,
					name: this.name ?? this.id,
					type: "radio",
					value: option.value
				};
			});
		}
	},
	methods: {
		focus() {
			this.$el.querySelector("input")?.focus();
		},
		select() {
			this.focus();
		},
		toggle(value) {
			if (value === this.value && this.reset && !this.required) {
				this.$emit("input", "");
			}
		}
	}
};
</script><|MERGE_RESOLUTION|>--- conflicted
+++ resolved
@@ -1,19 +1,4 @@
 <template>
-<<<<<<< HEAD
-	<fieldset :disabled="disabled" class="k-radio-input">
-		<legend class="sr-only">{{ $t("options") }}</legend>
-		<ul :style="{ '--columns': columns }" class="k-grid" data-variant="choices">
-			<li v-for="(choice, index) in choices" :key="index">
-				<k-choice-input
-					v-bind="choice"
-					@click.native.stop="toggle(choice.value)"
-					@input="$emit('input', choice.value)"
-				/>
-			</li>
-		</ul>
-
-		<k-input-validator :required="required" :value="JSON.stringify(value)" />
-=======
 	<fieldset :disabled="disabled" :class="['k-radio-input', $attrs.class]">
 		<legend class="sr-only">{{ $t("options") }}</legend>
 
@@ -32,7 +17,6 @@
 				</li>
 			</ul>
 		</k-input-validator>
->>>>>>> 8f067853
 	</fieldset>
 </template>
 
