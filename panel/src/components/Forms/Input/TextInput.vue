--- conflicted
+++ resolved
@@ -3,11 +3,7 @@
 		v-bind="$props"
 		type="text"
 		class="k-text-input"
-<<<<<<< HEAD
-		@input="onInput($event.target.value)"
-=======
 		@input="$emit('input', $event)"
->>>>>>> 3de658b8
 	/>
 </template>
 
@@ -22,55 +18,6 @@
  * @example <k-text-input :value="value" @input="value = $event" />
  */
 export default {
-<<<<<<< HEAD
-	mixins: [Input, props],
-	watch: {
-		value() {
-			this.onInvalid();
-		}
-	},
-	mounted() {
-		this.onInvalid();
-
-		if (this.$props.autofocus) {
-			this.focus();
-		}
-
-		if (this.$props.preselect) {
-			this.select();
-		}
-	},
-	methods: {
-		onInput(value) {
-			this.$emit("input", value);
-		},
-		onInvalid() {
-			this.$emit("invalid", this.$v.$invalid, this.$v);
-		},
-		select() {
-			this.$refs.input.select();
-		}
-	},
-	validations() {
-		const validateMatch = (value) => {
-			return (
-				(!this.required && !value) || !this.$refs.input.validity.patternMismatch
-			);
-		};
-
-		return {
-			value: {
-				required: this.required ? validateRequired : true,
-				minLength: this.minlength ? validateMinLength(this.minlength) : true,
-				maxLength: this.maxlength ? validateMaxLength(this.maxlength) : true,
-				email: this.type === "email" ? validateEmail : true,
-				url: this.type === "url" ? validateUrl : true,
-				pattern: this.pattern ? validateMatch : true
-			}
-		};
-	}
-=======
 	mixins: [StringInput, props]
->>>>>>> 3de658b8
 };
 </script>