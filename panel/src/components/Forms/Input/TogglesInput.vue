--- conflicted
+++ resolved
@@ -1,6 +1,5 @@
 <template>
-<<<<<<< HEAD
-	<fieldset :disabled="disabled" class="k-toggles-input">
+	<fieldset :disabled="disabled" :class="['k-toggles-input', $attrs.class]">
 		<legend class="sr-only">{{ $t("options") }}</legend>
 
 		<k-input-validator :required="required" :value="JSON.stringify(value)">
@@ -40,43 +39,6 @@
 			</ul>
 		</k-input-validator>
 	</fieldset>
-=======
-	<ul
-		:class="['k-toggles-input', $attrs.class]"
-		:data-invalid="$v.$invalid"
-		:data-labels="labels"
-		:style="{ '--options': columns ?? options.length }"
-	>
-		<li
-			v-for="(option, index) in options"
-			:key="index"
-			:data-disabled="disabled"
-		>
-			<input
-				:id="id + '-' + index"
-				:aria-label="option.text"
-				:disabled="disabled"
-				:value="option.value"
-				:name="id"
-				:checked="value === option.value"
-				class="input-hidden"
-				type="radio"
-				@click="onClick(option.value)"
-				@change="onInput(option.value)"
-			/>
-			<label :for="id + '-' + index" :title="option.text">
-				<k-icon v-if="option.icon" :type="option.icon" />
-				<!-- eslint-disable vue/no-v-html -->
-				<span
-					v-if="labels || !option.icon"
-					class="k-toggles-text"
-					v-html="option.text"
-				/>
-				<!-- eslint-enable vue/no-v-html -->
-			</label>
-		</li>
-	</ul>
->>>>>>> 781a5c0c
 </template>
 
 <script>
