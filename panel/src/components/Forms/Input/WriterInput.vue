<template>
<<<<<<< HEAD
	<fieldset
=======
	<div
		ref="editor"
>>>>>>> 41408001
		v-direction
		:data-disabled="disabled"
		:data-empty="isEmpty"
		:data-placeholder="placeholder"
<<<<<<< HEAD
		:data-toolbar-inline="Boolean(toolbar.inline)"
		:spellcheck="spellcheck"
		class="k-writer-input k-writer"
	>
		<legend class="sr-only">Writer</legend>

=======
		:data-toolbar-inline="Boolean(toolbar.inline ?? true)"
		:spellcheck="spellcheck"
		class="k-writer k-writer-input"
	>
>>>>>>> 41408001
		<k-writer-toolbar
			v-if="editor && !disabled"
			ref="toolbar"
			v-bind="toolbarOptions"
			@command="onCommand"
		/>
<<<<<<< HEAD

		<textarea
			ref="output"
			:name="name"
			:required="required"
			:value="value"
			class="input-hidden"
			tabindex="-1"
		/>
	</fieldset>
</template>

<script>
// Main classes
=======
	</div>
</template>

<script>
>>>>>>> 41408001
import Editor from "../Writer/Editor";
import Mark from "../Writer/Mark";
import Node from "../Writer/Node";

// Marks
import Bold from "../Writer/Marks/Bold";
import Clear from "../Writer/Marks/Clear";
import Code from "../Writer/Marks/Code";
import Email from "../Writer/Marks/Email";
import Italic from "../Writer/Marks/Italic";
import Link from "../Writer/Marks/Link";
import Strike from "../Writer/Marks/Strike";
import Sup from "../Writer/Marks/Sup";
import Sub from "../Writer/Marks/Sub";
import Underline from "../Writer/Marks/Underline";

// Nodes
import BulletList from "../Writer/Nodes/BulletList";
import HardBreak from "../Writer/Nodes/HardBreak";
import Heading from "../Writer/Nodes/Heading";
import HorizontalRule from "../Writer/Nodes/HorizontalRule";
import ListItem from "../Writer/Nodes/ListItem";
import OrderedList from "../Writer/Nodes/OrderedList";
import Quote from "../Writer/Nodes/Quote";
<<<<<<< HEAD
=======

// Extensions
import History from "../Writer/Extensions/History.js";
import Insert from "../Writer/Extensions/Insert.js";
import Keys from "../Writer/Extensions/Keys.js";
import Toolbar from "../Writer/Extensions/Toolbar.js";

// Input
import Input, { props as InputProps } from "@/mixins/input.js";
import {
	maxlength,
	minlength,
	placeholder,
	spellcheck
} from "@/mixins/props.js";
>>>>>>> 41408001

// Extensions
import History from "../Writer/Extensions/History.js";
import Insert from "../Writer/Extensions/Insert.js";
import Keys from "../Writer/Extensions/Keys.js";
import Toolbar from "../Writer/Extensions/Toolbar.js";

// Input
import Input, { props as InputProps } from "@/mixins/input.js";
import {
	maxlength,
	minlength,
	placeholder,
	spellcheck
} from "@/mixins/props.js";

export const props = {
	mixins: [InputProps, maxlength, minlength, placeholder, spellcheck],
	props: {
		breaks: Boolean,
		code: Boolean,
		emptyDocument: {
			type: Object,
			default: () => ({
				type: "doc",
				content: []
			})
		},
		extensions: Array,
		headings: {
			default: () => [1, 2, 3, 4, 5, 6],
			type: [Array, Boolean]
		},
		inline: Boolean,
		keys: Object,
		marks: {
			type: [Array, Boolean],
			default: true
		},
		nodes: {
			type: [Array, Boolean],
			default: () => ["heading", "bulletList", "orderedList"]
		},
		paste: {
			type: Function,
			default: () => () => false
		},
<<<<<<< HEAD
=======
		/**
		 * See `k-writer-toolbar` for available options
		 */
>>>>>>> 41408001
		toolbar: {
			type: Object,
			default: () => ({
				inline: true
			})
		},
		value: {
			type: String,
			default: ""
		}
	},
	computed: {
		characters() {
			const plain = this.$helper.string.stripHTML(this.value);
			return this.$helper.string.unescapeHTML(plain).length;
		}
	}
};

export default {
	mixins: [Input, props],
<<<<<<< HEAD
=======
	emits: ["input"],
>>>>>>> 41408001
	data() {
		return {
			editor: null,
			json: {},
			html: this.value,
			isEmpty: true
		};
	},
	computed: {
		isCursorAtEnd() {
			return this.editor.selectionIsAtEnd;
		},
		isCursorAtStart() {
			return this.editor.selectionIsAtStart;
		},
		toolbarOptions() {
			return {
				// if custom set of marks is enabled, use as toolbar default as well
				marks: Array.isArray(this.marks) ? this.marks : undefined,
				...this.toolbar,
				editor: this.editor
			};
		}
	},
	watch: {
		value(newValue, oldValue) {
			if (newValue !== oldValue && newValue !== this.html) {
				this.html = newValue;
				this.editor.setContent(this.html);
			}
<<<<<<< HEAD
=======

			this.onInvalid();
>>>>>>> 41408001
		}
	},
	mounted() {
		this.editor = new Editor({
			autofocus: this.autofocus,
			content: this.value,
			editable: !this.disabled,
			element: this.$el,
			emptyDocument: this.emptyDocument,
			parseOptions: {
				preserveWhitespace: true
			},
			events: {
				link: (editor) => {
					this.$panel.dialog.open({
						component: "k-link-dialog",
						props: {
							value: editor.getMarkAttrs("link")
						},
						on: {
							cancel: () => editor.focus(),
							submit: (values) => {
								this.$panel.dialog.close();
								editor.command("toggleLink", values);
							}
						}
					});
				},
				email: (editor) => {
					this.$panel.dialog.open({
						component: "k-email-dialog",
						props: {
							value: this.editor.getMarkAttrs("email")
						},
						on: {
							cancel: () => editor.focus(),
							submit: (values) => {
								this.$panel.dialog.close();
								editor.command("toggleEmail", values);
							}
						}
					});
				},
				paste: this.paste,
				update: (payload) => {
					if (!this.editor) {
						return;
					}

					// compare documents to avoid minor HTML differences
					// to cause unwanted updates
					const jsonNew = JSON.stringify(this.editor.getJSON());
					const jsonOld = JSON.stringify(this.json);

					if (jsonNew === jsonOld) {
						return;
					}

					this.json = jsonNew;
					this.isEmpty = payload.editor.isEmpty();

					// create the final HTML to send to the server
					this.html = payload.editor.getHTML();

					// when a new list item or heading is created,
					// textContent length returns 0.
					// checking active nodes to prevent this issue.
					// Empty input is no nodes or just the paragraph node
					// and its length 0
					if (
						this.isEmpty &&
						(payload.editor.activeNodes.length === 0 ||
							payload.editor.activeNodes.includes("paragraph"))
					) {
						this.html = "";
					}

					this.$emit("input", this.html);
<<<<<<< HEAD
					this.validate();
=======
>>>>>>> 41408001
				}
			},
			extensions: [
				...this.createMarks(),
				...this.createNodes(),

				// Extensions
				new Keys(this.keys),
				new History(),
				new Insert(),
				new Toolbar(this),
				...(this.extensions || [])
			],
			inline: this.inline
		});

		this.isEmpty = this.editor.isEmpty();
		this.json = this.editor.getJSON();

<<<<<<< HEAD
		this.validate();
=======
		this.$panel.events.on("click", this.onBlur);
		this.$panel.events.on("focus", this.onBlur);

		this.onInvalid();
>>>>>>> 41408001

		if (this.$props.autofocus) {
			this.focus();
		}

		this.$panel.events.on("click", this.onBlur);
		this.$panel.events.on("focus", this.onBlur);
	},
	beforeDestroy() {
		this.editor.destroy();
		this.$panel.events.off("click", this.onBlur);
		this.$panel.events.off("focus", this.onBlur);
	},
	beforeDestroy() {
		this.editor.destroy();
		this.$panel.events.off("click", this.onBlur);
		this.$panel.events.off("focus", this.onBlur);
	},
	methods: {
		command(command, ...args) {
			this.editor.command(command, ...args);
		},
		createMarks() {
			return this.filterExtensions(
				{
					clear: new Clear(),
					code: new Code(),
					underline: new Underline(),
					strike: new Strike(),
					link: new Link(),
					email: new Email(),
					bold: new Bold(),
					italic: new Italic(),
					sup: new Sup(),
					sub: new Sub(),
					...this.createMarksFromPanelPlugins()
				},
				this.marks
			);
		},
		createMarksFromPanelPlugins() {
			const plugins = window.panel.plugins.writerMarks ?? {};
			const marks = {};

			// take each extension object and turn
			// it into an instance that extends the Mark class
			for (const name in plugins) {
				marks[name] = Object.create(
					Mark.prototype,
					Object.getOwnPropertyDescriptors({ name, ...plugins[name] })
				);
			}

			return marks;
		},
		createNodes() {
			const hardBreak = new HardBreak({
				text: true,
				enter: this.inline
			});

			// inline fields only get the hard break
			if (this.inline === true) {
				return [hardBreak];
			}

			return this.filterExtensions(
				{
					bulletList: new BulletList(),
					orderedList: new OrderedList(),
					heading: new Heading({ levels: this.headings }),
					horizontalRule: new HorizontalRule(),
					listItem: new ListItem(),
					quote: new Quote(),
					...this.createNodesFromPanelPlugins()
				},
				this.nodes,
				(allowed, installed) => {
					// install the list item when there's a list available
					if (
						allowed.includes("bulletList") ||
						allowed.includes("orderedList")
					) {
						installed.push(new ListItem());
					}

					// always install the hard break
					installed.push(hardBreak);

					return installed;
				}
			);
		},
		createNodesFromPanelPlugins() {
			const plugins = window.panel.plugins.writerNodes ?? {};
			const nodes = {};

			// take each extension object and turn
			// it into an instance that extends the Node class
			for (const name in plugins) {
				nodes[name] = Object.create(
					Node.prototype,
					Object.getOwnPropertyDescriptors({ name, ...plugins[name] })
				);
			}

			return nodes;
		},
		getHTML() {
			return this.editor.getHTML();
		},
		filterExtensions(available, allowed, postFilter) {
			if (allowed === false) {
				allowed = [];
			} else if (allowed === true || Array.isArray(allowed) === false) {
				allowed = Object.keys(available);
			}

			let installed = [];

			for (const extension in available) {
				if (allowed.includes(extension)) {
					installed.push(available[extension]);
				}
			}

			if (typeof postFilter === "function") {
				installed = postFilter(allowed, installed);
			}

			return installed;
		},
		focus() {
			this.editor.focus();
		},
<<<<<<< HEAD
=======
		onInvalid() {
			this.$emit("invalid", this.$v.$invalid, this.$v);
		},
>>>>>>> 41408001
		getSplitContent() {
			return this.editor.getHTMLStartToSelectionToEnd();
		},
		onBlur(event) {
			if (this.$el.contains(event.target) === false) {
				this.$refs.toolbar?.close();
<<<<<<< HEAD
=======
			}
		},
		onCommand(command, ...args) {
			this.editor.command(command, ...args);
		}
	},
	validations() {
		return {
			counterValue: {
				required: this.required ? validateRequired : true,
				minLength: this.minlength ? validateMinLength(this.minlength) : true,
				maxLength: this.maxlength ? validateMaxLength(this.maxlength) : true
>>>>>>> 41408001
			}
		},
		onCommand(command, ...args) {
			this.editor.command(command, ...args);
		},
		validate() {
			let error = "";

			if (
				this.isEmpty === false &&
				this.minlength &&
				this.characters < this.minlength
			) {
				error = this.$t("error.validation.minlength", {
					min: this.minlength
				});
			} else if (
				this.isEmpty === false &&
				this.maxlength &&
				this.characters > this.maxlength
			) {
				error = this.$t("error.validation.maxlength", {
					max: this.maxlength
				});
			}

			this.$refs.output.setCustomValidity(error);
		}
	}
};
</script>

<style>
.k-writer-input {
	position: relative;
	width: 100%;
	display: grid;
	grid-template-areas: "content";
	gap: var(--spacing-1);
}
<<<<<<< HEAD
=======

>>>>>>> 41408001
.k-writer-input .ProseMirror {
	overflow-wrap: break-word;
	word-wrap: break-word;
	word-break: break-word;
	white-space: pre-wrap;
	font-variant-ligatures: none;
	grid-area: content;
<<<<<<< HEAD
	padding: var(--input-padding);
=======
	padding: var(--input-padding-multiline);
>>>>>>> 41408001
}
.k-writer-input .ProseMirror:focus {
	outline: 0;
}
.k-writer-input .ProseMirror * {
	caret-color: currentColor;
}
<<<<<<< HEAD
.k-writer-input .ProseMirror hr.ProseMirror-selectednode {
	outline: var(--outline);
}
=======

.k-writer-input .ProseMirror hr.ProseMirror-selectednode {
	outline: var(--outline);
}

>>>>>>> 41408001
.k-writer-input[data-placeholder][data-empty="true"]::before {
	grid-area: content;
	content: attr(data-placeholder);
	color: var(--input-color-placeholder);
	pointer-events: none;
	white-space: pre-wrap;
	word-wrap: break-word;
	line-height: var(--text-line-height);
<<<<<<< HEAD
	padding: var(--input-padding);
=======
	padding: var(--input-padding-multiline);
>>>>>>> 41408001
}
</style><|MERGE_RESOLUTION|>--- conflicted
+++ resolved
@@ -1,54 +1,24 @@
 <template>
-<<<<<<< HEAD
-	<fieldset
-=======
 	<div
 		ref="editor"
->>>>>>> 41408001
 		v-direction
 		:data-disabled="disabled"
 		:data-empty="isEmpty"
 		:data-placeholder="placeholder"
-<<<<<<< HEAD
-		:data-toolbar-inline="Boolean(toolbar.inline)"
-		:spellcheck="spellcheck"
-		class="k-writer-input k-writer"
-	>
-		<legend class="sr-only">Writer</legend>
-
-=======
 		:data-toolbar-inline="Boolean(toolbar.inline ?? true)"
 		:spellcheck="spellcheck"
 		class="k-writer k-writer-input"
 	>
->>>>>>> 41408001
 		<k-writer-toolbar
 			v-if="editor && !disabled"
 			ref="toolbar"
 			v-bind="toolbarOptions"
 			@command="onCommand"
 		/>
-<<<<<<< HEAD
-
-		<textarea
-			ref="output"
-			:name="name"
-			:required="required"
-			:value="value"
-			class="input-hidden"
-			tabindex="-1"
-		/>
-	</fieldset>
-</template>
-
-<script>
-// Main classes
-=======
 	</div>
 </template>
 
 <script>
->>>>>>> 41408001
 import Editor from "../Writer/Editor";
 import Mark from "../Writer/Mark";
 import Node from "../Writer/Node";
@@ -73,8 +43,6 @@
 import ListItem from "../Writer/Nodes/ListItem";
 import OrderedList from "../Writer/Nodes/OrderedList";
 import Quote from "../Writer/Nodes/Quote";
-<<<<<<< HEAD
-=======
 
 // Extensions
 import History from "../Writer/Extensions/History.js";
@@ -90,22 +58,12 @@
 	placeholder,
 	spellcheck
 } from "@/mixins/props.js";
->>>>>>> 41408001
-
-// Extensions
-import History from "../Writer/Extensions/History.js";
-import Insert from "../Writer/Extensions/Insert.js";
-import Keys from "../Writer/Extensions/Keys.js";
-import Toolbar from "../Writer/Extensions/Toolbar.js";
-
-// Input
-import Input, { props as InputProps } from "@/mixins/input.js";
+
 import {
-	maxlength,
-	minlength,
-	placeholder,
-	spellcheck
-} from "@/mixins/props.js";
+	required as validateRequired,
+	minLength as validateMinLength,
+	maxLength as validateMaxLength
+} from "vuelidate/lib/validators";
 
 export const props = {
 	mixins: [InputProps, maxlength, minlength, placeholder, spellcheck],
@@ -138,12 +96,9 @@
 			type: Function,
 			default: () => () => false
 		},
-<<<<<<< HEAD
-=======
 		/**
 		 * See `k-writer-toolbar` for available options
 		 */
->>>>>>> 41408001
 		toolbar: {
 			type: Object,
 			default: () => ({
@@ -156,19 +111,16 @@
 		}
 	},
 	computed: {
-		characters() {
+		counterValue() {
 			const plain = this.$helper.string.stripHTML(this.value);
-			return this.$helper.string.unescapeHTML(plain).length;
+			return this.$helper.string.unescapeHTML(plain);
 		}
 	}
 };
 
 export default {
 	mixins: [Input, props],
-<<<<<<< HEAD
-=======
 	emits: ["input"],
->>>>>>> 41408001
 	data() {
 		return {
 			editor: null,
@@ -199,11 +151,8 @@
 				this.html = newValue;
 				this.editor.setContent(this.html);
 			}
-<<<<<<< HEAD
-=======
 
 			this.onInvalid();
->>>>>>> 41408001
 		}
 	},
 	mounted() {
@@ -282,10 +231,6 @@
 					}
 
 					this.$emit("input", this.html);
-<<<<<<< HEAD
-					this.validate();
-=======
->>>>>>> 41408001
 				}
 			},
 			extensions: [
@@ -305,26 +250,14 @@
 		this.isEmpty = this.editor.isEmpty();
 		this.json = this.editor.getJSON();
 
-<<<<<<< HEAD
-		this.validate();
-=======
 		this.$panel.events.on("click", this.onBlur);
 		this.$panel.events.on("focus", this.onBlur);
 
 		this.onInvalid();
->>>>>>> 41408001
 
 		if (this.$props.autofocus) {
 			this.focus();
 		}
-
-		this.$panel.events.on("click", this.onBlur);
-		this.$panel.events.on("focus", this.onBlur);
-	},
-	beforeDestroy() {
-		this.editor.destroy();
-		this.$panel.events.off("click", this.onBlur);
-		this.$panel.events.off("focus", this.onBlur);
 	},
 	beforeDestroy() {
 		this.editor.destroy();
@@ -448,20 +381,15 @@
 		focus() {
 			this.editor.focus();
 		},
-<<<<<<< HEAD
-=======
 		onInvalid() {
 			this.$emit("invalid", this.$v.$invalid, this.$v);
 		},
->>>>>>> 41408001
 		getSplitContent() {
 			return this.editor.getHTMLStartToSelectionToEnd();
 		},
 		onBlur(event) {
 			if (this.$el.contains(event.target) === false) {
 				this.$refs.toolbar?.close();
-<<<<<<< HEAD
-=======
 			}
 		},
 		onCommand(command, ...args) {
@@ -474,35 +402,8 @@
 				required: this.required ? validateRequired : true,
 				minLength: this.minlength ? validateMinLength(this.minlength) : true,
 				maxLength: this.maxlength ? validateMaxLength(this.maxlength) : true
->>>>>>> 41408001
-			}
-		},
-		onCommand(command, ...args) {
-			this.editor.command(command, ...args);
-		},
-		validate() {
-			let error = "";
-
-			if (
-				this.isEmpty === false &&
-				this.minlength &&
-				this.characters < this.minlength
-			) {
-				error = this.$t("error.validation.minlength", {
-					min: this.minlength
-				});
-			} else if (
-				this.isEmpty === false &&
-				this.maxlength &&
-				this.characters > this.maxlength
-			) {
-				error = this.$t("error.validation.maxlength", {
-					max: this.maxlength
-				});
-			}
-
-			this.$refs.output.setCustomValidity(error);
-		}
+			}
+		};
 	}
 };
 </script>
@@ -515,10 +416,7 @@
 	grid-template-areas: "content";
 	gap: var(--spacing-1);
 }
-<<<<<<< HEAD
-=======
-
->>>>>>> 41408001
+
 .k-writer-input .ProseMirror {
 	overflow-wrap: break-word;
 	word-wrap: break-word;
@@ -526,11 +424,7 @@
 	white-space: pre-wrap;
 	font-variant-ligatures: none;
 	grid-area: content;
-<<<<<<< HEAD
-	padding: var(--input-padding);
-=======
 	padding: var(--input-padding-multiline);
->>>>>>> 41408001
 }
 .k-writer-input .ProseMirror:focus {
 	outline: 0;
@@ -538,17 +432,11 @@
 .k-writer-input .ProseMirror * {
 	caret-color: currentColor;
 }
-<<<<<<< HEAD
+
 .k-writer-input .ProseMirror hr.ProseMirror-selectednode {
 	outline: var(--outline);
 }
-=======
-
-.k-writer-input .ProseMirror hr.ProseMirror-selectednode {
-	outline: var(--outline);
-}
-
->>>>>>> 41408001
+
 .k-writer-input[data-placeholder][data-empty="true"]::before {
 	grid-area: content;
 	content: attr(data-placeholder);
@@ -557,10 +445,6 @@
 	white-space: pre-wrap;
 	word-wrap: break-word;
 	line-height: var(--text-line-height);
-<<<<<<< HEAD
-	padding: var(--input-padding);
-=======
 	padding: var(--input-padding-multiline);
->>>>>>> 41408001
 }
 </style>