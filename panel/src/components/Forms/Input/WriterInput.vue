<template>
	<div
		ref="editor"
		v-direction
		:class="['k-writer', 'k-writer-input', $attrs.class]"
		:data-disabled="disabled"
		:data-empty="isEmpty"
		:data-placeholder="placeholder"
		:data-toolbar-inline="Boolean(toolbar.inline ?? true)"
		:spellcheck="spellcheck"
	>
		<k-writer-toolbar
			v-if="editor && !disabled"
			ref="toolbar"
			v-bind="toolbarOptions"
			@command="onCommand"
		/>

		<textarea
			ref="output"
			:name="name"
			:required="required"
			:value="value"
			class="input-hidden"
			tabindex="-1"
		/>
	</div>
</template>

<script>
import Editor from "../Writer/Editor";
import Mark from "../Writer/Mark";
import Node from "../Writer/Node";

// Marks
import Bold from "../Writer/Marks/Bold";
import Clear from "../Writer/Marks/Clear";
import Code from "../Writer/Marks/Code";
import Email from "../Writer/Marks/Email";
import Italic from "../Writer/Marks/Italic";
import Link from "../Writer/Marks/Link";
import Strike from "../Writer/Marks/Strike";
import Sup from "../Writer/Marks/Sup";
import Sub from "../Writer/Marks/Sub";
import Underline from "../Writer/Marks/Underline";

// Nodes
import BulletList from "../Writer/Nodes/BulletList";
import HardBreak from "../Writer/Nodes/HardBreak";
import Heading from "../Writer/Nodes/Heading";
import HorizontalRule from "../Writer/Nodes/HorizontalRule";
import ListItem from "../Writer/Nodes/ListItem";
import OrderedList from "../Writer/Nodes/OrderedList";
import Quote from "../Writer/Nodes/Quote";

// Extensions
import History from "../Writer/Extensions/History.js";
import Insert from "../Writer/Extensions/Insert.js";
import Keys from "../Writer/Extensions/Keys.js";
import Toolbar from "../Writer/Extensions/Toolbar.js";

// Input
import Input, { props as InputProps } from "@/mixins/input.js";
import {
	maxlength,
	minlength,
	placeholder,
	spellcheck
} from "@/mixins/props.js";

export const props = {
	mixins: [InputProps, maxlength, minlength, placeholder, spellcheck],
	props: {
		breaks: Boolean,
		code: Boolean,
		emptyDocument: {
			type: Object,
			default: () => ({
				type: "doc",
				content: []
			})
		},
		extensions: Array,
		headings: {
			default: () => [1, 2, 3, 4, 5, 6],
			type: [Array, Boolean]
		},
		inline: Boolean,
		keys: Object,
		marks: {
			type: [Array, Boolean],
			default: true
		},
		nodes: {
			type: [Array, Boolean],
			default: () => ["heading", "bulletList", "orderedList"]
		},
		paste: {
			type: Function,
			default: () => () => false
		},
		/**
		 * See `k-writer-toolbar` for available options
		 */
		toolbar: {
			type: Object,
			default: () => ({
				inline: true
			})
		},
		value: {
			type: String,
			default: ""
		}
	},
	computed: {
		characters() {
			const plain = this.$helper.string.stripHTML(this.value ?? "");
			return this.$helper.string.unescapeHTML(plain).length;
		}
	}
};

export default {
	mixins: [Input, props],
	emits: ["input"],
	data() {
		return {
			editor: null,
			json: {},
			html: this.value,
			isEmpty: true
		};
	},
	computed: {
<<<<<<< HEAD
=======
		characters() {
			const plain = this.$helper.string.stripHTML(this.value ?? "");
			return this.$helper.string.unescapeHTML(plain).length;
		},
>>>>>>> 93968c60
		isCursorAtEnd() {
			return this.editor.selectionIsAtEnd;
		},
		isCursorAtStart() {
			return this.editor.selectionIsAtStart;
		},
		toolbarOptions() {
			return {
				// if custom set of marks is enabled, use as toolbar default as well
				marks: Array.isArray(this.marks) ? this.marks : undefined,
				...this.toolbar,
				editor: this.editor
			};
		}
	},
	watch: {
		value(newValue, oldValue) {
			if (newValue !== oldValue && newValue !== this.html) {
				this.html = newValue;
				this.editor.setContent(this.html);
			}
		}
	},
	mounted() {
		this.editor = new Editor({
			autofocus: this.autofocus,
			content: this.value,
			editable: !this.disabled,
			element: this.$el,
			emptyDocument: this.emptyDocument,
			parseOptions: {
				preserveWhitespace: true
			},
			events: {
				link: (editor) => {
					this.$panel.dialog.open({
						component: "k-link-dialog",
						props: {
							value: editor.getMarkAttrs("link")
						},
						on: {
							cancel: () => editor.focus(),
							submit: (values) => {
								this.$panel.dialog.close();
								editor.command("toggleLink", values);
							}
						}
					});
				},
				email: (editor) => {
					this.$panel.dialog.open({
						component: "k-email-dialog",
						props: {
							value: this.editor.getMarkAttrs("email")
						},
						on: {
							cancel: () => editor.focus(),
							submit: (values) => {
								this.$panel.dialog.close();
								editor.command("toggleEmail", values);
							}
						}
					});
				},
				paste: this.paste,
				update: (payload) => {
					if (!this.editor) {
						return;
					}

					// compare documents to avoid minor HTML differences
					// to cause unwanted updates
					const jsonNew = JSON.stringify(this.editor.getJSON());
					const jsonOld = JSON.stringify(this.json);

					if (jsonNew === jsonOld) {
						return;
					}

					this.json = jsonNew;
					this.isEmpty = payload.editor.isEmpty();

					// create the final HTML to send to the server
					this.html = payload.editor.getHTML();

					// when a new list item or heading is created,
					// textContent length returns 0.
					// checking active nodes to prevent this issue.
					// Empty input is no nodes or just the paragraph node
					// and its length 0
					if (
						this.isEmpty &&
						(payload.editor.activeNodes.length === 0 ||
							payload.editor.activeNodes.includes("paragraph"))
					) {
						this.html = "";
					}

					this.$emit("input", this.html);
					this.validate();
				}
			},
			extensions: [
				...this.createMarks(),
				...this.createNodes(),

				// Extensions
				new Keys(this.keys),
				new History(),
				new Insert(),
				new Toolbar(this),
				...(this.extensions || [])
			],
			inline: this.inline
		});

		this.isEmpty = this.editor.isEmpty();
		this.json = this.editor.getJSON();

		this.$panel.events.on("click", this.onBlur);
		this.$panel.events.on("focus", this.onBlur);

<<<<<<< HEAD
=======
		this.validate();

>>>>>>> 93968c60
		if (this.$props.autofocus) {
			this.focus();
		}
	},
	beforeDestroy() {
		this.editor.destroy();
		this.$panel.events.off("click", this.onBlur);
		this.$panel.events.off("focus", this.onBlur);
	},
	methods: {
		command(command, ...args) {
			this.editor.command(command, ...args);
		},
		createMarks() {
			return this.filterExtensions(
				{
					clear: new Clear(),
					code: new Code(),
					underline: new Underline(),
					strike: new Strike(),
					link: new Link(),
					email: new Email(),
					bold: new Bold(),
					italic: new Italic(),
					sup: new Sup(),
					sub: new Sub(),
					...this.createMarksFromPanelPlugins()
				},
				this.marks
			);
		},
		createMarksFromPanelPlugins() {
			const plugins = window.panel.plugins.writerMarks ?? {};
			const marks = {};

			// take each extension object and turn
			// it into an instance that extends the Mark class
			for (const name in plugins) {
				marks[name] = Object.create(
					Mark.prototype,
					Object.getOwnPropertyDescriptors({ name, ...plugins[name] })
				);
			}

			return marks;
		},
		createNodes() {
			const hardBreak = new HardBreak({
				text: true,
				enter: this.inline
			});

			// inline fields only get the hard break
			if (this.inline === true) {
				return [hardBreak];
			}

			return this.filterExtensions(
				{
					bulletList: new BulletList(),
					orderedList: new OrderedList(),
					heading: new Heading({ levels: this.headings }),
					horizontalRule: new HorizontalRule(),
					listItem: new ListItem(),
					quote: new Quote(),
					...this.createNodesFromPanelPlugins()
				},
				this.nodes,
				(allowed, installed) => {
					// install the list item when there's a list available
					if (
						allowed.includes("bulletList") ||
						allowed.includes("orderedList")
					) {
						installed.push(new ListItem());
					}

					// always install the hard break
					installed.push(hardBreak);

					return installed;
				}
			);
		},
		createNodesFromPanelPlugins() {
			const plugins = window.panel.plugins.writerNodes ?? {};
			const nodes = {};

			// take each extension object and turn
			// it into an instance that extends the Node class
			for (const name in plugins) {
				nodes[name] = Object.create(
					Node.prototype,
					Object.getOwnPropertyDescriptors({ name, ...plugins[name] })
				);
			}

			return nodes;
		},
		getHTML() {
			return this.editor.getHTML();
		},
		filterExtensions(available, allowed, postFilter) {
			if (allowed === false) {
				allowed = [];
			} else if (allowed === true || Array.isArray(allowed) === false) {
				allowed = Object.keys(available);
			}

			let installed = [];

			for (const extension in available) {
				if (allowed.includes(extension)) {
					installed.push(available[extension]);
				}
			}

			if (typeof postFilter === "function") {
				installed = postFilter(allowed, installed);
			}

			return installed;
		},
		focus() {
			this.editor.focus();
		},
		getSplitContent() {
			return this.editor.getHTMLStartToSelectionToEnd();
		},
		onBlur(event) {
			if (this.$el.contains(event.target) === false) {
				this.$refs.toolbar?.close();
			}
		},
		onCommand(command, ...args) {
			this.editor.command(command, ...args);
		},
		async validate() {
			// add short delay to ensure the editor has updated its content
			await new Promise((resolve) => setTimeout(() => resolve(""), 50));

			let error = "";

			if (
				this.isEmpty === false &&
				this.minlength &&
				this.characters < this.minlength
			) {
				error = this.$t("error.validation.minlength", {
					min: this.minlength
				});
			} else if (
				this.isEmpty === false &&
				this.maxlength &&
				this.characters > this.maxlength
			) {
				error = this.$t("error.validation.maxlength", {
					max: this.maxlength
				});
			}

			this.$refs.output.setCustomValidity(error);
		}
	}
};
</script>

<style>
.k-writer-input {
	position: relative;
	width: 100%;
	display: grid;
	grid-template-areas: "content";
	gap: var(--spacing-1);
}

.k-writer-input .ProseMirror {
	overflow-wrap: break-word;
	word-wrap: break-word;
	word-break: break-word;
	white-space: pre-wrap;
	font-variant-ligatures: none;
	grid-area: content;
	padding: var(--input-padding-multiline);
}
.k-writer-input .ProseMirror:focus {
	outline: 0;
}
.k-writer-input .ProseMirror * {
	caret-color: currentColor;
}

.k-writer-input .ProseMirror hr.ProseMirror-selectednode {
	outline: var(--outline);
}

.k-writer-input[data-placeholder][data-empty="true"]::before {
	grid-area: content;
	content: attr(data-placeholder);
	color: var(--input-color-placeholder);
	pointer-events: none;
	white-space: pre-wrap;
	word-wrap: break-word;
	line-height: var(--text-line-height);
	padding: var(--input-padding-multiline);
}
</style><|MERGE_RESOLUTION|>--- conflicted
+++ resolved
@@ -112,12 +112,6 @@
 			type: String,
 			default: ""
 		}
-	},
-	computed: {
-		characters() {
-			const plain = this.$helper.string.stripHTML(this.value ?? "");
-			return this.$helper.string.unescapeHTML(plain).length;
-		}
 	}
 };
 
@@ -133,13 +127,10 @@
 		};
 	},
 	computed: {
-<<<<<<< HEAD
-=======
 		characters() {
 			const plain = this.$helper.string.stripHTML(this.value ?? "");
 			return this.$helper.string.unescapeHTML(plain).length;
 		},
->>>>>>> 93968c60
 		isCursorAtEnd() {
 			return this.editor.selectionIsAtEnd;
 		},
@@ -262,11 +253,8 @@
 		this.$panel.events.on("click", this.onBlur);
 		this.$panel.events.on("focus", this.onBlur);
 
-<<<<<<< HEAD
-=======
 		this.validate();
 
->>>>>>> 93968c60
 		if (this.$props.autofocus) {
 			this.focus();
 		}
