--- conflicted
+++ resolved
@@ -112,15 +112,6 @@
 			type: String,
 			default: ""
 		}
-<<<<<<< HEAD
-	},
-	computed: {
-		characters() {
-			const plain = this.$helper.string.stripHTML(this.value);
-			return this.$helper.string.unescapeHTML(plain).length;
-		}
-=======
->>>>>>> 8f067853
 	}
 };
 
@@ -137,11 +128,8 @@
 	},
 	computed: {
 		characters() {
-			return this.counterValue.length;
-		},
-		counterValue() {
 			const plain = this.$helper.string.stripHTML(this.value ?? "");
-			return this.$helper.string.unescapeHTML(plain);
+			return this.$helper.string.unescapeHTML(plain).length;
 		},
 		isCursorAtEnd() {
 			return this.editor.selectionIsAtEnd;
@@ -265,12 +253,8 @@
 		this.$panel.events.on("click", this.onBlur);
 		this.$panel.events.on("focus", this.onBlur);
 
-<<<<<<< HEAD
-=======
-		this.onInvalid();
 		this.validate();
 
->>>>>>> 8f067853
 		if (this.$props.autofocus) {
 			this.focus();
 		}
@@ -431,20 +415,6 @@
 				error = this.$t("error.validation.maxlength", {
 					max: this.maxlength
 				});
-<<<<<<< HEAD
-=======
-			}
-
-			this.$refs.output.setCustomValidity(error);
-		}
-	},
-	validations() {
-		return {
-			counterValue: {
-				required: this.required ? validateRequired : true,
-				minLength: this.minlength ? validateMinLength(this.minlength) : true,
-				maxLength: this.maxlength ? validateMaxLength(this.maxlength) : true
->>>>>>> 8f067853
 			}
 
 			this.$refs.output.setCustomValidity(error);
