<template>
	<span :data-disabled="disabled" :data-empty="isEmpty" class="k-select-input">
		<select
			:id="id"
			ref="input"
			:autofocus="autofocus"
			:aria-label="ariaLabel"
			:disabled="disabled"
			:name="name"
			:required="required"
			:value="selected"
			class="k-select-input-native"
<<<<<<< HEAD
			v-on="listeners"
=======
>>>>>>> 41408001
			@change="onInput($event.target.value)"
			@click="onClick"
		>
			<option v-if="hasEmptyOption" :disabled="required" value="">
				{{ emptyOption }}
			</option>
			<option
				v-for="option in options"
				:key="option.value"
				:disabled="option.disabled"
				:value="option.value"
			>
				{{ option.text }}
			</option>
		</select>
		{{ label }}
	</span>
</template>

<script>
import Input, { props as InputProps } from "@/mixins/input.js";
import { options, placeholder } from "@/mixins/props.js";

export const props = {
	mixins: [InputProps, options, placeholder],
	props: {
		ariaLabel: String,
		default: String,
		/**
		 * The text, that is shown as the first empty option, when the field is not required.
		 */
		empty: {
			type: [Boolean, String],
			default: true
		},
		value: {
			type: [String, Number, Boolean],
			default: ""
		}
	}
};

export default {
	mixins: [Input, props],
	emits: ["click", "input"],
	data() {
		return {
			selected: this.value
		};
	},
	computed: {
		emptyOption() {
			return this.placeholder ?? "—";
		},
		hasEmptyOption() {
			if (this.empty === false) {
				return false;
			}

			return !(this.required && this.default);
		},
		isEmpty() {
			return (
				this.selected === null ||
				this.selected === undefined ||
				this.selected === ""
			);
		},
		label() {
			const label = this.text(this.selected);

			if (this.selected === "" || this.selected === null || label === null) {
				return this.emptyOption;
			}

			return label;
		}
	},
	watch: {
		value(value) {
			this.selected = value;
		}
	},
	mounted() {
		if (this.$props.autofocus) {
			this.focus();
		}
	},
	methods: {
		focus() {
			this.$refs.input.focus();
		},
		onClick(event) {
			event.stopPropagation();
			this.$emit("click", event);
		},
		onInput(value) {
			this.selected = value;
			this.$emit("input", this.selected);
		},
		select() {
			this.focus();
		},
		text(value) {
			let text = null;

			for (const option of this.options) {
				if (option.value == value) {
					text = option.text;
				}
			}

			return text;
		}
	}
};
</script>

<style>
.k-select-input {
	position: relative;
	display: block;
	overflow: hidden;
	padding: var(--input-padding);
	border-radius: var(--input-rounded);
}
.k-select-input[data-empty="true"] {
	color: var(--input-color-placeholder);
}

.k-select-input-native {
	position: absolute;
	inset: 0;
	opacity: 0;
	z-index: 1;
}
.k-select-input-native[disabled] {
	cursor: default;
}

/* Input context */
.k-input[data-type="select"] {
	position: relative;
}
.k-input[data-type="select"] .k-input-icon {
	position: absolute;
	inset-block: 0;
	inset-inline-end: 0;
}
</style><|MERGE_RESOLUTION|>--- conflicted
+++ resolved
@@ -10,10 +10,6 @@
 			:required="required"
 			:value="selected"
 			class="k-select-input-native"
-<<<<<<< HEAD
-			v-on="listeners"
-=======
->>>>>>> 41408001
 			@change="onInput($event.target.value)"
 			@click="onClick"
 		>
@@ -36,6 +32,8 @@
 <script>
 import Input, { props as InputProps } from "@/mixins/input.js";
 import { options, placeholder } from "@/mixins/props.js";
+
+import { required as validateRequired } from "vuelidate/lib/validators";
 
 export const props = {
 	mixins: [InputProps, options, placeholder],
@@ -95,9 +93,12 @@
 	watch: {
 		value(value) {
 			this.selected = value;
+			this.onInvalid();
 		}
 	},
 	mounted() {
+		this.onInvalid();
+
 		if (this.$props.autofocus) {
 			this.focus();
 		}
@@ -109,6 +110,9 @@
 		onClick(event) {
 			event.stopPropagation();
 			this.$emit("click", event);
+		},
+		onInvalid() {
+			this.$emit("invalid", this.$v.$invalid, this.$v);
 		},
 		onInput(value) {
 			this.selected = value;
@@ -128,6 +132,13 @@
 
 			return text;
 		}
+	},
+	validations() {
+		return {
+			selected: {
+				required: this.required ? validateRequired : true
+			}
+		};
 	}
 };
 </script>
