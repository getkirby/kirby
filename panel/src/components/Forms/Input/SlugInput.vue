--- conflicted
+++ resolved
@@ -17,11 +17,7 @@
 		spellcheck="false"
 		type="text"
 		class="k-text-input"
-<<<<<<< HEAD
-		@input="$emit('input', $event.target.value)"
-=======
 		@input="$emit('input', $event)"
->>>>>>> 41408001
 	/>
 </template>
 
