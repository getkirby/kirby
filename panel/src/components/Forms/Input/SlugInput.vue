--- conflicted
+++ resolved
@@ -6,16 +6,11 @@
 		autocomplete="off"
 		class="k-slug-input"
 		@input="$emit('input', $event)"
-		@invalid="($invalid, $v) => $emit('invalid', $invalid, $v)"
 	/>
 </template>
 
 <script>
-<<<<<<< HEAD
-import { props as StringInputProps } from "./StringInput.vue";
-=======
 import StringInput, { props as StringInputProps } from "./StringInput.vue";
->>>>>>> 8f067853
 
 export const props = {
 	mixins: [StringInputProps],
@@ -51,10 +46,7 @@
  * @example <k-input :value="slug" @input="slug = $event" name="slug" type="slug" />
  */
 export default {
-<<<<<<< HEAD
-=======
 	extends: StringInput,
->>>>>>> 8f067853
 	mixins: [props],
 	data() {
 		return {
