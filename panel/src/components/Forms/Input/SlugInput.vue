--- conflicted
+++ resolved
@@ -11,11 +11,7 @@
 </template>
 
 <script>
-<<<<<<< HEAD
-import { props as StringInputProps } from "./StringInput.vue";
-=======
 import StringInput, { props as StringInputProps } from "./StringInput.vue";
->>>>>>> 60536e14
 
 export const props = {
 	mixins: [StringInputProps],
@@ -51,10 +47,7 @@
  * @example <k-input :value="slug" @input="slug = $event" name="slug" type="slug" />
  */
 export default {
-<<<<<<< HEAD
-=======
 	extends: StringInput,
->>>>>>> 60536e14
 	mixins: [props],
 	data() {
 		return {
