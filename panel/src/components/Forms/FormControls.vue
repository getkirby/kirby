<template>
<<<<<<< HEAD
	<k-button-group
		v-if="buttons.length"
		layout="collapsed"
		class="k-form-controls"
	>
		<k-button
			v-for="button in buttons"
			:key="button.text"
			class="k-form-controls-button"
			v-bind="button"
			variant="filled"
			:size="size"
		/>
		<k-dropdown ref="dropdown" align-x="end" class="k-form-controls-dropdown">
			<p v-if="isLocked">
				{{ $t("form.locked") }}
			</p>
			<p v-else>
				{{ $t("form.unsaved") }}
			</p>

=======
	<div v-if="buttons.length" class="k-form-controls">
		<k-button-group layout="collapsed">
			<k-button
				v-for="button in buttons"
				:key="button.text"
				class="k-form-controls-button"
				v-bind="button"
				:disabled="isProcessing"
				variant="filled"
				:size="size"
			/>
		</k-button-group>
		<k-dropdown-content
			ref="dropdown"
			align-x="end"
			class="k-form-controls-dropdown"
		>
			<template v-if="isLocked">
				<p>
					{{ $t("form.locked") }}
				</p>
			</template>
			<template v-else>
				<p>
					{{ $t("form.unsaved") }}
				</p>
			</template>
>>>>>>> d76629e2
			<template v-if="editor || modified">
				<hr />
				<dl>
					<div v-if="editor">
						<dt><k-icon type="user" /></dt>
						<dd>{{ editor }}</dd>
					</div>
					<div v-if="modified">
						<dt><k-icon type="clock" /></dt>
						<dd>
							{{ $library.dayjs(modified).format("YYYY-MM-DD HH:mm:ss") }}
						</dd>
					</div>
				</dl>
			</template>

			<template v-if="preview">
				<hr />
				<k-dropdown-item :link="preview" icon="window">
					{{ $t("form.preview") }}
				</k-dropdown-item>
			</template>
		</k-dropdown>
	</k-button-group>
</template>

<script>
export const props = {
	props: {
		editor: String,
		hasDiff: Boolean,
		isLocked: Boolean,
		isProcessing: Boolean,
		modified: [String, Date],
		/**
		 * Preview URL for changes
		 */
		preview: [String, Boolean],
		size: {
			type: String,
			default: "sm"
		}
	}
};

/**
 * @displayName FormControls
 * @since 5.0.0
 */
export default {
	mixins: [props],
	emits: ["discard", "submit"],
	computed: {
		buttons() {
			if (this.isLocked === true) {
				return [
					{
						theme: "negative",
						dropdown: true,
						text: this.editor,
						icon: "lock",
						responsive: true,
						click: () => this.$refs.dropdown.toggle()
					}
				];
			}

			if (this.hasDiff === true) {
				return [
					{
						theme: "notice",
						text: this.$t("discard"),
						icon: "undo",
						responsive: true,
						click: () => this.discard()
					},
					{
						theme: "notice",
						text: this.$t("save"),
						icon: this.isProcessing ? "loader" : "check",
						click: () => this.$emit("submit")
					},
					{
						theme: "notice",
						icon: "dots",
						click: () => this.$refs.dropdown.toggle()
					}
				];
			}

			return [];
		}
	},
	methods: {
		discard() {
			this.$panel.dialog.open({
				component: "k-remove-dialog",
				props: {
					size: "medium",
					submitButton: {
						theme: "notice",
						icon: "undo",
						text: this.$t("form.discard")
					},
					text: this.$t("form.discard.confirm")
				},
				on: {
					submit: () => {
						this.$panel.dialog.close();
						this.$emit("discard");
					}
				}
			});
		}
	}
};
</script>

<style>
.k-form-controls-dropdown {
	max-width: 15rem;
}
.k-form-controls-dropdown p {
	line-height: var(--leading-normal);
	padding: var(--spacing-1) var(--spacing-2);
}
.k-form-controls-dropdown dl div {
	padding: var(--spacing-1) var(--spacing-2);
	line-height: var(--leading-normal);
	display: flex;
	align-items: center;
	gap: 0.75rem;
	color: var(--color-gray-500);
}
</style><|MERGE_RESOLUTION|>--- conflicted
+++ resolved
@@ -1,5 +1,4 @@
 <template>
-<<<<<<< HEAD
 	<k-button-group
 		v-if="buttons.length"
 		layout="collapsed"
@@ -10,8 +9,9 @@
 			:key="button.text"
 			class="k-form-controls-button"
 			v-bind="button"
+			:disabled="isProcessing"
+			:size="size"
 			variant="filled"
-			:size="size"
 		/>
 		<k-dropdown ref="dropdown" align-x="end" class="k-form-controls-dropdown">
 			<p v-if="isLocked">
@@ -21,35 +21,6 @@
 				{{ $t("form.unsaved") }}
 			</p>
 
-=======
-	<div v-if="buttons.length" class="k-form-controls">
-		<k-button-group layout="collapsed">
-			<k-button
-				v-for="button in buttons"
-				:key="button.text"
-				class="k-form-controls-button"
-				v-bind="button"
-				:disabled="isProcessing"
-				variant="filled"
-				:size="size"
-			/>
-		</k-button-group>
-		<k-dropdown-content
-			ref="dropdown"
-			align-x="end"
-			class="k-form-controls-dropdown"
-		>
-			<template v-if="isLocked">
-				<p>
-					{{ $t("form.locked") }}
-				</p>
-			</template>
-			<template v-else>
-				<p>
-					{{ $t("form.unsaved") }}
-				</p>
-			</template>
->>>>>>> d76629e2
 			<template v-if="editor || modified">
 				<hr />
 				<dl>
