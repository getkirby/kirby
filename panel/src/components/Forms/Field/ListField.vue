--- conflicted
+++ resolved
@@ -1,14 +1,7 @@
 <template>
-<<<<<<< HEAD
-	<k-field v-bind="$props" :input="uid" :counter="false" class="k-list-field">
-		<k-input
-			v-bind="$props"
-			:id="uid"
-=======
 	<k-field v-bind="$props" :input="id" :counter="false" class="k-list-field">
 		<k-input
 			v-bind="$props"
->>>>>>> 41408001
 			ref="input"
 			type="list"
 			@input="$emit('input', $event)"
