--- conflicted
+++ resolved
@@ -1,9 +1,5 @@
 <template>
-<<<<<<< HEAD
-	<k-field v-bind="$props" :input="uid" class="k-color-field">
-=======
 	<k-field v-bind="$props" :input="id" class="k-color-field">
->>>>>>> 41408001
 		<!-- Mode: options -->
 		<k-coloroptions-input
 			v-if="mode === 'options'"
@@ -31,7 +27,7 @@
 							v-bind="$props"
 							:options="convertedOptions"
 							@input="$emit('input', $event)"
-							@click.stop
+							@click.native.stop
 						/>
 					</k-dropdown-content>
 				</template>
