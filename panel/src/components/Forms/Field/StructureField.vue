--- conflicted
+++ resolved
@@ -2,12 +2,8 @@
 	<k-field
 		v-bind="$props"
 		:class="['k-structure-field', $attrs.class]"
-<<<<<<< HEAD
+		:style="$attrs.style"
 		@click.stop
-=======
-		:style="$attrs.style"
-		@click.native.stop
->>>>>>> 11115d4c
 	>
 		<template v-if="hasFields && !disabled" #options>
 			<k-button-group layout="collapsed">
