<template>
	<k-field
		v-bind="$props"
		:class="['k-structure-field', $attrs.class]"
		:style="$attrs.style"
		@click.native.stop
	>
		<template v-if="hasFields && !disabled" #options>
			<k-button-group layout="collapsed">
				<k-button
					:autofocus="autofocus"
					:disabled="!more"
					:responsive="true"
					:text="$t('add')"
					icon="add"
					variant="filled"
					size="xs"
					@click="add()"
				/>
				<k-button
					icon="dots"
					size="xs"
					variant="filled"
					@click="$refs.options.toggle()"
				/>
				<k-dropdown-content
					ref="options"
					:options="[
						{
							click: () => add(),
							disabled: !more,
							icon: 'add',
							text: $t('add')
						},
						{
							click: () => removeAll(),
							disabled: items.length === 0 || disabled,
							icon: 'trash',
							text: $t('delete.all')
						}
					]"
					align-x="end"
				/>
			</k-button-group>
		</template>

<<<<<<< HEAD
		<k-input-validator
			v-bind="{ min, max, required }"
			:value="JSON.stringify(items)"
		>
			<template v-if="hasFields">
				<!-- Empty State -->
				<k-empty v-if="items.length === 0" icon="list-bullet" @click="add()">
					{{ empty ?? $t("field.structure.empty") }}
				</k-empty>

				<!-- Table -->
				<template v-else>
					<k-table
						:columns="columns"
						:disabled="disabled"
						:fields="fields"
						:empty="$t('field.structure.empty')"
						:index="index"
						:options="options"
						:pagination="limit ? pagination : false"
						:rows="paginatedItems"
						:sortable="isSortable"
						@cell="open($event.row, $event.columnIndex)"
						@input="save"
						@option="option"
						@paginate="paginate"
=======
		<template v-if="hasFields">
			<!-- Empty State -->
			<k-empty
				v-if="items.length === 0"
				:data-invalid="isInvalid"
				icon="list-bullet"
				@click="add()"
			>
				{{ empty ?? $t("field.structure.empty") }}
			</k-empty>

			<!-- Table -->
			<template v-else>
				<k-table
					:columns="columns"
					:disabled="disabled"
					:fields="fields"
					:empty="$t('field.structure.empty')"
					:index="index"
					:options="options"
					:pagination="limit ? pagination : false"
					:rows="paginatedItems"
					:sortable="isSortable"
					:data-invalid="isInvalid"
					@cell="open($event.row, $event.columnIndex)"
					@input="onTableInput"
					@option="option"
					@paginate="paginate"
				/>

				<footer v-if="more">
					<k-button
						:title="$t('add')"
						icon="add"
						size="xs"
						variant="filled"
						@click="add()"
>>>>>>> a1e1ab9c
					/>

					<footer v-if="more">
						<k-button
							:title="$t('add')"
							icon="add"
							size="xs"
							variant="filled"
							@click="add()"
						/>
					</footer>
				</template>
			</template>
			<template v-else>
				<k-empty icon="list-bullet">{{ $t("fields.empty") }}</k-empty>
			</template>
		</k-input-validator>
	</k-field>
</template>

<script>
import { props as Field } from "@/components/Forms/Field.vue";

export default {
	mixins: [Field],
	inheritAttrs: false,
	props: {
		autofocus: Boolean,
		/**
		 * What columns to show in the table
		 */
		columns: Object,
		/**
		 * Whether to allow row duplication
		 */
		duplicate: {
			type: Boolean,
			default: true
		},
		/**
		 * The text, that is shown when the field has no entries.
		 */
		empty: String,
		/**
		 * Fields for the form
		 */
		fields: [Array, Object],
		/**
		 * How many rows to show per page
		 */
		limit: Number,
		/**
		 * Upper limit of rows allowed
		 */
		max: Number,
		/**
		 * Lower limit of rows required
		 */
		min: Number,
		/**
		 * Whether to insert new entries at the top
		 * of the list instead at the end
		 */
		prepend: {
			type: Boolean,
			default: false
		},
		/**
		 * Whether to allow sorting of rows
		 */
		sortable: {
			type: Boolean,
			default: true
		},
		/**
		 * Expression by which to sort rows automatically
		 */
		sortBy: String,
		value: {
			type: Array,
			default: () => []
		}
	},
	data() {
		return {
			items: [],
			page: 1
		};
	},
	computed: {
		/**
		 * Index of first row that is displayed
		 * @returns {number}
		 */
		index() {
			if (!this.limit) {
				return 1;
			}

			return (this.page - 1) * this.limit + 1;
		},
		hasFields() {
			return this.$helper.object.length(this.fields) > 0;
		},
		/**
		 * Returns whether the rows can be sorted
		 * @returns {bool}
		 */
		isSortable() {
			if (this.sortBy) {
				return false;
			}

			if (this.limit) {
				return false;
			}

			if (this.disabled === true) {
				return false;
			}

			if (this.items.length <= 1) {
				return false;
			}

			if (this.sortable === false) {
				return false;
			}

			return true;
		},
		/**
		 * Returns if new entries can be added
		 * @returns {bool}
		 */
		more() {
			if (this.disabled === true) {
				return false;
			}

			if (this.max && this.items.length >= this.max) {
				return false;
			}

			return true;
		},
		/**
		 * Returns config for `k-pagination`
		 * @returns {Obect}
		 */
		pagination() {
			let offset = 0;

			if (this.limit) {
				offset = (this.page - 1) * this.limit;
			}

			return {
				page: this.page,
				offset: offset,
				limit: this.limit,
				total: this.items.length,
				align: "center",
				details: true
			};
		},
		/**
		 * Returns array of options for dropdown in rows
		 * @returns {Array}
		 */
		options() {
			if (this.disabled) {
				return [];
			}

			return [
				{
					icon: "edit",
					text: this.$t("edit"),
					click: "edit"
				},
				{
					disabled: !this.duplicate || !this.more,
					icon: "copy",
					text: this.$t("duplicate"),
					click: "duplicate"
				},
				"-",
				{
					icon: "trash",
					text: this.$t("delete"),
					click: "remove"
				}
			];
		},
		/**
		 * Returns paginated slice of items/rows
		 * @returns {Array}
		 */
		paginatedItems() {
			if (!this.limit) {
				return this.items;
			}

			return this.items.slice(
				this.pagination.offset,
				this.pagination.offset + this.limit
			);
		}
	},
	watch: {
		value: {
			handler(value) {
				if (value !== this.items) {
					this.items = this.toItems(value);
				}
			},
			immediate: true
		}
	},
	methods: {
		/**
		 * Adds new entry
		 * @public
		 */
		add(value = null) {
			if (this.more === false) {
				return false;
			}

			value = value ?? this.$helper.field.form(this.fields);

			// add a unique id, if it's not already defined
			value._id = value._id ?? this.$helper.uuid();

			if (this.prepend === true) {
				this.items.unshift(value);
			} else {
				this.items.push(value);
			}

			this.save();

			// opening the drawer only works once the input event has been emitted
			this.open(value);
		},

		close() {
			this.$panel.drawer.close(this.id);
		},

		/**
		 * Focuses the add button
		 * @public
		 */
		focus() {
			this.$refs.add?.focus?.();
		},
		/**
		 * Config for the structure form
		 * @returns {Object}
		 */
		form(autofocus) {
			const fields = this.$helper.field.subfields(this, this.fields);

			// set the autofocus to the matching field in the form
			if (autofocus) {
				for (const field in fields) {
					fields[field].autofocus = field === autofocus;
				}
			}

			return fields;
		},

		findIndex(item) {
			return this.items.findIndex((row) => row._id === item._id);
		},

		navigate(item, step) {
			const index = this.findIndex(item);

			if (this.disabled === true || index === -1) {
				return;
			}

			this.open(this.items[index + step], null, true);
		},

		/**
		 * Edit the structure field entry at `index` position
		 * in the structure form with field `field` focused
		 * @public
		 * @param {object} item
		 * @param {string} field
		 */
		open(item, field, replace = false) {
			const index = this.findIndex(item);

			if (this.disabled === true || index === -1) {
				return false;
			}

			this.$panel.drawer.open({
				component: "k-structure-drawer",
				id: this.id,
				props: {
					icon: this.icon ?? "list-bullet",
					next: this.items[index + 1],
					prev: this.items[index - 1],
					tabs: {
						content: {
							fields: this.form(field)
						}
					},
					title: this.label,
					value: item
				},
				replace: replace,
				on: {
					input: (value) => {
						const index = this.findIndex(item);

						// update the prev/next navigation
						this.$panel.drawer.props.next = this.items[index + 1];
						this.$panel.drawer.props.prev = this.items[index - 1];

						this.$set(this.items, index, value);
						this.save();
					},
					next: () => {
						this.navigate(item, 1);
					},
					prev: () => {
						this.navigate(item, -1);
					},
					remove: () => {
						this.remove(item);
					}
				}
			});
		},

		/**
		 * Called when option from row's dropdown was engaged
		 * @param {string} option option name that was triggered
		 * @param {Object} row
		 */
		option(option, row) {
			switch (option) {
				case "remove":
					this.remove(row);
					break;

				case "duplicate":
					this.add({
						...this.$helper.object.clone(row),
						_id: this.$helper.uuid()
					});
					break;

				case "edit":
					this.open(row);
					break;
			}
		},

		/**
		 * Merges the updated values from the paginated table
		 * into the original items array and saves them
		 * @param {Array} values
		 */
		onTableInput(values) {
			if (this.limit) {
				values = this.items.toSpliced(
					this.pagination.offset,
					this.limit,
					...values
				);
			}

			this.save(values);
		},

		/**
		 * Update pagination state
		 * @param {Object} pagination
		 */
		paginate({ page }) {
			this.page = page;
		},

		/**
		 * Remove current entry
		 */
		remove(item) {
			const index = this.findIndex(item);

			if (this.disabled || index === -1) {
				return;
			}

			this.$panel.dialog.open({
				component: "k-remove-dialog",
				props: {
					text: this.$t("field.structure.delete.confirm")
				},
				on: {
					submit: () => {
						this.items.splice(index, 1);
						this.save();
						this.$panel.dialog.close();
						this.close();

						// if pagination page doesn't exist anymore,
						// go to previous page
						if (this.paginatedItems.length === 0 && this.page > 1) {
							this.page--;
						}
					}
				}
			});
		},
		/**
		 * Remove all entries
		 */
		removeAll() {
			this.$panel.dialog.open({
				component: "k-remove-dialog",
				props: {
					text: this.$t("field.structure.delete.confirm.all")
				},
				on: {
					submit: () => {
						this.page = 1;
						this.items = [];
						this.save();
						this.$panel.dialog.close();
					}
				}
			});
		},
		/**
		 * When the field's value changes
		 * @param {array} values
		 */
		save(values = this.items) {
			this.$emit("input", values);
		},
		/**
		 * Sort items according to `sortBy` prop
		 * @param {Array} items
		 * @returns {Array}
		 */
		sort(items) {
			if (!this.sortBy) {
				return items;
			}

			return this.$helper.array.sortBy(items, this.sortBy);
		},
		/**
		 * Converts field value to internal
		 * items state
		 * @param {Array} value
		 * @returns {Array}
		 */
		toItems(value) {
			if (Array.isArray(value) === false) {
				return [];
			}

			value = value.map((row) => {
				return {
					_id: row._id ?? this.$helper.uuid(),
					...row
				};
			});

			return this.sort(value);
		}
	}
};
</script>

<style>
.k-structure-field:not([data-disabled="true"]) td.k-table-column {
	cursor: pointer;
}
/** .k-structure-field .k-table:has(+ footer) */
.k-structure-field .k-table + footer {
	display: flex;
	justify-content: center;
	margin-top: var(--spacing-3);
}
</style><|MERGE_RESOLUTION|>--- conflicted
+++ resolved
@@ -44,7 +44,6 @@
 			</k-button-group>
 		</template>
 
-<<<<<<< HEAD
 		<k-input-validator
 			v-bind="{ min, max, required }"
 			:value="JSON.stringify(items)"
@@ -68,48 +67,9 @@
 						:rows="paginatedItems"
 						:sortable="isSortable"
 						@cell="open($event.row, $event.columnIndex)"
-						@input="save"
+						@input="onTableInput"
 						@option="option"
 						@paginate="paginate"
-=======
-		<template v-if="hasFields">
-			<!-- Empty State -->
-			<k-empty
-				v-if="items.length === 0"
-				:data-invalid="isInvalid"
-				icon="list-bullet"
-				@click="add()"
-			>
-				{{ empty ?? $t("field.structure.empty") }}
-			</k-empty>
-
-			<!-- Table -->
-			<template v-else>
-				<k-table
-					:columns="columns"
-					:disabled="disabled"
-					:fields="fields"
-					:empty="$t('field.structure.empty')"
-					:index="index"
-					:options="options"
-					:pagination="limit ? pagination : false"
-					:rows="paginatedItems"
-					:sortable="isSortable"
-					:data-invalid="isInvalid"
-					@cell="open($event.row, $event.columnIndex)"
-					@input="onTableInput"
-					@option="option"
-					@paginate="paginate"
-				/>
-
-				<footer v-if="more">
-					<k-button
-						:title="$t('add')"
-						icon="add"
-						size="xs"
-						variant="filled"
-						@click="add()"
->>>>>>> a1e1ab9c
 					/>
 
 					<footer v-if="more">
