<template>
	<k-field
		v-bind="$props"
		:class="['k-structure-field', $attrs.class]"
		@click.native.stop
	>
		<template v-if="hasFields && !disabled" #options>
			<k-button-group layout="collapsed">
				<k-button
					:autofocus="autofocus"
					:disabled="!more"
					:responsive="true"
					:text="$t('add')"
					icon="add"
					variant="filled"
					size="xs"
					@click="add()"
				/>
				<k-button
					icon="dots"
					size="xs"
					variant="filled"
					@click="$refs.options.toggle()"
				/>
				<k-dropdown-content
					ref="options"
					:options="[
						{
							click: () => add(),
							disabled: !more,
							icon: 'add',
							text: $t('add')
						},
						{
							click: () => removeAll(),
							disabled: items.length === 0 || disabled,
							icon: 'trash',
							text: $t('delete.all')
						}
					]"
					align-x="end"
				/>
			</k-button-group>
		</template>

<<<<<<< HEAD
		<template v-if="hasFields">
			<!-- Empty State -->
			<k-empty v-if="items.length === 0" icon="list-bullet" @click="add()">
				{{ empty ?? $t("field.structure.empty") }}
			</k-empty>

			<!-- Table -->
			<template v-else>
				<k-table
					:columns="columns"
					:disabled="disabled"
					:fields="fields"
					:empty="$t('field.structure.empty')"
					:index="index"
					:options="options"
					:pagination="limit ? pagination : false"
					:rows="paginatedItems"
					:sortable="isSortable"
					@cell="open($event.row, $event.columnIndex)"
					@input="save"
					@option="option"
					@paginate="paginate"
				/>

				<footer v-if="more">
					<k-button
						:title="$t('add')"
						icon="add"
						size="xs"
						variant="filled"
						@click="add()"
=======
		<k-input-validator
			v-bind="{ min, max, required }"
			:value="JSON.stringify(items)"
		>
			<template v-if="hasFields">
				<!-- Empty State -->
				<k-empty v-if="items.length === 0" icon="list-bullet" @click="add()">
					{{ empty ?? $t("field.structure.empty") }}
				</k-empty>

				<!-- Table -->
				<template v-else>
					<k-table
						:columns="columns"
						:disabled="disabled"
						:fields="fields"
						:empty="$t('field.structure.empty')"
						:index="index"
						:options="options"
						:pagination="limit ? pagination : false"
						:rows="paginatedItems"
						:sortable="isSortable"
						@cell="open($event.row, $event.columnIndex)"
						@input="save"
						@option="option"
						@paginate="paginate"
>>>>>>> 93968c60
					/>

					<footer v-if="more">
						<k-button
							:title="$t('add')"
							icon="add"
							size="xs"
							variant="filled"
							@click="add()"
						/>
					</footer>
				</template>
			</template>
<<<<<<< HEAD
		</template>
		<template v-else>
			<k-empty icon="list-bullet">{{ $t("fields.empty") }}</k-empty>
		</template>

		<k-input-validator
			v-bind="{ min, max, required }"
			:value="JSON.stringify(items)"
		/>
=======
			<template v-else>
				<k-empty icon="list-bullet">{{ $t("fields.empty") }}</k-empty>
			</template>
		</k-input-validator>
>>>>>>> 93968c60
	</k-field>
</template>

<script>
import { props as Field } from "@/components/Forms/Field.vue";

export default {
	mixins: [Field],
	inheritAttrs: false,
	props: {
		autofocus: Boolean,
		/**
		 * What columns to show in the table
		 */
		columns: Object,
		/**
		 * Whether to allow row duplication
		 */
		duplicate: {
			type: Boolean,
			default: true
		},
		/**
		 * The text, that is shown when the field has no entries.
		 */
		empty: String,
		/**
		 * Fields for the form
		 */
		fields: [Array, Object],
		/**
		 * How many rows to show per page
		 */
		limit: Number,
		/**
		 * Upper limit of rows allowed
		 */
		max: Number,
		/**
		 * Lower limit of rows required
		 */
		min: Number,
		/**
		 * Whether to insert new entries at the top
		 * of the list instead at the end
		 */
		prepend: {
			type: Boolean,
			default: false
		},
		/**
		 * Whether to allow sorting of rows
		 */
		sortable: {
			type: Boolean,
			default: true
		},
		/**
		 * Expression by which to sort rows automatically
		 */
		sortBy: String,
		value: {
			type: Array,
			default: () => []
		}
	},
	data() {
		return {
			items: [],
			page: 1
		};
	},
	computed: {
		/**
		 * Config options for `k-draggable`
		 * @returns {Object}
		 */
		dragOptions() {
			return {
				disabled: !this.isSortable,
				fallbackClass: "k-sortable-row-fallback"
			};
		},
		/**
		 * Index of first row that is displayed
		 * @returns {number}
		 */
		index() {
			if (!this.limit) {
				return 1;
			}

			return (this.page - 1) * this.limit + 1;
		},
		/**
		 * Returns if new entries can be added
		 * @returns {bool}
		 */
		more() {
			if (this.disabled === true) {
				return false;
			}

			if (this.max && this.items.length >= this.max) {
				return false;
			}

			return true;
		},
		hasFields() {
			return this.$helper.object.length(this.fields) > 0;
		},
		/**
		 * Returns whether the rows can be sorted
		 * @returns {bool}
		 */
		isSortable() {
			if (this.sortBy) {
				return false;
			}

			if (this.limit) {
				return false;
			}

			if (this.disabled === true) {
				return false;
			}

			if (this.items.length <= 1) {
				return false;
			}

			if (this.sortable === false) {
				return false;
			}

			return true;
		},
		/**
		 * Returns config for `k-pagination`
		 * @returns {Obect}
		 */
		pagination() {
			let offset = 0;

			if (this.limit) {
				offset = (this.page - 1) * this.limit;
			}

			return {
				page: this.page,
				offset: offset,
				limit: this.limit,
				total: this.items.length,
				align: "center",
				details: true
			};
		},
		/**
		 * Returns array of options for dropdown in rows
		 * @returns {Array}
		 */
		options() {
			if (this.disabled) {
				return [];
			}

			let options = [];
			let more = this.duplicate && this.more;

			options.push({
				icon: "edit",
				text: this.$t("edit"),
				click: "edit"
			});

			options.push({
				disabled: !more,
				icon: "copy",
				text: this.$t("duplicate"),
				click: "duplicate"
			});

			options.push("-");

			options.push({
				icon: "trash",
				text: more ? this.$t("delete") : null,
				click: "remove"
			});

			return options;
		},
		/**
		 * Returns paginated slice of items/rows
		 * @returns {Array}
		 */
		paginatedItems() {
			if (!this.limit) {
				return this.items;
			}

			return this.items.slice(
				this.pagination.offset,
				this.pagination.offset + this.limit
			);
		}
	},
	watch: {
		value: {
			handler(value) {
				if (value !== this.items) {
					this.items = this.toItems(value);
				}
			},
			immediate: true
		}
	},
	methods: {
		/**
		 * Adds new entry
		 * @public
		 */
		add(value = null) {
			if (this.more === false) {
				return false;
			}

			value = value ?? this.$helper.field.form(this.fields);

			// add a unique id, if it's not already defined
			value._id = value._id ?? this.$helper.uuid();

			if (this.prepend === true) {
				this.items.unshift(value);
			} else {
				this.items.push(value);
			}

			this.save();

			// opening the drawer only works once the input event has been emitted
			this.open(value);
		},

		close() {
			this.$panel.drawer.close(this.id);
		},

		/**
		 * Focuses the add button
		 * @public
		 */
		focus() {
			this.$refs.add?.focus?.();
		},
		/**
		 * Config for the structure form
		 * @returns {Object}
		 */
		form(autofocus) {
			const fields = this.$helper.field.subfields(this, this.fields);

			// set the autofocus to the matching field in the form
			if (autofocus) {
				for (const field in fields) {
					fields[field].autofocus = field === autofocus;
				}
			}

			return fields;
		},

		findIndex(item) {
			return this.items.findIndex((row) => row._id === item._id);
		},

		navigate(item, step) {
			const index = this.findIndex(item);

			if (this.disabled === true || index === -1) {
				return;
			}

			this.open(this.items[index + step], null, true);
		},

		/**
		 * Edit the structure field entry at `index` position
		 * in the structure form with field `field` focused
		 * @public
		 * @param {object} item
		 * @param {string} field
		 */
		open(item, field, replace = false) {
			const index = this.findIndex(item);

			if (this.disabled === true || index === -1) {
				return false;
			}

			this.$panel.drawer.open({
				component: "k-structure-drawer",
				id: this.id,
				props: {
					icon: this.icon ?? "list-bullet",
					next: this.items[index + 1],
					prev: this.items[index - 1],
					tabs: {
						content: {
							fields: this.form(field)
						}
					},
					title: this.label,
					value: item
				},
				replace: replace,
				on: {
					input: (value) => {
						const index = this.findIndex(item);

						// update the prev/next navigation
						this.$panel.drawer.props.next = this.items[index + 1];
						this.$panel.drawer.props.prev = this.items[index - 1];

						this.$set(this.items, index, value);
						this.save();
					},
					next: () => {
						this.navigate(item, 1);
					},
					prev: () => {
						this.navigate(item, -1);
					},
					remove: () => {
						this.remove(item);
					}
				}
			});
		},

		/**
		 * Called when option from row's dropdown was engaged
		 * @param {string} option option name that was triggered
		 * @param {Object} row
		 */
		option(option, row) {
			switch (option) {
				case "remove":
					this.remove(row);
					break;

				case "duplicate":
					this.add({
						...this.$helper.object.clone(row),
						_id: this.$helper.uuid()
					});
					break;

				case "edit":
					this.open(row);
					break;
			}
		},

		/**
		 * Update pagination state
		 * @param {Object} pagination
		 */
		paginate({ page }) {
			this.page = page;
		},

		/**
		 * Remove current entry
		 */
		remove(item) {
			const index = this.findIndex(item);

			if (this.disabled || index === -1) {
				return;
			}

			this.$panel.dialog.open({
				component: "k-remove-dialog",
				props: {
					text: this.$t("field.structure.delete.confirm")
				},
				on: {
					submit: () => {
						this.items.splice(index, 1);
						this.save();
						this.$panel.dialog.close();
						this.close();

						// if pagination page doesn't exist anymore,
						// go to previous page
						if (this.paginatedItems.length === 0 && this.page > 1) {
							this.page--;
						}
					}
				}
			});
		},
		/**
		 * Remove all entries
		 */
		removeAll() {
			this.$panel.dialog.open({
				component: "k-remove-dialog",
				props: {
					text: this.$t("field.structure.delete.confirm.all")
				},
				on: {
					submit: () => {
						this.page = 1;
						this.items = [];
						this.save();
						this.$panel.dialog.close();
					}
				}
			});
		},
		/**
		 * When the field's value changes
		 * @param {array} values
		 */
		save(values = this.items) {
			this.$emit("input", values);
		},
		/**
		 * Sort items according to `sortBy` prop
		 * @param {Array} items
		 * @returns {Array}
		 */
		sort(items) {
			if (!this.sortBy) {
				return items;
			}

			return this.$helper.array.sortBy(items, this.sortBy);
		},
		/**
		 * Converts field value to internal
		 * items state
		 * @param {Array} value
		 * @returns {Array}
		 */
		toItems(value) {
			if (Array.isArray(value) === false) {
				return [];
			}

			value = value.map((row) => {
				return {
					_id: row._id ?? this.$helper.uuid(),
					...row
				};
			});

			return this.sort(value);
		}
	}
};
</script>

<style>
.k-structure-field:not([data-disabled="true"]) td.k-table-column {
	cursor: pointer;
}
/** .k-structure-field .k-table:has(+ footer) */
.k-structure-field .k-table + footer {
	display: flex;
	justify-content: center;
	margin-top: var(--spacing-3);
}
</style><|MERGE_RESOLUTION|>--- conflicted
+++ resolved
@@ -43,39 +43,6 @@
 			</k-button-group>
 		</template>
 
-<<<<<<< HEAD
-		<template v-if="hasFields">
-			<!-- Empty State -->
-			<k-empty v-if="items.length === 0" icon="list-bullet" @click="add()">
-				{{ empty ?? $t("field.structure.empty") }}
-			</k-empty>
-
-			<!-- Table -->
-			<template v-else>
-				<k-table
-					:columns="columns"
-					:disabled="disabled"
-					:fields="fields"
-					:empty="$t('field.structure.empty')"
-					:index="index"
-					:options="options"
-					:pagination="limit ? pagination : false"
-					:rows="paginatedItems"
-					:sortable="isSortable"
-					@cell="open($event.row, $event.columnIndex)"
-					@input="save"
-					@option="option"
-					@paginate="paginate"
-				/>
-
-				<footer v-if="more">
-					<k-button
-						:title="$t('add')"
-						icon="add"
-						size="xs"
-						variant="filled"
-						@click="add()"
-=======
 		<k-input-validator
 			v-bind="{ min, max, required }"
 			:value="JSON.stringify(items)"
@@ -102,7 +69,6 @@
 						@input="save"
 						@option="option"
 						@paginate="paginate"
->>>>>>> 93968c60
 					/>
 
 					<footer v-if="more">
@@ -116,22 +82,10 @@
 					</footer>
 				</template>
 			</template>
-<<<<<<< HEAD
-		</template>
-		<template v-else>
-			<k-empty icon="list-bullet">{{ $t("fields.empty") }}</k-empty>
-		</template>
-
-		<k-input-validator
-			v-bind="{ min, max, required }"
-			:value="JSON.stringify(items)"
-		/>
-=======
 			<template v-else>
 				<k-empty icon="list-bullet">{{ $t("fields.empty") }}</k-empty>
 			</template>
 		</k-input-validator>
->>>>>>> 93968c60
 	</k-field>
 </template>
 
