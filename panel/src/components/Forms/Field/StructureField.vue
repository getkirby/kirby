<template>
	<k-field
		v-bind="$props"
		:class="['k-structure-field', $attrs.class]"
		:style="$attrs.style"
<<<<<<< HEAD
		@click.stop
=======
		@click.native.stop
>>>>>>> 369d7e15
	>
		<template v-if="hasFields && !disabled" #options>
			<k-button-group layout="collapsed">
				<k-button
					:autofocus="autofocus"
					:disabled="!more"
					:responsive="true"
					:text="$t('add')"
					icon="add"
					variant="filled"
					size="xs"
					@click="add()"
				/>
				<k-button
					icon="dots"
					size="xs"
					variant="filled"
					@click="$refs.options.toggle()"
				/>
				<k-dropdown-content
					ref="options"
					:options="[
						{
							click: () => add(),
							disabled: !more,
							icon: 'add',
							text: $t('add')
						},
						{
							click: () => removeAll(),
							disabled: items.length === 0 || disabled,
							icon: 'trash',
							text: $t('delete.all')
						}
					]"
					align-x="end"
				/>
			</k-button-group>
		</template>

		<k-input-validator
			v-bind="{ min, max, required }"
			:value="JSON.stringify(items)"
		>
			<template v-if="hasFields">
				<!-- Empty State -->
				<k-empty v-if="items.length === 0" icon="list-bullet" @click="add()">
					{{ empty ?? $t("field.structure.empty") }}
				</k-empty>

				<!-- Table -->
				<template v-else>
					<k-table
						:columns="columns"
						:disabled="disabled"
						:fields="fields"
						:empty="$t('field.structure.empty')"
						:index="index"
						:options="options"
						:pagination="limit ? pagination : false"
						:rows="paginatedItems"
						:sortable="isSortable"
						@cell="open($event.row, $event.columnIndex)"
						@input="save"
						@option="option"
						@paginate="paginate"
					/>

					<footer v-if="more">
						<k-button
							:title="$t('add')"
							icon="add"
							size="xs"
							variant="filled"
							@click="add()"
						/>
					</footer>
				</template>
			</template>
			<template v-else>
				<k-empty icon="list-bullet">{{ $t("fields.empty") }}</k-empty>
			</template>
		</k-input-validator>
	</k-field>
</template>

<script>
import { props as Field } from "@/components/Forms/Field.vue";

export default {
	mixins: [Field],
	inheritAttrs: false,
	props: {
		autofocus: Boolean,
		/**
		 * What columns to show in the table
		 */
		columns: Object,
		/**
		 * Whether to allow row duplication
		 */
		duplicate: {
			type: Boolean,
			default: true
		},
		/**
		 * The text, that is shown when the field has no entries.
		 */
		empty: String,
		/**
		 * Fields for the form
		 */
		fields: [Array, Object],
		/**
		 * How many rows to show per page
		 */
		limit: Number,
		/**
		 * Upper limit of rows allowed
		 */
		max: Number,
		/**
		 * Lower limit of rows required
		 */
		min: Number,
		/**
		 * Whether to insert new entries at the top
		 * of the list instead at the end
		 */
		prepend: {
			type: Boolean,
			default: false
		},
		/**
		 * Whether to allow sorting of rows
		 */
		sortable: {
			type: Boolean,
			default: true
		},
		/**
		 * Expression by which to sort rows automatically
		 */
		sortBy: String,
		value: {
			type: Array,
			default: () => []
		}
	},
	data() {
		return {
			items: [],
			page: 1
		};
	},
	computed: {
		/**
		 * Index of first row that is displayed
		 * @returns {number}
		 */
		index() {
			if (!this.limit) {
				return 1;
			}

			return (this.page - 1) * this.limit + 1;
		},
		/**
		 * Returns if new entries can be added
		 * @returns {bool}
		 */
		more() {
			if (this.disabled === true) {
				return false;
			}

			if (this.max && this.items.length >= this.max) {
				return false;
			}

			return true;
		},
		hasFields() {
			return this.$helper.object.length(this.fields) > 0;
		},
		/**
		 * Returns whether the rows can be sorted
		 * @returns {bool}
		 */
		isSortable() {
			if (this.sortBy) {
				return false;
			}

			if (this.limit) {
				return false;
			}

			if (this.disabled === true) {
				return false;
			}

			if (this.items.length <= 1) {
				return false;
			}

			if (this.sortable === false) {
				return false;
			}

			return true;
		},
		/**
		 * Returns config for `k-pagination`
		 * @returns {Obect}
		 */
		pagination() {
			let offset = 0;

			if (this.limit) {
				offset = (this.page - 1) * this.limit;
			}

			return {
				page: this.page,
				offset: offset,
				limit: this.limit,
				total: this.items.length,
				align: "center",
				details: true
			};
		},
		/**
		 * Returns array of options for dropdown in rows
		 * @returns {Array}
		 */
		options() {
			if (this.disabled) {
				return [];
			}

			let options = [];
			let more = this.duplicate && this.more;

			options.push({
				icon: "edit",
				text: this.$t("edit"),
				click: "edit"
			});

			options.push({
				disabled: !more,
				icon: "copy",
				text: this.$t("duplicate"),
				click: "duplicate"
			});

			options.push("-");

			options.push({
				icon: "trash",
				text: more ? this.$t("delete") : null,
				click: "remove"
			});

			return options;
		},
		/**
		 * Returns paginated slice of items/rows
		 * @returns {Array}
		 */
		paginatedItems() {
			if (!this.limit) {
				return this.items;
			}

			return this.items.slice(
				this.pagination.offset,
				this.pagination.offset + this.limit
			);
		}
	},
	watch: {
		value: {
			handler(value) {
				if (value !== this.items) {
					this.items = this.toItems(value);
				}
			},
			immediate: true
		}
	},
	methods: {
		/**
		 * Adds new entry
		 * @public
		 */
		add(value = null) {
			if (this.more === false) {
				return false;
			}

			value = value ?? this.$helper.field.form(this.fields);

			// add a unique id, if it's not already defined
			value._id = value._id ?? this.$helper.uuid();

			if (this.prepend === true) {
				this.items.unshift(value);
			} else {
				this.items.push(value);
			}

			this.save();

			// opening the drawer only works once the input event has been emitted
			this.open(value);
		},

		close() {
			this.$panel.drawer.close(this.id);
		},

		/**
		 * Focuses the add button
		 * @public
		 */
		focus() {
			this.$refs.add?.focus?.();
		},
		/**
		 * Config for the structure form
		 * @returns {Object}
		 */
		form(autofocus) {
			const fields = this.$helper.field.subfields(this, this.fields);

			// set the autofocus to the matching field in the form
			if (autofocus) {
				for (const field in fields) {
					fields[field].autofocus = field === autofocus;
				}
			}

			return fields;
		},

		findIndex(item) {
			return this.items.findIndex((row) => row._id === item._id);
		},

		navigate(item, step) {
			const index = this.findIndex(item);

			if (this.disabled === true || index === -1) {
				return;
			}

			this.open(this.items[index + step], null, true);
		},

		/**
		 * Edit the structure field entry at `index` position
		 * in the structure form with field `field` focused
		 * @public
		 * @param {object} item
		 * @param {string} field
		 */
		open(item, field, replace = false) {
			const index = this.findIndex(item);

			if (this.disabled === true || index === -1) {
				return false;
			}

			this.$panel.drawer.open({
				component: "k-structure-drawer",
				id: this.id,
				props: {
					icon: this.icon ?? "list-bullet",
					next: this.items[index + 1],
					prev: this.items[index - 1],
					tabs: {
						content: {
							fields: this.form(field)
						}
					},
					title: this.label,
					value: item
				},
				replace: replace,
				on: {
					input: (value) => {
						const index = this.findIndex(item);

						// update the prev/next navigation
						this.$panel.drawer.props.next = this.items[index + 1];
						this.$panel.drawer.props.prev = this.items[index - 1];

						this.$set(this.items, index, value);
						this.save();
					},
					next: () => {
						this.navigate(item, 1);
					},
					prev: () => {
						this.navigate(item, -1);
					},
					remove: () => {
						this.remove(item);
					}
				}
			});
		},

		/**
		 * Called when option from row's dropdown was engaged
		 * @param {string} option option name that was triggered
		 * @param {Object} row
		 */
		option(option, row) {
			switch (option) {
				case "remove":
					this.remove(row);
					break;

				case "duplicate":
					this.add({
						...this.$helper.object.clone(row),
						_id: this.$helper.uuid()
					});
					break;

				case "edit":
					this.open(row);
					break;
			}
		},

		/**
		 * Update pagination state
		 * @param {Object} pagination
		 */
		paginate({ page }) {
			this.page = page;
		},

		/**
		 * Remove current entry
		 */
		remove(item) {
			const index = this.findIndex(item);

			if (this.disabled || index === -1) {
				return;
			}

			this.$panel.dialog.open({
				component: "k-remove-dialog",
				props: {
					text: this.$t("field.structure.delete.confirm")
				},
				on: {
					submit: () => {
						this.items.splice(index, 1);
						this.save();
						this.$panel.dialog.close();
						this.close();

						// if pagination page doesn't exist anymore,
						// go to previous page
						if (this.paginatedItems.length === 0 && this.page > 1) {
							this.page--;
						}
					}
				}
			});
		},
		/**
		 * Remove all entries
		 */
		removeAll() {
			this.$panel.dialog.open({
				component: "k-remove-dialog",
				props: {
					text: this.$t("field.structure.delete.confirm.all")
				},
				on: {
					submit: () => {
						this.page = 1;
						this.items = [];
						this.save();
						this.$panel.dialog.close();
					}
				}
			});
		},
		/**
		 * When the field's value changes
		 * @param {array} values
		 */
		save(values = this.items) {
			this.$emit("input", values);
		},
		/**
		 * Sort items according to `sortBy` prop
		 * @param {Array} items
		 * @returns {Array}
		 */
		sort(items) {
			if (!this.sortBy) {
				return items;
			}

			return this.$helper.array.sortBy(items, this.sortBy);
		},
		/**
		 * Converts field value to internal
		 * items state
		 * @param {Array} value
		 * @returns {Array}
		 */
		toItems(value) {
			if (Array.isArray(value) === false) {
				return [];
			}

			value = value.map((row) => {
				return {
					_id: row._id ?? this.$helper.uuid(),
					...row
				};
			});

			return this.sort(value);
		}
	}
};
</script>

<style>
.k-structure-field:not([data-disabled="true"]) td.k-table-column {
	cursor: pointer;
}
/** .k-structure-field .k-table:has(+ footer) */
.k-structure-field .k-table + footer {
	display: flex;
	justify-content: center;
	margin-top: var(--spacing-3);
}
</style><|MERGE_RESOLUTION|>--- conflicted
+++ resolved
@@ -3,11 +3,7 @@
 		v-bind="$props"
 		:class="['k-structure-field', $attrs.class]"
 		:style="$attrs.style"
-<<<<<<< HEAD
 		@click.stop
-=======
-		@click.native.stop
->>>>>>> 369d7e15
 	>
 		<template v-if="hasFields && !disabled" #options>
 			<k-button-group layout="collapsed">
