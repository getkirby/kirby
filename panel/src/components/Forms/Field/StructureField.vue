--- conflicted
+++ resolved
@@ -1,18 +1,12 @@
 <template>
 	<k-field v-bind="$props" class="k-structure-field" @click.native.stop>
 		<template #options>
-<<<<<<< HEAD
-			<k-dropdown v-if="!currentIndex">
-				<k-button
-					icon="dots"
-					size="xs"
-					variant="filled"
-=======
 			<k-dropdown>
 				<k-button
 					:disabled="currentIndex !== null"
 					icon="dots"
->>>>>>> 8f0ac47d
+					size="xs"
+					variant="filled"
 					@click="$refs.options.toggle()"
 				/>
 				<k-dropdown-content ref="options" align="right">
