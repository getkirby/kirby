<template>
	<k-field
		v-bind="$props"
		:class="['k-structure-field', $attrs.class]"
		:style="$attrs.style"
<<<<<<< HEAD
		@click.stop
=======
		:buttons="buttons"
		@click.native.stop
>>>>>>> a05bd7d5
	>
		<template v-if="hasFields && !disabled" #options>
			<k-button-group
				v-if="isSelecting"
				:buttons="batchEditingButtons"
				size="xs"
				variant="filled"
			/>
			<k-button-group v-else>
				<template v-if="canSelect">
					<k-button v-bind="batchEditingToggle" size="xs" variant="filled" />
				</template>
				<k-button-group layout="collapsed">
					<k-button
						:autofocus="autofocus"
						:disabled="!more"
						:responsive="true"
						:text="$t('add')"
						icon="add"
						variant="filled"
						size="xs"
						@click="add()"
					/>
					<k-button
						icon="dots"
						size="xs"
						variant="filled"
						@click="$refs.options.toggle()"
					/>
					<k-dropdown-content
						ref="options"
						:options="[
							{
								click: () => add(),
								disabled: !more,
								icon: 'add',
								text: $t('add')
							},
							{
								click: () => removeAll(),
								disabled: items.length === 0 || disabled,
								icon: 'trash',
								text: $t('delete.all')
							}
						]"
						align-x="end"
					/>
				</k-button-group>
			</k-button-group>
		</template>

		<k-input-validator
			v-bind="{ min, max, required }"
			:value="JSON.stringify(items)"
		>
			<template v-if="hasFields">
				<!-- Empty State -->
				<k-empty v-if="items.length === 0" icon="list-bullet" @click="add()">
					{{ empty ?? $t("field.structure.empty") }}
				</k-empty>

				<!-- Table -->
				<template v-else>
					<k-table
						:columns="columns"
						:disabled="disabled"
						:fields="fields"
						:empty="$t('field.structure.empty')"
						:index="index"
						:options="options"
						:pagination="limit && !isSelecting ? pagination : false"
						:rows="paginatedItems"
						:selecting="isSelecting"
						:sortable="isSortable"
						@cell="open($event.row, $event.columnIndex)"
						@input="onTableInput"
						@option="option"
						@paginate="paginate"
						@select="onSelect"
					/>

					<footer v-if="more">
						<k-button
							:title="$t('add')"
							icon="add"
							size="xs"
							variant="filled"
							@click="add()"
						/>
					</footer>
				</template>
			</template>
			<template v-else>
				<k-empty icon="list-bullet">{{ $t("fields.empty") }}</k-empty>
			</template>
		</k-input-validator>
	</k-field>
</template>

<script>
import { props as Field } from "@/components/Forms/Field.vue";
import batchEditing from "@/mixins/batchEditing";

export default {
	mixins: [Field, batchEditing],
	inheritAttrs: false,
	props: {
		autofocus: Boolean,
		/**
		 * Whether to enable batch editing
		 */
		batch: {
			type: Boolean,
			default: false
		},
		/**
		 * What columns to show in the table
		 */
		columns: Object,
		/**
		 * Whether to allow row duplication
		 */
		duplicate: {
			type: Boolean,
			default: true
		},
		/**
		 * The text, that is shown when the field has no entries.
		 */
		empty: String,
		/**
		 * Fields for the form
		 */
		fields: [Array, Object],
		/**
		 * How many rows to show per page
		 */
		limit: Number,
		/**
		 * Upper limit of rows allowed
		 */
		max: Number,
		/**
		 * Lower limit of rows required
		 */
		min: Number,
		/**
		 * Whether to insert new entries at the top
		 * of the list instead at the end
		 */
		prepend: {
			type: Boolean,
			default: false
		},
		/**
		 * Whether to allow sorting of rows
		 */
		sortable: {
			type: Boolean,
			default: true
		},
		/**
		 * Expression by which to sort rows automatically
		 */
		sortBy: String,
		value: {
			type: Array,
			default: () => []
		}
	},
	emits: ["input"],
	data() {
		return {
			items: [],
			page: 1
		};
	},
	computed: {
		batchDeleteConfirmMessage() {
			return this.$t(`field.structure.delete.confirm.selected`, {
				count: this.selected.length
			});
		},

		batchEditingEvent() {
			return "structure.selecting";
		},

		batchEditingIdentifier() {
			return "_id";
		},

		canSelect() {
			return this.batch === true && this.items.length > 0;
		},
		/**
		 * Index of first row that is displayed
		 * @returns {number}
		 */
		index() {
			if (!this.limit) {
				return 1;
			}

			return (this.page - 1) * this.limit + 1;
		},
		hasFields() {
			return this.$helper.object.length(this.fields) > 0;
		},
		/**
		 * Returns whether the rows can be sorted
		 * @returns {bool}
		 */
		isSortable() {
			if (this.sortBy) {
				return false;
			}

			if (this.limit) {
				return false;
			}

			if (this.disabled === true) {
				return false;
			}

			if (this.items.length <= 1) {
				return false;
			}

			if (this.sortable === false) {
				return false;
			}

			return true;
		},
		/**
		 * Returns if new entries can be added
		 * @returns {bool}
		 */
		more() {
			if (this.disabled === true) {
				return false;
			}

			if (this.max && this.items.length >= this.max) {
				return false;
			}

			return true;
		},
		/**
		 * Returns array of options for dropdown in rows
		 * @returns {Array}
		 */
		options() {
			if (this.disabled) {
				return [];
			}

			return [
				{
					icon: "edit",
					text: this.$t("edit"),
					click: "edit"
				},
				{
					disabled: !this.duplicate || !this.more,
					icon: "copy",
					text: this.$t("duplicate"),
					click: "duplicate"
				},
				"-",
				{
					icon: "trash",
					text: this.$t("delete"),
					click: "remove"
				}
			];
		},
		/**
		 * Returns paginated slice of items/rows
		 * @returns {Array}
		 */
		paginatedItems() {
			if (!this.limit) {
				return this.items;
			}

			return this.items.slice(
				this.pagination.offset,
				this.pagination.offset + this.limit
			);
		},
		/**
		 * Returns config for `k-pagination`
		 * @returns {Obect}
		 */
		pagination() {
			let offset = 0;

			if (this.limit) {
				offset = (this.page - 1) * this.limit;
			}

			return {
				page: this.page,
				offset: offset,
				limit: this.limit,
				total: this.items.length,
				align: "center",
				details: true
			};
		}
	},
	watch: {
		value: {
			handler(value) {
				this.stopSelecting();

				if (value !== this.items) {
					this.items = this.toItems(value);
				}
			},
			immediate: true
		}
	},
	methods: {
		/**
		 * Adds new entry
		 * @public
		 */
		add(value = null) {
			if (this.more === false) {
				return false;
			}

			value = value ?? this.$helper.field.form(this.fields);

			// add a unique id, if it's not already defined
			value._id = value._id ?? this.$helper.uuid();

			if (this.prepend === true) {
				this.items.unshift(value);
			} else {
				this.items.push(value);
			}

			this.save();

			// opening the drawer only works once the input event has been emitted
			this.open(value);
		},

		close() {
			this.$panel.drawer.close(this.id);
		},

		/**
		 * Focuses the add button
		 * @public
		 */
		focus() {
			this.$refs.add?.focus?.();
		},
		/**
		 * Config for the structure form
		 * @returns {Object}
		 */
		form(autofocus) {
			const fields = this.$helper.field.subfields(this, this.fields);

			// set the autofocus to the matching field in the form
			if (autofocus) {
				for (const field in fields) {
					fields[field].autofocus = field === autofocus;
				}
			}

			return fields;
		},

		findIndex(item) {
			return this.items.findIndex((row) => row._id === item._id);
		},

		navigate(item, step) {
			const index = this.findIndex(item);

			if (index === -1) {
				return;
			}

			this.open(this.items[index + step], null, true);
		},

		/**
		 * Edit the structure field entry at `index` position
		 * in the structure form with field `field` focused
		 * @public
		 * @param {object} item
		 * @param {string} field
		 */
		open(item, field, replace = false) {
			const index = this.findIndex(item);

			if (index === -1) {
				return false;
			}

			this.$panel.drawer.open({
				component: "k-structure-drawer",
				id: this.id,
				props: {
					disabled: this.disabled,
					icon: this.icon ?? "list-bullet",
					next: this.items[index + 1],
					prev: this.items[index - 1],
					tabs: {
						content: {
							fields: this.form(field)
						}
					},
					title: this.label,
					value: item
				},
				replace: replace,
				on: {
					input: (value) => {
						const index = this.findIndex(item);

						// update the prev/next navigation
						this.$panel.drawer.props.next = this.items[index + 1];
						this.$panel.drawer.props.prev = this.items[index - 1];

						this.items[index] = value;
						this.save();
					},
					next: () => {
						this.navigate(item, 1);
					},
					prev: () => {
						this.navigate(item, -1);
					},
					remove: () => {
						this.remove(item);
					}
				}
			});
		},

		/**
		 * Called when option from row's dropdown was engaged
		 * @param {string} option option name that was triggered
		 * @param {Object} row
		 */
		option(option, row) {
			switch (option) {
				case "remove":
					this.remove(row);
					break;

				case "duplicate":
					this.add({
						...this.$helper.object.clone(row),
						_id: this.$helper.uuid()
					});
					break;

				case "edit":
					this.open(row);
					break;
			}
		},

		onBatchDelete() {
			this.removeSelected();
		},

		/**
		 * Merges the updated values from the paginated table
		 * into the original items array and saves them
		 * @param {Array} values
		 */
		onTableInput(values) {
			if (this.limit) {
				values = this.items.toSpliced(
					this.pagination.offset,
					this.limit,
					...values
				);
			}

			this.save(values);
		},

		/**
		 * Update pagination state
		 * @param {Object} pagination
		 */
		paginate({ page }) {
			this.page = page;
			this.stopSelecting();
		},

		/**
		 * Remove current entry
		 */
		remove(item) {
			const index = this.findIndex(item);

			if (this.disabled || index === -1) {
				return;
			}

			this.$panel.dialog.open({
				component: "k-remove-dialog",
				props: {
					text: this.$t("field.structure.delete.confirm")
				},
				on: {
					submit: () => {
						this.items.splice(index, 1);
						this.save();
						this.$panel.dialog.close();
						this.close();

						// if pagination page doesn't exist anymore,
						// go to previous page
						if (this.paginatedItems.length === 0 && this.page > 1) {
							this.page--;
						}
					}
				}
			});
		},
		/**
		 * Remove all entries
		 */
		removeAll() {
			this.$panel.dialog.open({
				component: "k-remove-dialog",
				props: {
					text: this.$t("field.structure.delete.confirm.all")
				},
				on: {
					submit: () => {
						this.page = 1;
						this.items = [];
						this.save();
						this.$panel.dialog.close();
					}
				}
			});
		},

		removeSelected() {
			this.items = this.items.filter((item) => !this.selected.includes(item));
			this.save();
		},

		/**
		 * When the field's value changes
		 * @param {array} values
		 */
		save(values = this.items) {
			this.$emit("input", values);
		},
		/**
		 * Sort items according to `sortBy` prop
		 * @param {Array} items
		 * @returns {Array}
		 */
		sort(items) {
			if (!this.sortBy) {
				return items;
			}

			return this.$helper.array.sortBy(items, this.sortBy);
		},
		/**
		 * Converts field value to internal
		 * items state
		 * @param {Array} value
		 * @returns {Array}
		 */
		toItems(value) {
			if (Array.isArray(value) === false) {
				return [];
			}

			value = value.map((row) => {
				return {
					_id: row._id ?? this.$helper.uuid(),
					...row
				};
			});

			return this.sort(value);
		}
	}
};
</script>

<style>
.k-structure-field td.k-table-column {
	cursor: pointer;
}
.k-structure-field .k-table + footer {
	display: flex;
	justify-content: center;
	margin-top: var(--spacing-3);
}

/* Allow interaction with disabled structure field to open the drawer */
.k-structure-field[data-disabled="true"] {
	cursor: initial;
}
.k-structure-field[data-disabled="true"] * {
	pointer-events: initial;
}
</style><|MERGE_RESOLUTION|>--- conflicted
+++ resolved
@@ -3,12 +3,8 @@
 		v-bind="$props"
 		:class="['k-structure-field', $attrs.class]"
 		:style="$attrs.style"
-<<<<<<< HEAD
+		:buttons="buttons"
 		@click.stop
-=======
-		:buttons="buttons"
-		@click.native.stop
->>>>>>> a05bd7d5
 	>
 		<template v-if="hasFields && !disabled" #options>
 			<k-button-group
