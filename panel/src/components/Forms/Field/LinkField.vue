<template>
<<<<<<< HEAD
	<k-field v-bind="$props" :input="id" class="k-link-field">
		<k-input v-bind="$props" :icon="false">
=======
	<k-field v-bind="$props" :class="['k-link-field', $attrs.class]" :input="id">
		<k-input v-bind="$props" :invalid="isInvalid" :icon="false">
>>>>>>> 8f067853
			<div class="k-link-input-header">
				<!-- Type selector -->
				<k-button
					class="k-link-input-toggle"
					:disabled="disabled"
					:dropdown="!disabled && activeTypesOptions.length > 1"
					:icon="currentType.icon"
					variant="filled"
					@click="
						activeTypesOptions.length > 1 ? $refs.types.toggle() : toggle()
					"
				>
					{{ currentType.label }}
				</k-button>
				<k-dropdown-content ref="types" :options="activeTypesOptions" />

				<!-- Input -->
				<div
					v-if="currentType.id === 'page' || currentType.id === 'file'"
					class="k-link-input-model"
					@click="toggle"
				>
					<k-link-field-preview
						:removable="true"
						:type="currentType.id"
						:value="value"
						@remove="removeModel"
					>
						<template #placeholder>
							<k-button class="k-link-input-model-placeholder">
								{{ currentType.placeholder }}
							</k-button>
						</template>
					</k-link-field-preview>
					<k-button class="k-link-input-model-toggle" icon="bars" />
				</div>

				<component
					:is="'k-' + currentType.input + '-input'"
					v-else
					:id="id"
					ref="input"
					:disabled="disabled"
					:pattern="currentType.pattern ?? null"
					:placeholder="currentType.placeholder"
					:required="required"
					:value="linkValue"
					@input="onInput"
				/>
			</div>

			<!-- Page or file browser -->
			<div
				v-if="currentType.id === 'page'"
				v-show="expanded"
				data-type="page"
				class="k-link-input-body"
			>
				<div class="k-page-browser">
					<k-page-tree
						:current="$helper.link.getPageUUID(value)"
						:root="false"
						@select="selectModel($event)"
					/>
				</div>
			</div>
			<div
				v-else-if="currentType.id === 'file'"
				v-show="expanded"
				data-type="file"
				class="k-link-input-body"
			>
				<k-file-browser
					:selected="$helper.link.getFileUUID(value)"
					@select="selectModel($event)"
				/>
			</div>
		</k-input>
	</k-field>
</template>

<script>
import { props as FieldProps } from "../Field.vue";
import { props as InputComponentProps } from "../Input.vue";
import { props as InputMixinProps } from "@/mixins/input.js";
import { options } from "@/mixins/props.js";

export const props = {
	mixins: [FieldProps, InputComponentProps, InputMixinProps, options],
	props: {
		value: {
			default: "",
			type: String
		}
	}
};

/**
 * @since 4.0.0
 * @example <k-link-field :value="link" @input="link = $event" name="link" label="Link" />
 */
export default {
	mixins: [props],
	inheritAttrs: false,
	data() {
		return {
			/**
			 * Stores the currently detected link type. The currentType
			 * object is computed from this
			 */
			linkType: null,
			/**
			 * The link value holds the value that is visible in the input
			 * E.g. for the email type, the actually stored value would be
			 * prefixed by mailto: but the linkValue would be without prefix
			 */
			linkValue: null,
			/**
			 * Open/close state for the file or page browser
			 */
			expanded: false
		};
	},
	computed: {
		/**
		 * Returns all available link types as defined
		 * by the options prop
		 */
		activeTypes() {
			return this.$helper.link.types(this.options);
		},
		/**
		 * Converts all active types to
		 * dropdown options
		 */
		activeTypesOptions() {
			const options = [];

			for (const type in this.activeTypes) {
				options.push({
					click: () => this.switchType(type),
					current: type === this.currentType.id,
					icon: this.activeTypes[type].icon,
					label: this.activeTypes[type].label
				});
			}

			return options;
		},
		/**
		 * Returns the full type as defined in
		 * the helpers/link.js types object. Falls back
		 * to the first available type.
		 */
		currentType() {
			return (
				this.activeTypes[this.linkType] ?? Object.values(this.activeTypes)[0]
			);
		}
	},
	watch: {
		/**
		 * When the value changes from the outside. E.g. by reverting
		 * changes or mounting the field for the first time, the link type
		 * and link value need to be detected
		 */
		value: {
			async handler(value, old) {
				if (value === old || value === this.linkValue) {
					return;
				}

				const parts = this.$helper.link.detect(value, this.activeTypes);

				if (parts) {
					this.linkType = parts.type;
					this.linkValue = parts.link;
				}
			},
			immediate: true
		}
	},
	mounted() {
		this.$events.on("click", this.onOutsideClick);
	},
	destroyed() {
		this.$events.off("click", this.onOutsideClick);
	},
	methods: {
		clear() {
			this.linkValue = "";
			this.$emit("input", "");
		},
		focus() {
			this.$refs.input?.focus();
		},
		onInput(link) {
			const value = link?.trim() ?? "";

			this.linkType ??= this.currentType.id;
			this.linkValue = value;

			if (!value.length) {
				return this.clear();
			}

			this.$emit("input", this.currentType.value(value));
		},
		onOutsideClick(event) {
			if (this.$el.contains(event.target) === false) {
				this.expanded = false;
			}
		},
		removeModel() {
			this.clear();
			this.expanded = false;
		},
		selectModel(model) {
			if (model.uuid) {
				this.onInput(model.uuid);
				return;
			}

			this.switchType("url");
			this.onInput(model.url);
		},
		async switchType(type) {
			// avoid unnecessary switching
			if (type === this.currentType.id) {
				return;
			}

			// set the new type
			this.linkType = type;

			// remove the value
			this.clear();

			// show the file or page browser
			if (this.currentType.id === "page" || this.currentType.id === "file") {
				this.expanded = true;
			} else {
				this.expanded = false;
			}

			await this.$nextTick();
			this.focus();
		},
		toggle() {
			this.expanded = !this.expanded;
		}
	}
};
</script>

<style>
.k-link-input-header {
	display: grid;
	grid-template-columns: max-content minmax(0, 1fr);
	align-items: center;
	gap: 0.25rem;
	height: var(--input-height);
	grid-area: header;
}

.k-link-input-toggle.k-button {
	--button-height: var(--height-sm);
	--button-rounded: var(--rounded-sm);
	--button-color-back: var(--color-gray-200);
	margin-inline-start: 0.25rem;
}

.k-link-input-model {
	display: flex;
	justify-content: space-between;
	margin-inline-end: var(--spacing-1);
}
.k-link-input-model-placeholder.k-button {
	--button-align: flex-start;
	--button-color-text: var(--color-gray-600);
	--button-height: var(--height-sm);
	--button-padding: var(--spacing-2);
	--button-rounded: var(--rounded-sm);
	flex-grow: 1;
	overflow: hidden;
	white-space: nowrap;
	align-items: center;
}

.k-link-field .k-link-field-preview {
	--tag-height: var(--height-sm);
	padding-inline: 0;
}
.k-link-field .k-link-field-preview .k-tag:focus {
	outline: 0;
}
.k-link-field .k-link-field-preview .k-tag:focus-visible {
	outline: var(--outline);
}
.k-link-field .k-link-field-preview .k-tag-text {
	font-size: var(--text-sm);
}

.k-link-input-model-toggle {
	align-self: center;
	--button-height: var(--height-sm);
	--button-width: var(--height-sm);
	--button-rounded: var(--rounded-sm);
}

.k-link-input-body {
	display: grid;
	overflow: hidden;
	border-top: 1px solid var(--color-gray-300);
	background: var(--color-gray-100);
	--tree-color-back: var(--color-gray-100);
	--tree-color-hover-back: var(--color-gray-200);
}

.k-link-input-body[data-type="page"] .k-page-browser {
	padding: var(--spacing-2);
	padding-bottom: calc(var(--spacing-2) - 1px);
	width: 100%;
	container-type: inline-size;
	overflow: auto;
}
.k-link-field .k-bubbles-field-preview {
	--bubble-rounded: var(--rounded-sm);
	--bubble-size: var(--height-sm);
	padding-inline: 0;
}
.k-link-field .k-bubbles-field-preview .k-bubble {
	font-size: var(--text-sm);
}

.k-link-field[data-disabled="true"] .k-link-input-model-placeholder {
	display: none;
}
.k-link-field[data-disabled="true"] input::placeholder {
	opacity: 0;
}
</style><|MERGE_RESOLUTION|>--- conflicted
+++ resolved
@@ -1,11 +1,6 @@
 <template>
-<<<<<<< HEAD
-	<k-field v-bind="$props" :input="id" class="k-link-field">
+	<k-field v-bind="$props" :class="['k-link-field', $attrs.class]" :input="id">
 		<k-input v-bind="$props" :icon="false">
-=======
-	<k-field v-bind="$props" :class="['k-link-field', $attrs.class]" :input="id">
-		<k-input v-bind="$props" :invalid="isInvalid" :icon="false">
->>>>>>> 8f067853
 			<div class="k-link-input-header">
 				<!-- Type selector -->
 				<k-button
