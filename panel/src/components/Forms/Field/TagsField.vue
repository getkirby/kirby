<template>
	<k-field
		v-bind="$props"
<<<<<<< HEAD
		:input="uid"
=======
		:input="id"
>>>>>>> 41408001
		:counter="counterOptions"
		class="k-tags-field"
	>
		<k-empty v-if="hasNoOptions" :icon="icon" :text="$t('options.none')" />
		<k-input
			v-else
			v-bind="$props"
<<<<<<< HEAD
			:id="uid"
=======
>>>>>>> 41408001
			ref="input"
			type="tags"
			@input="$emit('input', $event)"
		/>
	</k-field>
</template>

<script>
import { props as Field } from "../Field.vue";
import { props as Input } from "../Input.vue";
import { props as TagsInput } from "../Input/TagsInput.vue";
import counter from "@/mixins/forms/counter.js";

/**
 * Have a look at `<k-field>`, `<k-input>` and `<k-tags-input>` for additional information.
 */
export default {
	mixins: [Field, Input, TagsInput, counter],
	inheritAttrs: false,
	computed: {
		hasNoOptions() {
			return this.options.length === 0 && this.accept === "options";
		}
	},
	methods: {
		focus() {
			this.$refs.input.focus();
		}
	}
};
</script><|MERGE_RESOLUTION|>--- conflicted
+++ resolved
@@ -1,11 +1,7 @@
 <template>
 	<k-field
 		v-bind="$props"
-<<<<<<< HEAD
-		:input="uid"
-=======
 		:input="id"
->>>>>>> 41408001
 		:counter="counterOptions"
 		class="k-tags-field"
 	>
@@ -13,10 +9,6 @@
 		<k-input
 			v-else
 			v-bind="$props"
-<<<<<<< HEAD
-			:id="uid"
-=======
->>>>>>> 41408001
 			ref="input"
 			type="tags"
 			@input="$emit('input', $event)"
