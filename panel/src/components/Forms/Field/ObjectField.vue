--- conflicted
+++ resolved
@@ -19,47 +19,40 @@
 		</template>
 
 		<template v-if="hasFields">
-			<k-array-input
-				v-bind="{
-					name,
-					required
-				}"
-				:value="JSON.stringify(object)"
+			<table
+				v-if="!isEmpty"
+				:aria-disabled="disabled"
+				:data-invalid="isInvalid"
+				class="k-table k-object-field-table"
 			>
-				<table
-					v-if="!isEmpty"
-					:aria-disabled="disabled"
-					class="k-table k-object-field-table"
-				>
-					<tbody>
-						<template v-for="field in fields">
-							<tr
-								v-if="field.saveable && $helper.field.isVisible(field, value)"
-								:key="field.name"
-								@click="open(field.name)"
-							>
-								<th data-has-button data-mobile="true">
-									<button type="button">{{ field.label }}</button>
-								</th>
-								<k-table-cell
-									:column="field"
-									:field="field"
-									:mobile="true"
-									:value="object[field.name]"
-									@input="cell(field.name, $event)"
-								/>
-							</tr>
-						</template>
-					</tbody>
-				</table>
-				<k-empty v-else icon="box" @click="add">
-					{{ empty ?? $t("field.object.empty") }}
-				</k-empty>
-			</k-array-input>
+				<tbody>
+					<template v-for="field in fields">
+						<tr
+							v-if="field.saveable && $helper.field.isVisible(field, value)"
+							:key="field.name"
+							@click="open(field.name)"
+						>
+							<th data-has-button data-mobile="true">
+								<button type="button">{{ field.label }}</button>
+							</th>
+							<k-table-cell
+								:column="field"
+								:field="field"
+								:mobile="true"
+								:value="object[field.name]"
+								@input="cell(field.name, $event)"
+							/>
+						</tr>
+					</template>
+				</tbody>
+			</table>
+			<k-empty v-else :data-invalid="isInvalid" icon="box" @click="add">
+				{{ empty ?? $t("field.object.empty") }}
+			</k-empty>
 		</template>
-<<<<<<< HEAD
-		<k-empty v-else icon="box">{{ $t("fields.empty") }}</k-empty>
-=======
+		<template v-else>
+			<k-empty icon="box">{{ $t("fields.empty") }}</k-empty>
+		</template>
 
 		<!-- Validation -->
 		<input
@@ -68,7 +61,6 @@
 			:required="required"
 			class="input-hidden"
 		/>
->>>>>>> 094f3e08
 	</k-field>
 </template>
 
@@ -96,6 +88,9 @@
 			return (
 				this.object === null || this.$helper.object.length(this.object) === 0
 			);
+		},
+		isInvalid() {
+			return this.required === true && this.isEmpty;
 		}
 	},
 	watch: {
@@ -113,7 +108,7 @@
 			this.open();
 		},
 		cell(name, value) {
-			this.object[name] = value;
+			this.$set(this.object, name, value);
 			this.save();
 		},
 		/**
@@ -163,7 +158,7 @@
 						// sure to make them reactive if they don't
 						// exist yet
 						for (const field in value) {
-							this.object[field] = value[field];
+							this.$set(this.object, field, value[field]);
 						}
 
 						this.save();
