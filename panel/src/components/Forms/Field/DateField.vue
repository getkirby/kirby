<template>
<<<<<<< HEAD
	<k-field v-bind="$props" :input="uid" class="k-date-field">
		<div ref="body" :data-has-time="Boolean(time)" class="k-date-field-body">
			<!-- Date input -->
			<k-input
				:id="uid"
=======
	<k-field v-bind="$props" :input="id" class="k-date-field">
		<div
			ref="body"
			:data-has-time="Boolean(time)"
			:data-invalid="!novalidate && isInvalid"
			class="k-date-field-body"
		>
			<!-- Date input -->
			<k-input
>>>>>>> 41408001
				ref="dateInput"
				v-bind="$props"
				type="date"
				@input="onDateInput"
				@submit="$emit('submit')"
			>
				<template v-if="calendar" #icon>
					<k-button
						:disabled="disabled"
						:icon="icon"
						:title="$t('date.select')"
						class="k-input-icon-button"
						@click="$refs.calendar.toggle()"
					/>
					<k-dropdown-content ref="calendar" align-x="end">
						<k-calendar
							:value="iso.date"
							:min="min"
							:max="max"
							@input="onDateInput"
						/>
					</k-dropdown-content>
				</template>
			</k-input>

			<!-- Time input (optional) -->
			<k-input
				v-if="time"
				ref="timeInput"
				:disabled="disabled"
				:display="time.display"
				:required="required"
				:step="time.step"
				:value="iso.time"
				:icon="time.icon"
				type="time"
				@input="onTimeInput"
				@submit="$emit('submit')"
			>
				<template v-if="times" #icon>
					<k-button
						:disabled="disabled"
						:icon="time.icon ?? 'clock'"
						:title="$t('time.select')"
						class="k-input-icon-button"
						@click="$refs.times.toggle()"
					/>
					<k-dropdown-content ref="times" align-x="end">
						<k-timeoptions-input
							:display="time.display"
							:value="value"
							@input="onTimesInput"
						/>
					</k-dropdown-content>
				</template>
			</k-input>
		</div>
	</k-field>
</template>

<script>
import { props as Field } from "../Field.vue";
import { props as Input } from "../Input.vue";
import { props as DateInput } from "../Input/DateInput.vue";

/**
 * Form field to handle a date/datetime value.
 *
 * Bundles `k-date-input` with `k-calendar` and, optionally,
 * `k-time-input` with `k-times`.
 *
 * Have a look at `<k-field>`, `<k-input>`
 * and `<k-datetime-input>` for additional information.
 *
 * @example <k-date-field :value="date" name="date" label="Date" @input="$emit('input', $event)" />
 */
export default {
	mixins: [Field, Input, DateInput],
	inheritAttrs: false,
	props: {
		/**
		 * Deactivate the calendar dropdown or not
		 */
		calendar: {
			type: Boolean,
			default: true
		},
		/**
		 * Icon used for the date input (and calendar dropdown)
		 */
		icon: {
			type: String,
			default: "calendar"
		},
		/**
		 * Time options (e.g. `display`, `icon`, `step`).
		 * Please check docs for `k-time-input` props.
		 * @example { display: 'HH:mm', step: { unit: "minute", size: 30 } }
		 */
		time: {
			type: [Boolean, Object],
			default: () => ({})
		},
		/**
		 * Deactivate the times dropdown or not
		 */
		times: {
			type: Boolean,
			default: true
		}
	},
	emits: ["input", "submit"],
	data() {
		return {
			// keep an object of separate ISO values
			// for date and time parts
			iso: this.toIso(this.value)
		};
	},
	computed: {
		/**
		 * Whether the field is empty
		 * @returns {bool}
		 */
		isEmpty() {
			if (this.time) {
				return this.iso.date === null && this.iso.time;
			}

			return this.iso.date === null;
		}
	},
	watch: {
		value(newValue, oldValue) {
			if (newValue !== oldValue) {
				this.iso = this.toIso(newValue);
			}
		}
	},
	methods: {
		/**
		 * Focuses the input element
		 * @public
		 */
		focus() {
			this.$refs.dateInput.focus();
		},
		/**
		 * Returns an object of ISO date and time parts
		 * for the current date/time
		 * @returns {Object}
		 */
		now() {
			const now = this.$library.dayjs();
			return {
				date: now.toISO("date"),
				time: this.time ? now.toISO("time") : "00:00:00"
			};
		},
		/**
		 * Handle any input action
		 */
		onInput() {
			if (this.isEmpty) {
				return this.$emit("input", "");
			}

			const dt = this.$library.dayjs.iso(this.iso.date + " " + this.iso.time);

			if (!dt) {
				if (this.iso.date === null || this.iso.time === null) {
					return;
				}
			}

			this.$emit("input", dt?.toISO() ?? "");
		},
		/**
		 * Handle input event from date input
		 * @param {string} value
		 */
		onDateInput(value) {
			// fill in the current time if the time input is empty
			if (value && !this.iso.time) {
				this.iso.time = this.now().time;
			}

			this.iso.date = value;
			this.onInput();
		},
		/**
		 * Handle input event from time input
		 * @param {string} value
		 */
		onTimeInput(value) {
			// fill in the current date if the date input is empty
			if (value && !this.iso.date) {
				this.iso.date = this.now().date;
			}

			this.iso.time = value;
			this.onInput();
		},
		/**
		 * Handle input event from times dropdown
		 * @param {string} value
		 */
		onTimesInput(value) {
			this.$refs.times?.close();
			this.onTimeInput(value + ":00");
		},
		/**
		 * Convert an ISO string into an object
		 * of date/time part ISO strings
		 * @param {string} value
		 */
		toIso(value) {
			const dt = this.$library.dayjs.iso(value);
			return {
				date: dt?.toISO("date") ?? null,
				time: dt?.toISO("time") ?? null
			};
		}
	}
};
</script>

<style>
.k-date-field-body {
	display: grid;
	gap: var(--spacing-2);
}

@container (min-width: 20rem) {
	/** TODO: .k-date-field-body:has(.k-time-input) */
	.k-date-field-body[data-has-time="true"] {
		grid-template-columns: 1fr minmax(6rem, 9rem);
	}
}
</style><|MERGE_RESOLUTION|>--- conflicted
+++ resolved
@@ -1,11 +1,4 @@
 <template>
-<<<<<<< HEAD
-	<k-field v-bind="$props" :input="uid" class="k-date-field">
-		<div ref="body" :data-has-time="Boolean(time)" class="k-date-field-body">
-			<!-- Date input -->
-			<k-input
-				:id="uid"
-=======
 	<k-field v-bind="$props" :input="id" class="k-date-field">
 		<div
 			ref="body"
@@ -15,10 +8,10 @@
 		>
 			<!-- Date input -->
 			<k-input
->>>>>>> 41408001
 				ref="dateInput"
 				v-bind="$props"
 				type="date"
+				@invalid="onDateInvalid"
 				@input="onDateInput"
 				@submit="$emit('submit')"
 			>
@@ -130,6 +123,7 @@
 	emits: ["input", "submit"],
 	data() {
 		return {
+			isInvalid: false,
 			// keep an object of separate ISO values
 			// for date and time parts
 			iso: this.toIso(this.value)
@@ -205,6 +199,13 @@
 
 			this.iso.date = value;
 			this.onInput();
+		},
+		/**
+		 * Handle invalid event from date input
+		 * @param {bool} state
+		 */
+		onDateInvalid(state) {
+			this.isInvalid = state;
 		},
 		/**
 		 * Handle input event from time input
