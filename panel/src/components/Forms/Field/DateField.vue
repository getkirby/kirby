--- conflicted
+++ resolved
@@ -1,16 +1,6 @@
 <template>
-<<<<<<< HEAD
-	<k-field v-bind="$props" :input="id" class="k-date-field">
+	<k-field v-bind="$props" :class="['k-date-field', $attrs.class]" :input="id">
 		<div ref="body" :data-has-time="Boolean(time)" class="k-date-field-body">
-=======
-	<k-field v-bind="$props" :class="['k-date-field', $attrs.class]" :input="id">
-		<div
-			ref="body"
-			:data-has-time="Boolean(time)"
-			:data-invalid="!novalidate && isInvalid"
-			class="k-date-field-body"
-		>
->>>>>>> eda890ea
 			<!-- Date input -->
 			<k-input
 				ref="dateInput"
