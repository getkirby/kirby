<template>
	<k-field v-bind="$props" class="k-radio-field">
		<k-empty
			v-if="!options?.length"
			:text="$t('options.none')"
			icon="checklist"
		/>
		<k-radio-input
			v-else
			:id="_uid"
			ref="input"
			v-bind="$props"
<<<<<<< HEAD
			theme="field"
			@input="$emit('input', $event)"
=======
			v-on="$listeners"
>>>>>>> febedd58
		/>
	</k-field>
</template>

<script>
import { props as Field } from "../Field.vue";
import { props as Input } from "../Input.vue";
import { props as RadioInput } from "../Input/RadioInput.vue";

/**
 * Have a look at `<k-field>`, `<k-input>` and `<k-radio-input>` for additional information.
 */
export default {
	mixins: [Field, Input, RadioInput],
	inheritAttrs: false,
	methods: {
		focus() {
			this.$refs.input.focus();
		}
	}
};
</script><|MERGE_RESOLUTION|>--- conflicted
+++ resolved
@@ -10,12 +10,7 @@
 			:id="_uid"
 			ref="input"
 			v-bind="$props"
-<<<<<<< HEAD
-			theme="field"
 			@input="$emit('input', $event)"
-=======
-			v-on="$listeners"
->>>>>>> febedd58
 		/>
 	</k-field>
 </template>
