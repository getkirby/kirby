--- conflicted
+++ resolved
@@ -7,10 +7,6 @@
 		/>
 		<k-input
 			v-else
-<<<<<<< HEAD
-			:id="uid"
-=======
->>>>>>> 41408001
 			ref="input"
 			:class="{ grow }"
 			v-bind="$props"
