--- conflicted
+++ resolved
@@ -10,7 +10,6 @@
 					@click="$refs.layouts.select(0)"
 				/>
 
-<<<<<<< HEAD
 				<k-dropdown>
 					<k-button
 						icon="dots"
@@ -37,40 +36,13 @@
 						<k-dropdown-item
 							:disabled="isEmpty"
 							icon="trash"
-							@click="$refs.layouts.confirmRemoveAll()"
+							@click="$refs.layouts.removeAll()"
 						>
 							{{ $t("delete.all") }}
 						</k-dropdown-item>
 					</k-dropdown-content>
 				</k-dropdown>
 			</k-button-group>
-=======
-				<k-dropdown-content ref="options" align="right">
-					<k-dropdown-item icon="add" @click="$refs.layouts.select(0)">
-						{{ $t("add") }}
-					</k-dropdown-item>
-					<hr />
-					<k-dropdown-item
-						:disabled="isEmpty"
-						icon="template"
-						@click="$refs.layouts.copy()"
-					>
-						{{ $t("copy.all") }}
-					</k-dropdown-item>
-					<k-dropdown-item icon="download" @click="$refs.layouts.pasteboard()">
-						{{ $t("paste") }}
-					</k-dropdown-item>
-					<hr />
-					<k-dropdown-item
-						:disabled="isEmpty"
-						icon="trash"
-						@click="$refs.layouts.removeAll()"
-					>
-						{{ $t("delete.all") }}
-					</k-dropdown-item>
-				</k-dropdown-content>
-			</k-dropdown>
->>>>>>> 1f77b6f7
 		</template>
 
 		<k-layouts ref="layouts" v-bind="$props" @input="$emit('input', $event)" />
