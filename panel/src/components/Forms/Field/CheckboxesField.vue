<template>
	<k-field
		v-bind="$props"
		:input="id + '-0'"
		:counter="counterOptions"
		class="k-checkboxes-field"
	>
		<k-empty
			v-if="!options?.length"
			:text="$t('options.none')"
			icon="checklist"
		/>
<<<<<<< HEAD
		<k-checkboxes-input
			v-else
			:id="_uid"
			ref="input"
			v-bind="$props"
			@input="$emit('input', $event)"
		/>
=======
		<k-checkboxes-input v-else ref="input" v-bind="$props" v-on="$listeners" />
>>>>>>> f3cf797d
	</k-field>
</template>

<script>
import { props as Field } from "../Field.vue";
import { props as Input } from "../Input.vue";
import { props as CheckboxesInput } from "../Input/CheckboxesInput.vue";
import counter from "@/mixins/forms/counter.js";

/**
 * Have a look at `<k-field>`, `<k-input>` and `<k-checkboxes-input>` for additional information.
 */
export default {
	mixins: [Field, Input, CheckboxesInput, counter],
	inheritAttrs: false,
	methods: {
		focus() {
			this.$refs.input.focus();
		}
	}
};
</script><|MERGE_RESOLUTION|>--- conflicted
+++ resolved
@@ -10,17 +10,12 @@
 			:text="$t('options.none')"
 			icon="checklist"
 		/>
-<<<<<<< HEAD
 		<k-checkboxes-input
 			v-else
-			:id="_uid"
 			ref="input"
 			v-bind="$props"
 			@input="$emit('input', $event)"
 		/>
-=======
-		<k-checkboxes-input v-else ref="input" v-bind="$props" v-on="$listeners" />
->>>>>>> f3cf797d
 	</k-field>
 </template>
 
