<template>
	<k-field
		v-bind="$props"
		:input="id + '-0'"
		:counter="counterOptions"
		class="k-checkboxes-field"
	>
		<k-empty
			v-if="!options?.length"
			:text="$t('options.none')"
			icon="checklist"
		/>
		<k-checkboxes-input
			v-else
<<<<<<< HEAD
			:id="uid"
			ref="input"
			v-bind="$props"
			theme="field"
=======
			ref="input"
			v-bind="$props"
>>>>>>> 41408001
			@input="$emit('input', $event)"
		/>
	</k-field>
</template>

<script>
import { props as Field } from "../Field.vue";
import { props as Input } from "../Input.vue";
import { props as CheckboxesInput } from "../Input/CheckboxesInput.vue";
import counter from "@/mixins/forms/counter.js";

/**
 * Have a look at `<k-field>`, `<k-input>` and `<k-checkboxes-input>` for additional information.
 */
export default {
	mixins: [Field, Input, CheckboxesInput, counter],
	inheritAttrs: false,
	methods: {
		focus() {
			this.$refs.input.focus();
		}
	}
};
</script><|MERGE_RESOLUTION|>--- conflicted
+++ resolved
@@ -12,15 +12,8 @@
 		/>
 		<k-checkboxes-input
 			v-else
-<<<<<<< HEAD
-			:id="uid"
 			ref="input"
 			v-bind="$props"
-			theme="field"
-=======
-			ref="input"
-			v-bind="$props"
->>>>>>> 41408001
 			@input="$emit('input', $event)"
 		/>
 	</k-field>
