--- conflicted
+++ resolved
@@ -64,13 +64,10 @@
 export default {
 	mixins: [Field, Input, CheckboxesInput, counter],
 	inheritAttrs: false,
-<<<<<<< HEAD
-	emits: ["input"],
-=======
 	props: {
 		batch: Boolean
 	},
->>>>>>> 11fc7351
+	emits: ["input"],
 	methods: {
 		deselectAll() {
 			this.$refs.input.deselectAll();
