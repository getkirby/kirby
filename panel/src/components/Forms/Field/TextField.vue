--- conflicted
+++ resolved
@@ -13,12 +13,7 @@
 			:id="_uid"
 			ref="input"
 			:type="inputType"
-<<<<<<< HEAD
-			theme="field"
 			@input="$emit('input', $event)"
-=======
-			v-on="$listeners"
->>>>>>> febedd58
 		/>
 	</k-field>
 </template>
