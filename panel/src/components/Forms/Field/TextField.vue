--- conflicted
+++ resolved
@@ -1,11 +1,7 @@
 <template>
 	<k-field
 		v-bind="$props"
-<<<<<<< HEAD
-		:input="uid"
-=======
 		:input="id"
->>>>>>> 41408001
 		:counter="counterOptions"
 		class="k-text-field"
 	>
@@ -14,15 +10,8 @@
 		</template>
 		<k-input
 			v-bind="$props"
-<<<<<<< HEAD
-			:id="uid"
 			ref="input"
 			:type="inputType"
-			theme="field"
-=======
-			ref="input"
-			:type="inputType"
->>>>>>> 41408001
 			@input="$emit('input', $event)"
 		/>
 	</k-field>
