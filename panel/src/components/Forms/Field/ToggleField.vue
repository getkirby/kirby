<template>
<<<<<<< HEAD
	<k-field v-bind="$props" :input="uid" class="k-toggle-field">
		<k-input
			v-bind="$props"
			:id="uid"
=======
	<k-field v-bind="$props" :input="id" class="k-toggle-field">
		<k-input
			v-bind="$props"
>>>>>>> 41408001
			ref="input"
			type="toggle"
			@input="$emit('input', $event)"
		/>
	</k-field>
</template>

<script>
import { props as Field } from "../Field.vue";
import { props as Input } from "../Input.vue";
import { props as ToggleInput } from "../Input/ToggleInput.vue";

/**
 * Have a look at `<k-field>`, `<k-input>` and `<k-toggle-input>`
 * for additional information.
 * @example <k-toggle-field :value="toggle" @input="toggle = $event" label="Toggle" name="toggle" />
 */
export default {
	mixins: [Field, Input, ToggleInput],
	inheritAttrs: false,
	methods: {
		focus() {
			this.$refs.input.focus();
		}
	}
};
</script><|MERGE_RESOLUTION|>--- conflicted
+++ resolved
@@ -1,14 +1,7 @@
 <template>
-<<<<<<< HEAD
-	<k-field v-bind="$props" :input="uid" class="k-toggle-field">
-		<k-input
-			v-bind="$props"
-			:id="uid"
-=======
 	<k-field v-bind="$props" :input="id" class="k-toggle-field">
 		<k-input
 			v-bind="$props"
->>>>>>> 41408001
 			ref="input"
 			type="toggle"
 			@input="$emit('input', $event)"
