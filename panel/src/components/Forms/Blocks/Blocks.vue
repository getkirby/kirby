--- conflicted
+++ resolved
@@ -390,10 +390,9 @@
 			set(block, "isHidden", true);
 			this.save();
 		},
-<<<<<<< HEAD
 		isEventTarget(e) {
 			return e.target.closest(".k-blocks") === this.$el;
-=======
+		},
 		isFullyCollapsed() {
 			return this.blocks.every((block) => {
 				block = this.ref(block);
@@ -411,7 +410,6 @@
 		},
 		isExpandable() {
 			return this.blocks.some((block) => this.ref(block).isExpandable());
->>>>>>> 64e3085e
 		},
 		isInputEvent() {
 			const focused = document.querySelector(":focus");
