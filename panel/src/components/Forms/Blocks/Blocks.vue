--- conflicted
+++ resolved
@@ -164,14 +164,11 @@
 		}
 	},
 	mounted() {
-<<<<<<< HEAD
-=======
 		// focus first block
 		if (this.$props.autofocus === true) {
 			setTimeout(this.focus, 100);
 		}
 
->>>>>>> 781a5c0c
 		this.$events.on("blur", this.onBlur);
 		this.$events.on("click", this.onClickGlobal);
 		this.$events.on("copy", this.onCopy);
