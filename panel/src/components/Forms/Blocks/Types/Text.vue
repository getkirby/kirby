<template>
	<component
		:is="component"
		ref="input"
		v-bind="textField"
		:disabled="disabled"
		:keys="keys"
		:value="content.text"
		class="k-block-type-text-input"
		@input="update({ text: $event })"
	/>
</template>

<script>
import Block from "./Default.vue";

/**
 * @displayName BlockTypeText
 */
export default {
<<<<<<< HEAD
=======
	extends: Block,
>>>>>>> 41408001
	emits: ["open", "split", "update"],
	computed: {
		component() {
			const component = "k-" + this.textField.type + "-input";

			if (this.$helper.isComponent(component)) {
				return component;
			}

			// fallback to writer
			return "k-writer-input";
		},
		isSplitable() {
			return (
				this.content.text.length > 0 &&
				this.$refs.input.isCursorAtStart === false &&
				this.$refs.input.isCursorAtEnd === false
			);
		},
		keys() {
			const keys = {
				"Mod-Enter": this.split
			};

			if (this.textField.inline === true) {
				keys.Enter = this.split;
			}

			return keys;
		},
		textField() {
			return this.field("text", {});
		}
	},
	methods: {
		focus() {
			this.$refs.input.focus();
		},
		merge(blocks) {
			this.update({
				text: blocks
					.map((block) => block.content.text)
					.join(this.textField.inline ? " " : "")
			});
		},
		split() {
			const contents = this.$refs.input.getSplitContent?.();

			if (contents) {
				if (this.textField.type === "writer") {
					contents[0] = contents[0].replace(/(<p><\/p>)$/, "");
					contents[1] = contents[1].replace(/^(<p><\/p>)/, "");
				}

				this.$emit(
					"split",
					contents.map((content) => ({ text: content }))
				);
			}
		}
	}
};
</script>

<style>
.k-block-type-text-input {
	line-height: 1.5;
	height: 100%;
}
.k-block-container.k-block-container-type-text {
	padding: 0;
}
.k-block-type-text-input.k-writer-input[data-toolbar-inline="true"] {
	padding: var(--spacing-3);
}
.k-block-type-text-input.k-writer-input:not([data-toolbar-inline="true"])
	> .ProseMirror,
.k-block-type-text-input.k-writer-input:not(
		[data-toolbar-inline="true"]
	)[data-placeholder][data-empty="true"]:before {
	padding: var(--spacing-3) var(--spacing-6);
}
</style><|MERGE_RESOLUTION|>--- conflicted
+++ resolved
@@ -18,10 +18,7 @@
  * @displayName BlockTypeText
  */
 export default {
-<<<<<<< HEAD
-=======
 	extends: Block,
->>>>>>> 41408001
 	emits: ["open", "split", "update"],
 	computed: {
 		component() {
