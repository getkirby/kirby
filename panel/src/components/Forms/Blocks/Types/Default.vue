<template>
	<k-block-title
		:class="$attrs.class"
		:content="content"
		:fieldset="fieldset"
<<<<<<< HEAD
		@dblclick="$emit('open')"
=======
		:style="$attrs.style"
		@dblclick.native="$emit('open')"
>>>>>>> 11115d4c
	/>
</template>

<script>
import { props as BlockTitleProps } from "../Elements/BlockTitle.vue";
import { disabled } from "@/mixins/props.js";

export const props = {
	mixins: [BlockTitleProps, disabled],
	props: {
		/**
		 * API endpoints
		 * @value { field, model, section }
		 */
		endpoints: {
			default: () => ({}),
			type: [Array, Object]
		},
		/**
		 * A unique ID for the block
		 */
		id: String
	}
};

/**
 * @displayName BlockTypeDefault
 */
export default {
	mixins: [props],
	inheritAttrs: false,
	methods: {
		field(name, fallback = null) {
			let field = null;

			for (const tab of Object.values(this.fieldset.tabs ?? {})) {
				if (tab.fields[name]) {
					field = tab.fields[name];
				}
			}

			return field ?? fallback;
		},
		open() {
			this.$emit("open");
		},
		update(content) {
			this.$emit("update", {
				...this.content,
				...content
			});
		}
	}
};
</script>

<style>
.k-block-type-default .k-block-title {
	line-height: 1.5em;
}
</style><|MERGE_RESOLUTION|>--- conflicted
+++ resolved
@@ -3,12 +3,8 @@
 		:class="$attrs.class"
 		:content="content"
 		:fieldset="fieldset"
-<<<<<<< HEAD
+		:style="$attrs.style"
 		@dblclick="$emit('open')"
-=======
-		:style="$attrs.style"
-		@dblclick.native="$emit('open')"
->>>>>>> 11115d4c
 	/>
 </template>
 
