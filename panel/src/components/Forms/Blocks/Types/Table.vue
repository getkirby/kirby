<template>
	<k-table
		:class="['k-block-type-table-preview', $attrs.class]"
		:columns="columns"
		:empty="$t('field.structure.empty')"
		:rows="rows"
<<<<<<< HEAD
		@dblclick="open"
=======
		:style="$attrs.style"
		@dblclick.native="open"
>>>>>>> 11115d4c
	/>
</template>

<script>
import Block from "./Default.vue";

/**
 * Preview for the `table` block
 *
 * @displayName BlockTypeTable
 */
export default {
	extends: Block,
	inheritAttrs: false,
	computed: {
		/**
		 * Returns either explicitly defined columns
		 * or fieldset fields as columns config
		 * @returns {Object}
		 */
		columns() {
			return this.table.columns ?? this.fields;
		},
		/**
		 * @returns  {Object}
		 */
		fields() {
			return this.table.fields ?? {};
		},
		/**
		 * @returns {Array}
		 */
		rows() {
			return this.content.rows ?? [];
		},
		/**
		 * Returns table config from `rows`
		 * field by looping through each tab
		 * to find the field
		 * @returns {Object}
		 */
		table() {
			let table = null;

			for (const tab of Object.values(this.fieldset.tabs ?? {})) {
				if (tab.fields.rows) {
					table = tab.fields.rows;
				}
			}

			return table ?? {};
		}
	}
};
</script>

<style>
.k-block-type-table-preview {
	cursor: pointer;
	border: 1px solid var(--color-gray-300);
	border-spacing: 0;
	border-radius: var(--rounded-sm);
}
.k-block-type-table-preview :where(th, td) {
	text-align: start;
	line-height: 1.5em;
	font-size: var(--text-sm);
}
.k-block-type-table-preview th {
	padding: 0.5rem 0.75rem;
}
.k-block-type-table-preview td:not(.k-table-index-column) {
	padding: 0 0.75rem;
}
.k-block-type-table-preview td > *,
.k-block-type-table-preview td [class$="-field-preview"] {
	padding: 0;
}
</style><|MERGE_RESOLUTION|>--- conflicted
+++ resolved
@@ -4,12 +4,8 @@
 		:columns="columns"
 		:empty="$t('field.structure.empty')"
 		:rows="rows"
-<<<<<<< HEAD
+		:style="$attrs.style"
 		@dblclick="open"
-=======
-		:style="$attrs.style"
-		@dblclick.native="open"
->>>>>>> 11115d4c
 	/>
 </template>
 
