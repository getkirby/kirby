--- conflicted
+++ resolved
@@ -24,10 +24,7 @@
 		</ul>
 		<figcaption v-if="content.caption">
 			<k-writer-input
-<<<<<<< HEAD
-=======
 				:disabled="disabled"
->>>>>>> 41408001
 				:inline="true"
 				:marks="captionMarks"
 				:value="content.caption"
