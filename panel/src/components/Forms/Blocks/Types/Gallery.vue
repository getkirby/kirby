--- conflicted
+++ resolved
@@ -24,17 +24,6 @@
 				<k-block-background-dropdown :value="back" @input="onBack" />
 			</template>
 		</ul>
-<<<<<<< HEAD
-		<figcaption v-if="content.caption">
-			<k-writer-input
-				:disabled="disabled"
-				:inline="true"
-				:marks="captionMarks"
-				:value="content.caption"
-				@input="$emit('update', { caption: $event })"
-			/>
-		</figcaption>
-=======
 		<k-block-figure-caption
 			v-if="content.caption"
 			:disabled="disabled"
@@ -42,7 +31,6 @@
 			:value="content.caption"
 			@input="$emit('update', { caption: $event })"
 		/>
->>>>>>> d3d8a70f
 	</figure>
 </template>
 
