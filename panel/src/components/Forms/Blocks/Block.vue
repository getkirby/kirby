<template>
	<div
		ref="container"
		:class="[
			'k-block-container',
			'k-block-container-fieldset-' + type,
			containerType ? 'k-block-container-type-' + containerType : '',
			$attrs.class
		]"
		:data-batched="isBatched"
		:data-disabled="isDisabled"
		:data-hidden="isHidden"
		:data-id="id"
		:data-last-selected="isLastSelected"
		:data-selected="isSelected"
		:data-translate="fieldset.translate"
		:style="$attrs.style"
		:tabindex="isDisabled ? null : 0"
		@keydown.ctrl.j.prevent.stop="$emit('merge')"
		@keydown.ctrl.alt.down.prevent.stop="$emit('selectDown')"
		@keydown.ctrl.alt.up.prevent.stop="$emit('selectUp')"
		@keydown.ctrl.shift.down.prevent.stop="$emit('sortDown')"
		@keydown.ctrl.shift.up.prevent.stop="$emit('sortUp')"
		@keydown.ctrl.backspace.stop="backspace"
		@focus.stop="onFocus"
		@focusin.stop="onFocusIn"
	>
		<div :class="className" :data-disabled="isDisabled" class="k-block">
			<component
				:is="customComponent"
				ref="editor"
				v-bind="$props"
				:tabs="tabs"
				v-on="listeners"
			/>
		</div>

		<k-block-options
			v-if="!isDisabled"
			ref="options"
			v-bind="{
				isBatched,
				isEditable,
				isFull,
				isHidden,
				isMergable,
				isSplitable: isSplitable()
			}"
			v-on="listenersForOptions"
		/>
	</div>
</template>

<script>
import { props as BlockProps } from "./Types/Default.vue";
import { props as BlockOptionsProps } from "./BlockOptions.vue";

export default {
	mixins: [BlockProps, BlockOptionsProps],
	inheritAttrs: false,
	props: {
		/**
		 * @private
		 */
		attrs: {
			default: () => ({}),
			type: [Array, Object]
		},
		/**
		 * If `true` the block is the last selected item in a list of batched blocks.  The last one shows the toolbar.
		 */
		isLastSelected: Boolean,
		/**
		 * If `true` the block is marked as selected
		 */
		isSelected: Boolean,
		/**
		 * The name of the block is added to the endpoints
		 */
		name: String,
		/**
		 * The definition of the next block if there's one.
		 */
		next: Object,
		/**
		 * The definition of the previous block if there's one.
		 */
		prev: Object,
		/**
		 * The block type
		 */
		type: String
	},
	emits: [
		"append",
		"chooseToAppend",
		"chooseToConvert",
		"chooseToPrepend",
		"close",
		"copy",
		"duplicate",
		"focus",
		"hide",
		"merge",
		"open",
		"paste",
		"prepend",
		"remove",
		"selectDown",
		"selectUp",
		"show",
		"sortDown",
		"sortUp",
		"split",
		"submit",
		"update"
	],
	computed: {
		className() {
			let className = ["k-block-type-" + this.type];

			if (this.fieldset.preview && this.fieldset.preview !== this.type) {
				className.push("k-block-type-" + this.fieldset.preview);
			}

			if (this.wysiwyg === false) {
				className.push("k-block-type-default");
			}

			return className;
		},
		containerType() {
			const preview = this.fieldset.preview;

			if (preview === false) {
				return false;
			}

			// custom preview
			if (preview) {
				if (this.$helper.isComponent("k-block-type-" + preview)) {
					return preview;
				}
			}

			// default preview
			if (this.$helper.isComponent("k-block-type-" + this.type)) {
				return this.type;
			}

			return false;
		},
		customComponent() {
			if (this.wysiwyg) {
				return this.wysiwygComponent;
			}

			return "k-block-type-default";
		},
		isDisabled() {
			return this.disabled === true || this.fieldset.disabled === true;
		},
		isEditable() {
			return this.fieldset.editable !== false;
		},
		listeners() {
			return {
				append: (event) => this.$emit("append", event),
				chooseToAppend: (event) => this.$emit("chooseToAppend", event),
				chooseToConvert: (event) => this.$emit("chooseToConvert", event),
				chooseToPrepend: (event) => this.$emit("chooseToPrepend", event),
				close: () => this.$emit("close"),
				copy: () => this.$emit("copy"),
				duplicate: () => this.$emit("duplicate"),
				focus: () => this.$emit("focus"),
				hide: () => this.$emit("hide"),
				merge: () => this.$emit("merge"),
				open: (tab) => this.open(tab),
				paste: () => this.$emit("paste"),
				prepend: (event) => this.$emit("prepend", event),
				remove: () => this.remove(),
				removeSelected: () => this.$emit("removeSelected"),
				show: () => this.$emit("show"),
				sortDown: () => this.$emit("sortDown"),
				sortUp: () => this.$emit("sortUp"),
				split: (event) => this.$emit("split", event),
				update: (event) => this.$emit("update", event)
			};
		},
		listenersForOptions() {
			return {
				...this.listeners,
				split: () => this.$refs.editor.split(),
				open: () => {
					if (typeof this.$refs.editor.open === "function") {
						this.$refs.editor.open();
					} else {
<<<<<<< HEAD
						open();
=======
						this.open();
>>>>>>> 454c6872
					}
				}
			};
		},
		tabs() {
			const tabs = this.fieldset.tabs ?? {};

			for (const [tabName, tab] of Object.entries(tabs)) {
				for (const [fieldName] of Object.entries(tab.fields ?? {})) {
					tabs[tabName].fields[fieldName].section = this.name;
					tabs[tabName].fields[fieldName].endpoints = {
						field:
							this.endpoints.field +
							"/fieldsets/" +
							this.type +
							"/fields/" +
							fieldName,
						section: this.endpoints.section,
						model: this.endpoints.model
					};
				}
			}

			return tabs;
		},
		wysiwyg() {
			return this.wysiwygComponent !== false;
		},
		wysiwygComponent() {
			if (this.containerType) {
				return "k-block-type-" + this.containerType;
			}

			return false;
		}
	},
	methods: {
		backspace(e) {
			// ignore the shortcut when an input is focused
			if (e.target.matches("[contenteditable], input, textarea")) {
				return false;
			}

			e.preventDefault();
			this.remove();
		},
		close() {
			this.$panel.drawer.close(this.id);
		},
		focus() {
			if (typeof this.$refs.editor?.focus === "function") {
				this.$refs.editor.focus();
			} else {
				this.$refs.container?.focus();
			}
		},
		goTo(block) {
			if (block) {
				block.$refs.container?.focus();
				block.open(null, true);
			}
		},
		isSplitable() {
			if (this.isFull === true) {
				return false;
			}

			if (this.$refs.editor) {
				return (
					(this.$refs.editor.isSplitable ?? true) &&
					typeof this.$refs.editor?.split === "function"
				);
			}

			return false;
		},
		onClose() {
			this.$emit("close");
			this.focus();
		},
		onFocus(event) {
			if (this.disabled) {
				return;
			}

			this.$emit("focus", event);
		},
		onFocusIn(event) {
			// skip focus if the event is coming from the options buttons
			// to preserve the current focus (since options buttons directly
			// trigger events and don't need any focus themselves)
			if (this.disabled || this.$refs.options?.$el?.contains(event.target)) {
				return;
			}

			this.$emit("focus", event);
		},
		onInput(value) {
			this.$emit("update", value);
		},
		open(tab, replace = false) {
			if (!this.isEditable || this.isBatched || this.isDisabled) {
				return;
			}

			this.$panel.drawer.open({
				component: "k-block-drawer",
				id: this.id,
				tab: tab,
				on: {
					close: this.onClose,
					input: this.onInput,
					next: () => this.goTo(this.next),
					prev: () => this.goTo(this.prev),
					remove: this.remove,
					show: this.show,
					submit: this.submit
				},
				props: {
					hidden: this.isHidden,
					icon: this.fieldset.icon ?? "box",
					next: this.next,
					prev: this.prev,
					tabs: this.tabs,
					title: this.fieldset.name,
					value: this.content
				},
				replace: replace
			});

			this.$emit("open");
		},
		remove() {
			if (this.isBatched) {
				return this.$emit("removeSelected");
			}

			this.$panel.dialog.open({
				component: "k-remove-dialog",
				props: {
					text: this.$t("field.blocks.delete.confirm")
				},
				on: {
					submit: () => {
						this.$panel.dialog.close();
						this.close();
						this.$emit("remove", this.id);
					}
				}
			});
		},
		show() {
			this.$emit("show");
		},
		submit() {
			this.close();
			this.$emit("submit");
		}
	}
};
</script>

<style>
.k-block-container {
	position: relative;
	padding: 0.75rem;
	background: var(--color-white);
	border-radius: var(--rounded);
}
.k-block-container:not(:last-of-type) {
	border-bottom: 1px dashed var(--color-border-dimmed);
}
.k-block-container:focus {
	outline: 0;
}

.k-block-container[data-selected="true"] {
	z-index: 2;
	outline: var(--outline);
	border-bottom-color: transparent;
}
.k-block-container[data-batched="true"]::after {
	position: absolute;
	inset: 0;
	content: "";
	background: hsl(214 33% 77% / 0.175);
	mix-blend-mode: multiply;
}

.k-block-container .k-block-options {
	display: none;
	position: absolute;
	top: 0;
	inset-inline-end: 0.75rem;
	margin-top: calc(-1.75rem + 2px);
}
.k-block-container[data-last-selected="true"] > .k-block-options {
	display: flex;
}
.k-block-container[data-hidden="true"] .k-block {
	opacity: 0.25;
}
.k-drawer-options .k-drawer-option[data-disabled="true"] {
	vertical-align: middle;
	display: inline-grid;
}
.k-block-container[data-disabled="true"] {
	background: var(--color-light);
}

/* Collapse long blocks while dragging */
.k-block-container:is(.k-sortable-ghost, .k-sortable-fallback) .k-block {
	position: relative;
	max-height: 4rem;
	overflow: hidden;
}
.k-block-container:is(.k-sortable-ghost, .k-sortable-fallback) .k-block::after {
	position: absolute;
	bottom: 0;
	content: "";
	height: 2rem;
	width: 100%;
	background: linear-gradient(to top, var(--color-white), transparent);
}
</style><|MERGE_RESOLUTION|>--- conflicted
+++ resolved
@@ -195,11 +195,7 @@
 					if (typeof this.$refs.editor.open === "function") {
 						this.$refs.editor.open();
 					} else {
-<<<<<<< HEAD
-						open();
-=======
 						this.open();
->>>>>>> 454c6872
 					}
 				}
 			};
