--- conflicted
+++ resolved
@@ -1,13 +1,9 @@
 <template>
-<<<<<<< HEAD
-	<figure :class="['k-block-figure', $attrs.class]" :style="$attrs.style">
-=======
 	<figure
 		:data-empty="isEmpty"
-		:style="{ '--block-figure-back': back }"
-		class="k-block-figure"
+		:class="['k-block-figure', $attrs.class]"
+		:style="{ '--block-figure-back': back, ...$attrs.style }"
 	>
->>>>>>> d3d8a70f
 		<k-button
 			v-if="isEmpty"
 			:disabled="disabled"
@@ -24,17 +20,6 @@
 		>
 			<slot />
 		</span>
-<<<<<<< HEAD
-		<figcaption v-if="caption">
-			<k-writer-input
-				:disabled="disabled"
-				:inline="true"
-				:marks="captionMarks"
-				:value="caption"
-				@input="$emit('update', { caption: $event })"
-			/>
-		</figcaption>
-=======
 
 		<k-block-figure-caption
 			v-if="caption"
@@ -43,7 +28,6 @@
 			:value="caption"
 			@input="$emit('update', { caption: $event })"
 		/>
->>>>>>> d3d8a70f
 	</figure>
 </template>
 
