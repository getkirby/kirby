--- conflicted
+++ resolved
@@ -21,11 +21,7 @@
 			})
 		}
 	},
-<<<<<<< HEAD
-	emits: ["submit"],
-=======
 	emits: ["cancel", "submit"],
->>>>>>> 494ea1a6
 	methods: {
 		submit() {
 			const url = this.values.href ?? "";
