--- conflicted
+++ resolved
@@ -16,11 +16,7 @@
 			}
 		}
 	},
-<<<<<<< HEAD
-	emits: ["submit"],
-=======
 	emits: ["cancel", "submit"],
->>>>>>> 494ea1a6
 	methods: {
 		submit() {
 			const email = this.values.href ?? "";
