<template>
	<div>
		<template v-if="hasFieldsets && rows.length">
			<k-draggable v-bind="draggableOptions" class="k-layouts" @sort="save">
				<k-layout
					v-for="(layout, index) in rows"
					:key="layout.id"
					v-bind="{
						...layout,
						disabled,
						endpoints,
						fieldsetGroups,
						fieldsets,
						isSelected: selected === layout.id,
						layouts,
						settings
					}"
					@append="select(index + 1)"
					@change="change(index, layout)"
					@copy="copy($event, index)"
					@duplicate="duplicate(index, layout)"
					@paste="pasteboard(index + 1)"
					@prepend="select(index)"
					@remove="remove(layout)"
					@select="selected = layout.id"
					@updateAttrs="updateAttrs(index, $event)"
					@updateColumn="updateColumn({ layout, index, ...$event })"
				/>
			</k-draggable>
		</template>

		<k-empty
			v-else-if="hasFieldsets === false"
			icon="dashboard"
			class="k-layout-empty"
		>
			{{ $t("field.blocks.fieldsets.empty") }}
		</k-empty>

		<k-empty v-else icon="dashboard" class="k-layout-empty" @click="select(0)">
			{{ empty ?? $t("field.layout.empty") }}
		</k-empty>
	</div>
</template>

<script>
<<<<<<< HEAD
import { useUid } from "@/helpers/useUid.js";

/**
 * @internal
 */
export default {
=======
import { props as LayoutProps } from "./Layout.vue";
import { id } from "@/mixins/props.js";

export const props = {
	mixins: [LayoutProps, id],
>>>>>>> 41408001
	props: {
		empty: String,
		max: Number,
		selector: Object,
<<<<<<< HEAD
		settings: Object,
		value: Array
	},
=======
		value: {
			type: Array,
			default: () => []
		}
	}
};

/**
 * @internal
 */
export default {
	mixins: [props],
>>>>>>> 41408001
	emits: ["input"],
	data() {
		return {
			current: null,
			nextIndex: null,
			rows: this.value,
			selected: null
		};
	},
	computed: {
		draggableOptions() {
			return {
<<<<<<< HEAD
				id: useUid(),
=======
				id: this.id,
>>>>>>> 41408001
				handle: true,
				list: this.rows
			};
		},
		hasFieldsets() {
			return this.$helper.object.length(this.fieldsets) > 0;
		}
	},
	watch: {
		value() {
			this.rows = this.value;
		}
	},
	methods: {
		copy(e, index) {
			// don't copy when there are not layouts
			if (this.rows.length === 0) {
				return false;
			}

			const copy = index !== undefined ? this.rows[index] : this.rows;
			this.$helper.clipboard.write(JSON.stringify(copy), e);

			// a sign that it has been pasted
			this.$panel.notification.success({
				message: this.$t("copy.success", { count: copy.length ?? 1 }),
				icon: "template"
			});
		},
		change(rowIndex, layout) {
			const columns = layout.columns.map((column) => column.width);
			const layoutIndex = this.layouts.findIndex(
				(layout) => layout.toString() === columns.toString()
			);

			this.$panel.dialog.open({
				component: "k-layout-selector",
				props: {
					label: this.$t("field.layout.change"),
					layouts: this.layouts,
					selector: this.selector,
					value: this.layouts[layoutIndex]
				},
				on: {
					submit: (value) => {
						this.onChange(value, layoutIndex, {
							rowIndex,
							layoutIndex,
							layout
						});

						this.$panel.dialog.close();
					}
				}
			});
		},
		duplicate(index, layout) {
			const copy = structuredClone(layout);

			// replace all unique IDs for layouts, columns and blocks
			// the method processes a single object and returns it as an array
			const copies = this.updateIds(copy);

			this.rows.splice(index + 1, 0, ...copies);
			this.save();
		},
		async onAdd(columns) {
			let layout = await this.$api.post(this.endpoints.field + "/layout", {
				columns: columns
			});

			this.rows.splice(this.nextIndex, 0, layout);
			this.save();
		},
		/**
		 * Working logic of changing layout:
		 * - If the new layout has more columns,
		 *   as many as needed are filled in order from the start.
		 * - If the new layout has fewer columns,
		 *   all are filled in order from the start and as many
		 *   additional layout rows are added as needed.
		 *
		 * @param {array} columns
		 * @param {number} layoutIndex
		 * @param {object|null} payload
		 * @returns {Promise<void>}
		 */
		async onChange(columns, layoutIndex, payload) {
			if (layoutIndex === this.layouts[payload.layoutIndex]) {
				return;
			}

			const oldLayout = payload.layout;

			// create empty layout based on selected columns
			const newLayout = await this.$api.post(this.endpoints.field + "/layout", {
				attrs: oldLayout.attrs,
				columns: columns
			});

			// filter columns that have blocks
			const oldColumns = oldLayout.columns.filter(
				(column) => column?.blocks?.length > 0
			);

			// start collecting new rows
			const rows = [];

			// if the layout row was completely empty,
			// just switch it to the new layout
			if (oldColumns.length === 0) {
				rows.push(newLayout);
			} else {
				// otherwise check how many chunks (columns per layout rows)
				// we need to host all filled columns
				const chunks =
					Math.ceil(oldColumns.length / newLayout.columns.length) *
					newLayout.columns.length;

				// move throught the new layout rows in steps of columns per row
				for (let i = 0; i < chunks; i += newLayout.columns.length) {
					const copy = {
						...structuredClone(newLayout),
						id: this.$helper.uuid()
					};

					// move blocks to new layout from old
					copy.columns = copy.columns.map((column, columnIndex) => {
						column.blocks = oldColumns[columnIndex + i]?.blocks ?? [];
						return column;
					});

					// add row only if any of its columns has any blocks
					if (copy.columns.filter((column) => column?.blocks?.length).length) {
						rows.push(copy);
					}
				}
			}

			// remove old layout row and add new rows in one go
			this.rows.splice(payload.rowIndex, 1, ...rows);

			this.save();
		},
		async paste(e, index = this.rows.length) {
			// pass json to the paste endpoint to validate
			let rows = await this.$api.post(this.endpoints.field + "/layout/paste", {
				json: this.$helper.clipboard.read(e)
			});

			if (rows.length) {
				this.rows.splice(index, 0, ...rows);
				this.save();
			}

			// a sign that it has been pasted
			this.$panel.notification.success({
				message: this.$t("paste.success", { count: rows.length }),
				icon: "download"
			});
		},
		pasteboard(index) {
			this.$panel.dialog.open({
				component: "k-block-pasteboard",
				on: {
					paste: (e) => this.paste(e, index)
				}
			});
		},
		remove(layout) {
			const index = this.rows.findIndex((element) => element.id === layout.id);

			if (index !== -1) {
				this.$delete(this.rows, index);
			}

			this.save();
		},
		removeAll() {
			this.$panel.dialog.open({
				component: "k-remove-dialog",
				props: {
					text: this.$t("field.layout.delete.confirm.all")
				},
				on: {
					submit: () => {
						this.rows = [];
						this.save();
						this.$panel.dialog.close();
					}
				}
			});
		},
		save() {
			this.$emit("input", this.rows);
		},
		select(index) {
			this.nextIndex = index;

			if (this.layouts.length === 1) {
				return this.onAdd(this.layouts[0]);
			}

			this.$panel.dialog.open({
				component: "k-layout-selector",
				props: {
					layouts: this.layouts,
					selector: this.selector,
					value: null
				},
				on: {
					submit: (value) => {
						this.onAdd(value);
						this.$panel.dialog.close();
					}
				}
			});
		},
		updateAttrs(layoutIndex, attrs) {
			this.rows[layoutIndex].attrs = attrs;
			this.save();
		},
		updateColumn(args) {
			this.rows[args.index].columns[args.columnIndex].blocks = args.blocks;
			this.save();
		},
		/**
		 * Replace all unique IDs for layouts, columns and blocks
		 *
		 * @param {array|object} copy
		 * @returns {array}
		 */
		updateIds(copy) {
			if (Array.isArray(copy) === false) {
				copy = [copy];
			}

			return copy.map((layout) => {
				layout.id = this.$helper.uuid();

				layout.columns = layout.columns.map((column) => {
					column.id = this.$helper.uuid();

					column.blocks = column.blocks.map((block) => {
						block.id = this.$helper.uuid();
						return block;
					});

					return column;
				});

				return layout;
			});
		}
	}
};
</script>

<style>
.k-layouts .k-sortable-ghost {
	position: relative;
	box-shadow: rgba(17, 17, 17, 0.25) 0 5px 10px;
	outline: 2px solid var(--color-focus);
	cursor: grabbing;
	z-index: 1;
}
</style><|MERGE_RESOLUTION|>--- conflicted
+++ resolved
@@ -44,29 +44,15 @@
 </template>
 
 <script>
-<<<<<<< HEAD
-import { useUid } from "@/helpers/useUid.js";
-
-/**
- * @internal
- */
-export default {
-=======
 import { props as LayoutProps } from "./Layout.vue";
 import { id } from "@/mixins/props.js";
 
 export const props = {
 	mixins: [LayoutProps, id],
->>>>>>> 41408001
 	props: {
 		empty: String,
 		max: Number,
 		selector: Object,
-<<<<<<< HEAD
-		settings: Object,
-		value: Array
-	},
-=======
 		value: {
 			type: Array,
 			default: () => []
@@ -79,7 +65,6 @@
  */
 export default {
 	mixins: [props],
->>>>>>> 41408001
 	emits: ["input"],
 	data() {
 		return {
@@ -92,11 +77,7 @@
 	computed: {
 		draggableOptions() {
 			return {
-<<<<<<< HEAD
-				id: useUid(),
-=======
 				id: this.id,
->>>>>>> 41408001
 				handle: true,
 				list: this.rows
 			};
