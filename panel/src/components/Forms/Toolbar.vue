--- conflicted
+++ resolved
@@ -303,19 +303,9 @@
 	border-left: 1px solid var(--toolbar-border);
 }
 
-<<<<<<< HEAD
 .k-toolbar-button {
 	--button-width: var(--toolbar-size);
 	--button-height: var(--toolbar-size);
-=======
-.k-toolbar-button.k-button {
-	display: flex;
-	align-items: center;
-	justify-content: center;
-	line-height: 1;
-	width: var(--toolbar-size);
-	height: var(--toolbar-size);
->>>>>>> ff4437fb
 }
 .k-toolbar-button:hover {
 	--button-color-hover: var(--toolbar-hover);
