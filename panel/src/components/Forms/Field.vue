--- conflicted
+++ resolved
@@ -2,11 +2,7 @@
 	<div
 		:data-disabled="disabled"
 		:data-translate="translate"
-<<<<<<< HEAD
-		:class="['k-field', 'k-field-name-' + name, $attrs.class]"
-=======
 		:class="['k-field', `k-field-name-${name}`, $attrs.class]"
->>>>>>> 454c6872
 		:style="$attrs.style"
 		@focusin="$emit('focus', $event)"
 		@focusout="$emit('blur', $event)"
