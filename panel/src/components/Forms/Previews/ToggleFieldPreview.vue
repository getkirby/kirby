<template>
	<div :class="['k-toggle-field-preview', $attrs.class]" :style="$attrs.style">
		<k-toggle-input
			:disabled="!isEditable"
			:text="text"
			:value="value"
			@input="$emit('input', $event)"
<<<<<<< HEAD
			@click.stop
=======
			@click.native="isEditable ? $event.stopPropagation() : null"
>>>>>>> 76cbb9ca
		/>
	</div>
</template>

<script>
import FieldPreview from "@/mixins/forms/fieldPreview.js";

export default {
	mixins: [FieldPreview],
	props: {
		value: Boolean
	},
	emits: ["input"],
	computed: {
		isEditable() {
			return this.field.disabled !== true;
		},
		text() {
			return this.column.text !== false ? this.field.text : null;
		}
	}
};
</script>

<style>
.k-toggle-field-preview {
	padding-inline: var(--table-cell-padding);
}
</style><|MERGE_RESOLUTION|>--- conflicted
+++ resolved
@@ -5,11 +5,7 @@
 			:text="text"
 			:value="value"
 			@input="$emit('input', $event)"
-<<<<<<< HEAD
-			@click.stop
-=======
-			@click.native="isEditable ? $event.stopPropagation() : null"
->>>>>>> 76cbb9ca
+			@click="isEditable ? $event.stopPropagation() : null"
 		/>
 	</div>
 </template>
