--- conflicted
+++ resolved
@@ -34,14 +34,9 @@
 <style>
 .k-url-field-preview {
 	padding: 0.325rem 0.75rem;
-<<<<<<< HEAD
-	overflow: hidden;
+	overflow-x: hidden;
 	text-overflow: ellipsis;
 	color: var(--color-focus);
-=======
-	overflow-x: hidden;
-	text-overflow: ellipsis;
->>>>>>> 8e1cb7c7
 }
 .k-url-field-preview a {
 	text-decoration: underline;
