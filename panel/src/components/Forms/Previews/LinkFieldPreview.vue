<template>
<<<<<<< HEAD
	<div :class="['k-link-field-preview', $attrs.class]" :style="$attrs.style">
=======
	<div :class="{ 'k-link-field-preview': true, 'k-url-field-preview': isLink }">
>>>>>>> 880f30e8
		<template v-if="currentType === 'page' || currentType === 'file'">
			<template v-if="model">
				<k-tag
					:image="{
						...model.image,
						cover: true
					}"
					:removable="removable"
					:text="model.label"
					@remove="$emit('remove', $event)"
				/>
			</template>
			<slot v-else name="placeholder" />
		</template>
		<template v-else-if="isLink">
			<p class="k-text">
				<a :href="value" target="_blank">
					<span>{{ detected.link }}</span>
				</a>
			</p>
		</template>
		<template v-else>
			{{ detected.link }}
		</template>
	</div>
</template>

<script>
import FieldPreview from "@/mixins/forms/fieldPreview.js";

export default {
	mixins: [FieldPreview],
	props: {
		removable: Boolean,
		type: String
	},
	emits: ["remove"],
	data() {
		return {
			model: null
		};
	},
	computed: {
		currentType() {
			return this.type ?? this.detected.type;
		},
		detected() {
			return this.$helper.link.detect(this.value);
		},
		isLink() {
			return ["url", "email", "tel"].includes(this.currentType);
		}
	},
	watch: {
		detected: {
			async handler(value, old) {
				if (value === old) {
					return;
				}

				this.model = await this.$helper.link.preview(this.detected);
			},
			immediate: true
		},
		type() {
			this.model = null;
		}
	}
};
</script>

<style>
.k-link-field-preview {
	--tag-height: var(--height-xs);
	--tag-color-back: var(--color-gray-200);
	--tag-color-text: var(--color-black);
	--tag-color-toggle: var(--tag-color-text);
	--tag-color-toggle-border: var(--color-gray-300);
	--tag-color-focus-back: var(--tag-color-back);
	--tag-color-focus-text: var(--tag-color-text);
	padding-inline: var(--table-cell-padding);
	min-width: 0;
}
.k-link-field-preview .k-tag {
	min-width: 0;
	max-width: 100%;
}
.k-link-field-preview .k-tag-text {
	font-size: var(--text-xs);
	min-width: 0;
}
</style><|MERGE_RESOLUTION|>--- conflicted
+++ resolved
@@ -1,9 +1,12 @@
 <template>
-<<<<<<< HEAD
-	<div :class="['k-link-field-preview', $attrs.class]" :style="$attrs.style">
-=======
-	<div :class="{ 'k-link-field-preview': true, 'k-url-field-preview': isLink }">
->>>>>>> 880f30e8
+	<div
+		:class="{
+			'k-link-field-preview': true,
+			'k-url-field-preview': isLink,
+			[$attrs.class]: true
+		}"
+		:style="$attrs.style"
+	>
 		<template v-if="currentType === 'page' || currentType === 'file'">
 			<template v-if="model">
 				<k-tag
