<template>
	<div
		:data-disabled="disabled"
		:data-invalid="!novalidate && isInvalid"
		:data-type="type"
		class="k-input"
	>
		<span
			v-if="$slots.before || before"
			class="k-input-description k-input-before"
			@click="focus"
		>
			<slot name="before">{{ before }}</slot>
		</span>
		<span class="k-input-element" @click.stop="focus">
			<slot>
				<component
					:is="'k-' + type + '-input'"
					ref="input"
					v-bind="inputProps"
					:value="value"
					v-on="listeners"
					@input="$emit('input', $event)"
				/>
			</slot>
		</span>
		<span
			v-if="$slots.after || after"
			class="k-input-description k-input-after"
			@click="focus"
		>
			<slot name="after">{{ after }}</slot>
		</span>
		<span v-if="$slots.icon || icon" class="k-input-icon" @click="focus">
			<slot name="icon">
				<k-icon :type="icon" />
			</slot>
		</span>
	</div>
</template>

<script>
import { useUid } from "@/helpers/useUid.js";
import { after, before, disabled, invalid } from "@/mixins/props.js";

export const props = {
	mixins: [after, before, disabled, invalid],
	inheritAttrs: false,
	props: {
		autofocus: Boolean,
		type: String,
		icon: [String, Boolean],
		novalidate: {
			type: Boolean,
			default: false
		},
		value: {
			type: [String, Boolean, Number, Object, Array],
			default: null
		}
	},
<<<<<<< HEAD
	computed: {
		uid() {
			return useUid();
		}
	}
=======
	emits: ["input", "invalid"]
>>>>>>> 9d61df33
};

export default {
	mixins: [props],
	data() {
		return {
			isInvalid: this.invalid,
			listeners: {
				invalid: ($invalid, $v) => {
					this.isInvalid = $invalid;
					this.$emit("invalid", $invalid, $v);
				}
			}
		};
	},
	computed: {
		inputProps() {
			return {
				...this.$props,
				...this.$attrs
			};
		}
	},
	watch: {
		invalid() {
			this.isInvalid = this.invalid;
		}
	},
	methods: {
		blur(e) {
			if (e?.relatedTarget && this.$el.contains(e.relatedTarget) === false) {
				this.trigger(null, "blur");
			}
		},
		focus(e) {
			this.trigger(e, "focus");
		},
		select(e) {
			this.trigger(e, "select");
		},
		trigger(e, method) {
			// prevent focussing on first input element,
			// if click is already targetting another input element
			if (
				e?.target?.tagName === "INPUT" &&
				typeof e?.target?.[method] === "function"
			) {
				e.target[method]();
				return;
			}

			// use dedicated focus method if provided
			if (typeof this.$refs.input?.[method] === "function") {
				this.$refs.input[method]();
				return;
			}

			const input = this.$el.querySelector("input, select, textarea");

			if (typeof input?.[method] === "function") {
				input[method]();
			}
		}
	}
};
</script>

<style>
:root {
	--input-color-back: var(--color-white);
	--input-color-border: var(--color-border);
	--input-color-description: var(--color-text-dimmed);
	--input-color-icon: currentColor;
	--input-color-placeholder: var(--color-gray-600);
	--input-color-text: currentColor;
	--input-font-family: var(--font-sans);
	--input-font-size: var(--text-sm);
	--input-height: 2.25rem;
	--input-leading: 1;
	--input-outline-focus: var(--outline);
	--input-padding: var(--spacing-2);
	--input-padding-multiline: 0.475rem var(--input-padding);
	--input-rounded: var(--rounded);
	--input-shadow: none;
}

@media (pointer: coarse) {
	:root {
		--input-font-size: var(--text-md);
		--input-padding-multiline: 0.375rem var(--input-padding);
	}
}

/* Base Design */
.k-input {
	display: flex;
	align-items: center;
	line-height: var(--input-leading);
	border: 0;
	background: var(--input-color-back);
	border-radius: var(--input-rounded);
	outline: 1px solid var(--input-color-border);
	color: var(--input-color-text);
	min-height: var(--input-height);
	box-shadow: var(--input-shadow);
	font-family: var(--input-font-family);
	font-size: var(--input-font-size);
}
.k-input:focus-within {
	outline: var(--input-outline-focus);
}

/* Element container */
.k-input-element {
	flex-grow: 1;
}

/* Icon */
.k-input-icon {
	color: var(--input-color-icon);
	display: flex;
	justify-content: center;
	align-items: center;
	width: var(--input-height);
}
.k-input-icon-button {
	width: 100%;
	height: 100%;
	display: flex;
	align-items: center;
	justify-content: center;
	flex-shrink: 0;
}

/* Before and After Text */
.k-input-description {
	color: var(--input-color-description);
	padding-inline: var(--input-padding);
}
.k-input-before {
	padding-inline-end: 0;
}
.k-input-after {
	padding-inline-start: 0;
}

/* Icon and description alignment */
.k-input :where(.k-input-description, .k-input-icon) {
	align-self: stretch;
	display: flex;
	align-items: center;
	flex-shrink: 0;
}

/* Disabled state */
.k-input[data-disabled="true"] {
	--input-color-back: var(--color-background);
	--input-color-icon: var(--color-gray-600);
	pointer-events: none;
}
</style><|MERGE_RESOLUTION|>--- conflicted
+++ resolved
@@ -59,15 +59,12 @@
 			default: null
 		}
 	},
-<<<<<<< HEAD
 	computed: {
 		uid() {
 			return useUid();
 		}
-	}
-=======
+	},
 	emits: ["input", "invalid"]
->>>>>>> 9d61df33
 };
 
 export default {
