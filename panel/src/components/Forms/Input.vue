--- conflicted
+++ resolved
@@ -14,12 +14,7 @@
 					ref="input"
 					v-bind="inputProps"
 					:value="value"
-<<<<<<< HEAD
-					v-on="listeners"
 					@input="$emit('input', $event)"
-=======
-					v-on="$listeners"
->>>>>>> 3de658b8
 				/>
 			</slot>
 		</span>
@@ -39,12 +34,8 @@
 </template>
 
 <script>
-<<<<<<< HEAD
 import { useUid } from "@/helpers/useUid.js";
-import { after, before, disabled, invalid } from "@/mixins/props.js";
-=======
 import { after, before, disabled } from "@/mixins/props.js";
->>>>>>> 3de658b8
 
 export const props = {
 	mixins: [after, before, disabled],
@@ -72,20 +63,6 @@
 
 export default {
 	mixins: [props],
-<<<<<<< HEAD
-	data() {
-		return {
-			isInvalid: this.invalid,
-			listeners: {
-				invalid: ($invalid, $v) => {
-					this.isInvalid = $invalid;
-					this.$emit("invalid", $invalid, $v);
-				}
-			}
-		};
-	},
-=======
->>>>>>> 3de658b8
 	computed: {
 		inputProps() {
 			return {
