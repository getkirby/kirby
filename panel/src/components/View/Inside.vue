<template>
	<k-panel class="k-panel-inside">
		<k-panel-menu
<<<<<<< HEAD
			v-bind="$panel.menu.props"
			:is-hovered="$panel.menu.isHovered"
			:is-open="$panel.menu.isOpen"
			:license="$panel.license"
			:searches="$panel.searches"
			@hover="$panel.menu.isHovered = $event"
			@search="$panel.search()"
			@toggle="$panel.menu.toggle()"
		/>
=======
			:has-search="$panel.hasSearch"
			:items="$panel.menu.entries"
			:is-hovered="$panel.menu.hover"
			:is-open="$panel.menu.isOpen"
			:license="$panel.license"
			@hover="$panel.menu.hover = $event"
			@search="$panel.search()"
			@toggle="$panel.menu.toggle()"
		/>

>>>>>>> f1e5d460
		<main class="k-panel-main">
			<k-topbar :breadcrumb="$panel.view.breadcrumb" :view="$panel.view">
				<!-- @slot Additional content for the Topbar  -->
				<slot name="topbar" />
			</k-topbar>

			<!-- @slot Main content for the view  -->
			<slot />
		</main>

		<!-- Notifications -->
		<k-button
			v-if="notification && notification.type !== 'error'"
			:icon="notification.icon"
			:text="notification.message"
			:theme="notification.theme"
			variant="filled"
			class="k-panel-notification"
			@click="notification.close()"
		/>
	</k-panel>
</template>

<script>
/**
 * Wrapper for views that are available only for signed-in users.
 * @displayName PanelInside
 */
export default {
	computed: {
		notification() {
			if (
				this.$panel.notification.context === "view" &&
				!this.$panel.notification.isFatal
			) {
				return this.$panel.notification;
			}

			return null;
		}
	}
};
</script>

<style>
:root {
	--main-padding-inline: clamp(var(--spacing-6), 5cqw, var(--spacing-24));
}

.k-panel-main {
	min-height: 100vh;
	min-height: 100dvh;
	padding: var(--spacing-3) var(--main-padding-inline) var(--spacing-24);
	container: main / inline-size;
	margin-inline-start: var(--main-start);
}

.k-panel-notification {
	--button-height: var(--height-md);
	--button-color-icon: var(--theme-color-900);
	--button-color-text: var(--theme-color-900);
	border: 1px solid var(--theme-color-500);
	position: fixed;
	inset-block-end: var(--menu-padding);
	inset-inline-end: var(--menu-padding);
	box-shadow: var(--dropdown-shadow);
	z-index: var(--z-notification);
}
</style><|MERGE_RESOLUTION|>--- conflicted
+++ resolved
@@ -1,17 +1,6 @@
 <template>
 	<k-panel class="k-panel-inside">
 		<k-panel-menu
-<<<<<<< HEAD
-			v-bind="$panel.menu.props"
-			:is-hovered="$panel.menu.isHovered"
-			:is-open="$panel.menu.isOpen"
-			:license="$panel.license"
-			:searches="$panel.searches"
-			@hover="$panel.menu.isHovered = $event"
-			@search="$panel.search()"
-			@toggle="$panel.menu.toggle()"
-		/>
-=======
 			:has-search="$panel.hasSearch"
 			:items="$panel.menu.entries"
 			:is-hovered="$panel.menu.hover"
@@ -22,7 +11,6 @@
 			@toggle="$panel.menu.toggle()"
 		/>
 
->>>>>>> f1e5d460
 		<main class="k-panel-main">
 			<k-topbar :breadcrumb="$panel.view.breadcrumb" :view="$panel.view">
 				<!-- @slot Additional content for the Topbar  -->
