--- conflicted
+++ resolved
@@ -23,14 +23,13 @@
 				:data-second-last="menuIndex === menus.length - 2"
 				class="k-panel-menu-buttons"
 			>
-				<template v-for="entry in menu">
-					<component
-						:is="entry.component"
-						:key="entry.key"
-						v-bind="entry.props"
-						class="k-panel-menu-button"
-					/>
-				</template>
+				<k-button
+					v-for="entry in menu"
+					:key="entry.id"
+					v-bind="entry"
+					:title="entry.title ?? entry.text"
+					class="k-panel-menu-button"
+				/>
 			</menu>
 
 			<menu v-if="activationButton">
@@ -64,23 +63,13 @@
  */
 export default {
 	props: {
-<<<<<<< HEAD
-=======
 		hasSearch: Boolean,
->>>>>>> f1e5d460
 		isHovered: Boolean,
 		isOpen: Boolean,
 		items: {
 			type: Array,
 			default: () => []
 		},
-<<<<<<< HEAD
-		license: String,
-		searches: {
-			type: Object,
-			default: () => ({})
-		}
-=======
 		license: String
 	},
 	emits: ["hover", "search", "toggle"],
@@ -88,9 +77,7 @@
 		return {
 			over: false
 		};
->>>>>>> f1e5d460
 	},
-	emits: ["search", "toggle"],
 	computed: {
 		activationButton() {
 			if (this.license === "missing") {
@@ -109,12 +96,6 @@
 
 			return false;
 		},
-<<<<<<< HEAD
-		hasSearch() {
-			return this.$helper.object.length(this.searches) > 0;
-		},
-=======
->>>>>>> f1e5d460
 		menus() {
 			return this.$helper.array.split(this.items, "-");
 		}
