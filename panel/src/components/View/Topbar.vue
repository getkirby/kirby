<template>
	<div class="k-topbar">
		<!-- mobile menu opener -->
		<k-button
			icon="bars"
			class="k-panel-menu-proxy"
			@click="$panel.menu.toggle()"
		/>
		<!-- breadcrumb -->
<<<<<<< HEAD
		<k-breadcrumb
			:crumbs="breadcrumb"
			:root="view"
			class="k-topbar-breadcrumb"
		/>

=======
		<k-breadcrumb :crumbs="crumbs" class="k-topbar-breadcrumb" />
>>>>>>> 2dabe2cc
		<div class="k-topbar-spacer" />
		<div class="k-topbar-signals">
			<slot />
		</div>
	</div>
</template>

<script>
/**
 * @internal
 */
export default {
	props: {
		breadcrumb: Array,
		view: Object
	},
	computed: {
		crumbs() {
			return [
				{
					link: this.view.link,
					label: this.view.label ?? this.view.breadcrumbLabel,
					icon: this.view.icon,
					loading: this.$panel.isLoading
				},
				...this.breadcrumb
			];
		}
	}
};
</script>

<style>
.k-topbar {
	position: relative;
	margin-inline: calc(var(--button-padding) * -1);
	margin-bottom: var(--spacing-8);
	display: flex;
	align-items: center;
	gap: var(--spacing-1);
}

.k-topbar-breadcrumb {
	margin-inline-start: -2px;
}

.k-topbar-spacer {
	flex-grow: 1;
}

.k-topbar-signals {
	display: flex;
	align-items: center;
}
</style><|MERGE_RESOLUTION|>--- conflicted
+++ resolved
@@ -7,16 +7,7 @@
 			@click="$panel.menu.toggle()"
 		/>
 		<!-- breadcrumb -->
-<<<<<<< HEAD
-		<k-breadcrumb
-			:crumbs="breadcrumb"
-			:root="view"
-			class="k-topbar-breadcrumb"
-		/>
-
-=======
 		<k-breadcrumb :crumbs="crumbs" class="k-topbar-breadcrumb" />
->>>>>>> 2dabe2cc
 		<div class="k-topbar-spacer" />
 		<div class="k-topbar-signals">
 			<slot />
