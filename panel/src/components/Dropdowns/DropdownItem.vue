--- conflicted
+++ resolved
@@ -1,11 +1,6 @@
 <template>
 	<k-button
 		ref="button"
-<<<<<<< HEAD
-		v-bind="$props"
-		:class="['k-dropdown-item', $attrs.class]"
-		:style="$attrs.style"
-=======
 		v-bind="{
 			current,
 			dialog,
@@ -16,16 +11,14 @@
 			target,
 			theme
 		}"
-		class="k-dropdown-item"
->>>>>>> b36b8da9
+		:class="['k-dropdown-item', $attrs.class]"
+		:style="$attrs.style"
 		@click="onClick"
 	>
 		<!-- @slot The item's content/text -->
 		<slot />
 	</k-button>
 </template>
-
-current: [Boolean, String],
 
 <script>
 import { props as ButtonProps } from "@/components/Navigation/Button.vue";
