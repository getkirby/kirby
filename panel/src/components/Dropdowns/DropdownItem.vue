--- conflicted
+++ resolved
@@ -22,19 +22,7 @@
 export default {
 	mixins: [Button],
 	inheritAttrs: false,
-<<<<<<< HEAD
-	props: {
-		current: [Boolean, String],
-		disabled: Boolean,
-		download: Boolean,
-		icon: String,
-		link: String,
-		target: String
-	},
 	emits: ["click"],
-=======
-	emit: ["click"],
->>>>>>> 2d700fb9
 	methods: {
 		focus() {
 			this.$refs.button.focus();
