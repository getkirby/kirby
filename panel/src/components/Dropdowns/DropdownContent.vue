<template>
	<dialog
		v-if="isOpen"
		ref="dropdown"
		:data-align-x="axis.x"
		:data-align-y="axis.y"
		:data-theme="theme"
		:style="{
			top: position.y + 'px',
			left: position.x + 'px'
		}"
		class="k-dropdown-content"
		@close="onClose"
		@click="onClick"
	>
		<k-navigate ref="navigate" :disabled="navigate === false" axis="y">
			<!-- @slot Content of the dropdown which overrides passed `options` prop -->
			<slot>
				<template v-for="(option, index) in items">
<<<<<<< HEAD
					<hr v-if="option === '-'" :key="uid + '-item-' + index" />
					<k-dropdown-item
						v-else-if="option.when ?? true"
						:key="uid + '-item-' + index"
=======
					<hr v-if="option === '-'" :key="'separator-' + index" />
					<k-dropdown-item
						v-else-if="option.when ?? true"
						:key="'item-' + index"
>>>>>>> 41408001
						v-bind="option"
						@click="onOptionClick(option)"
					>
						{{ option.label ?? option.text }}
					</k-dropdown-item>
				</template>
			</slot>
		</k-navigate>
	</dialog>
</template>

<script>
<<<<<<< HEAD
import { useUid } from "@/helpers/useUid.js";
import isVueComponent from "@/helpers/isVueComponent";
import { uuid } from "@/helpers/string";

=======
>>>>>>> 41408001
let OpenDropdown = null;

/**
 * Dropdowns are constructed with two elements: `<k-dropdown-content>` holds any content shown when opening the dropdown: any number of `<k-dropdown-item>` elements or any other HTML; typically a `<k-button>` then is used to call the `toggle()` method on `<k-dropdown-content>`.
 */
export default {
	props: {
		/**
		 * @deprecated 4.0.0 Use `align-x` instead
		 * @todo rename `axis` data to `align` when removed
		 */
		align: {
			type: String
		},
		/**
		 * Default horizontal alignment of the dropdown
		 * @since 4.0.0
		 * @values "start", "end", "center"
		 */
		alignX: {
			type: String,
			default: "start"
		},
		/**
		 * Default vertical alignment of the dropdown
		 * @since 4.0.0
		 * @values "top", "bottom"
		 */
		alignY: {
			type: String,
			default: "bottom"
		},
		/**
		 * @since 4.0.0
		 */
		disabled: {
			type: Boolean,
			default: false
		},
		/**
		 * @since 4.0.0
		 */
		navigate: {
			default: true,
			type: Boolean
		},
		options: [Array, Function, String],
		/**
		 * Visual theme of the dropdown
		 * @values "dark", "light"
		 */
		theme: {
			type: String,
			default: "dark"
		}
	},
	emits: [
		"action",
		/**
		 * When the dropdown content is closed
		 * @event close
		 */
		"close",
		/**
		 * When the dropdown content is opened
		 * @event open
		 */
		"open"
	],
	data() {
		return {
			axis: {
				x: this.alignX,
				y: this.alignY
			},
			position: {
				x: 0,
				y: 0
			},
			isOpen: false,
			items: [],
			opener: null
		};
	},
	computed: {
		uid() {
			return useUid();
		}
	},
	created() {
		if (this.align) {
			window.panel.deprecated(
				"<k-dropdown-content>: `align` prop will be removed in a future version. Use the `alignX` prop instead."
			);
		}
	},
	methods: {
		/**
		 * Closes the dropdown
		 * @public
		 */
		close() {
			this.$refs.dropdown?.close();
		},
		async fetchOptions(ready) {
			if (!this.options) {
				return ready(this.items);
			}

			// resolve a dropdown URL
			if (typeof this.options === "string") {
				return this.$dropdown(this.options)(ready);
			}

			// resolve a callback function
			if (typeof this.options === "function") {
				return this.options(ready);
			}

			// resolve options from a simple array
			if (Array.isArray(this.options)) {
				return ready(this.options);
			}
		},
		focus(n = 0) {
			this.$refs.navigate.focus(n);
		},
		onClick() {
			this.close();
		},
		onClose() {
			this.resetPosition();
			this.isOpen = OpenDropdown = false;
			this.$emit("close");
			window.removeEventListener("resize", this.setPosition);
		},
		async onOpen() {
			this.isOpen = true;

			// remember the current scroll position
			const scrollTop = window.scrollY;

			// store a global reference to the dropdown
			OpenDropdown = this;

			// wait until the dropdown is rendered
			await this.$nextTick();

			if (this.$el && this.opener) {
				window.addEventListener("resize", this.setPosition);
				await this.setPosition();
				// restore the scroll position
				window.scrollTo(0, scrollTop);
				this.$emit("open");
			}
		},
		onOptionClick(option) {
			this.close();

			if (typeof option.click === "function") {
				option.click.call(this);
			} else if (option.click) {
				this.$emit("action", option.click);
			}
		},
		/**
		 * Opens the dropdown
		 * @public
		 */
		open(opener) {
			if (this.disabled === true) {
				return false;
			}

			if (OpenDropdown && OpenDropdown !== this) {
				// close the current dropdown
				OpenDropdown.close();
			}

			// find the opening element
			this.opener =
				opener ??
				window.event?.target.closest("button") ??
				window.event?.target;

			// load all options and open the dropdown as
			// soon as they are loaded
			this.fetchOptions((items) => {
				this.items = items;
				this.onOpen();
			});
		},
		async setPosition() {
			// reset to the alignment defaults
			// before running position calculation
			this.axis = {
				x: this.alignX ?? this.align,
				y: this.alignY
			};

			if (this.axis.x === "right") {
				this.axis.x = "end";
			} else if (this.axis.x === "left") {
				this.axis.x = "start";
			}

			// flip x axis for RTL languages
			if (this.$panel.direction === "rtl") {
				if (this.axis.x === "start") {
					this.axis.x = "end";
				} else if (this.axis.x === "end") {
					this.axis.x = "start";
				}
			}

<<<<<<< HEAD
			// drill down to the element of a component
			if (isVueComponent(this.opener) === true) {
=======
			// drill down to the element of a Vue component
			if (this.opener.$el) {
>>>>>>> 41408001
				this.opener = this.opener.$el;
			}

			// get the dimensions of the opening button
			const opener = this.opener.getBoundingClientRect();

			// set the default position
			// and take scroll position into consideration
			this.position.x = opener.left + window.scrollX + opener.width;
			this.position.y = opener.top + window.scrollY + opener.height;

			// open the modal after the default positioning has been applied
			if (this.$el.open !== true) {
				this.$el.showModal();
			}

			// as we just set style.top, wait one tick before measuring dropdownRect
			await this.$nextTick();

			// get the dimensions of the open dropdown
			const rect = this.$el.getBoundingClientRect();
			const safeSpace = 10;

			// Horizontal: check if dropdown is outside of viewport
			// and adapt alignment if necessary
			if (this.axis.x === "end") {
				if (opener.left - rect.width < safeSpace) {
					this.axis.x = "start";
				}
			} else if (
				opener.left + rect.width > window.innerWidth - safeSpace &&
				rect.width + safeSpace < rect.left
			) {
				this.axis.x = "end";
			}

			if (this.axis.x === "start") {
				this.position.x = this.position.x - opener.width;
			}

			// Vertical: check if dropdown is outside of viewport
			// and adapt alignment if necessary
			if (this.axis.y === "top") {
				if (rect.height + safeSpace > rect.top) {
					this.axis.y = "bottom";
				}
			} else if (
				opener.top + rect.height > window.innerHeight - safeSpace &&
				rect.height + safeSpace < rect.top
			) {
				this.axis.y = "top";
			}

			if (this.axis.y === "top") {
				this.position.y = this.position.y - opener.height;
			}
		},
		resetPosition() {
			this.position = { x: 0, y: 0 };
		},
		/**
		 * Toggles the open state of the dropdown
		 * @public
		 */
		toggle(opener) {
			this.isOpen ? this.close() : this.open(opener);
		}
	}
};
</script>

<style>
:root {
	--dropdown-color-bg: var(--color-black);
	--dropdown-color-text: var(--color-white);
	--dropdown-color-hr: hsla(0, 0%, var(--color-l-max), 0.25);
	--dropdown-padding: var(--spacing-2);
	--dropdown-rounded: var(--rounded);
	--dropdown-shadow: var(--shadow-xl);
}

.k-panel[data-theme="dark"] {
	--dropdown-color-hr: hsla(0, 0%, var(--color-l-max), 0.1);
}

.k-dropdown-content {
	--dropdown-x: 0;
	--dropdown-y: 0;
	position: absolute;
	inset-block-start: 0;
	inset-inline-start: initial; /* reset this, so that `left` is authoritative */
	left: 0;
	width: max-content;
	padding: var(--dropdown-padding);
	background: var(--dropdown-color-bg);
	border-radius: var(--dropdown-rounded);
	color: var(--dropdown-color-text);
	box-shadow: var(--dropdown-shadow);
	text-align: start;
	transform: translate(var(--dropdown-x), var(--dropdown-y));
}
.k-dropdown-content::backdrop {
	background: none;
}

.k-dropdown-content[data-align-x="end"] {
	--dropdown-x: -100%;
}
.k-dropdown-content[data-align-x="center"] {
	--dropdown-x: -50%;
}
.k-dropdown-content[data-align-y="top"] {
	--dropdown-y: -100%;
}

.k-dropdown-content hr {
	margin: 0.5rem 0;
	height: 1px;
	background: var(--dropdown-color-hr);
}

.k-dropdown-content[data-theme="light"] {
	--dropdown-color-bg: var(--color-white);
	--dropdown-color-text: var(--color-black);
	--dropdown-color-hr: var(--color-border-dimmed);
}
</style><|MERGE_RESOLUTION|>--- conflicted
+++ resolved
@@ -17,17 +17,10 @@
 			<!-- @slot Content of the dropdown which overrides passed `options` prop -->
 			<slot>
 				<template v-for="(option, index) in items">
-<<<<<<< HEAD
-					<hr v-if="option === '-'" :key="uid + '-item-' + index" />
-					<k-dropdown-item
-						v-else-if="option.when ?? true"
-						:key="uid + '-item-' + index"
-=======
 					<hr v-if="option === '-'" :key="'separator-' + index" />
 					<k-dropdown-item
 						v-else-if="option.when ?? true"
 						:key="'item-' + index"
->>>>>>> 41408001
 						v-bind="option"
 						@click="onOptionClick(option)"
 					>
@@ -40,13 +33,6 @@
 </template>
 
 <script>
-<<<<<<< HEAD
-import { useUid } from "@/helpers/useUid.js";
-import isVueComponent from "@/helpers/isVueComponent";
-import { uuid } from "@/helpers/string";
-
-=======
->>>>>>> 41408001
 let OpenDropdown = null;
 
 /**
@@ -131,11 +117,6 @@
 			opener: null
 		};
 	},
-	computed: {
-		uid() {
-			return useUid();
-		}
-	},
 	created() {
 		if (this.align) {
 			window.panel.deprecated(
@@ -262,13 +243,8 @@
 				}
 			}
 
-<<<<<<< HEAD
-			// drill down to the element of a component
-			if (isVueComponent(this.opener) === true) {
-=======
 			// drill down to the element of a Vue component
 			if (this.opener.$el) {
->>>>>>> 41408001
 				this.opener = this.opener.$el;
 			}
 
