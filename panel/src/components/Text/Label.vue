<template>
	<component
		:is="element"
		:for="input"
		:class="'k-' + type + '-label'"
		class="k-label"
	>
		<k-link v-if="link" :to="link">
			<!-- @slot Content/text of the label -->
			<span class="k-label-text"><slot /></span>
		</k-link>
		<span v-else class="k-label-text">
			<slot />
		</span>

		<abbr v-if="required" :title="$t(type + '.required')">✶</abbr>
		<abbr :title="$t(type + '.invalid')" class="k-label-invalid">&times;</abbr>
	</component>
</template>

<script>
/**
 * Used to label form fields and sections
 */
export default {
	props: {
		/**
		 * ID of the input element to which the label belongs
		 */
		input: {
			type: [String, Number]
		},
		/**
		 * Whether the input value is currently invalid
		 */
		invalid: {
			type: Boolean
		},
		/**
		 * Sets a link for the label. Link can be absolute or relative.
		 */
		link: {
			type: String
		},
		/**
		 * Whether a value is required for the input
		 */
		required: {
			default: false,
			type: Boolean
		},
		/**
		 * Which type the label belongs to
		 * @values field, section
		 */
		type: {
			default: "field",
			type: String
		}
	},
	computed: {
		element() {
			return this.type === "section" ? "h2" : "label";
		}
	}
};
</script>

<style>
.k-label {
	position: relative;
	display: flex;
	align-items: center;
	height: var(--height-xs);
	font-weight: var(--font-semi);
	min-width: 0;
	flex: 1;
}
[aria-disabled="true"] .k-label {
	opacity: var(--opacity-disabled);
	cursor: not-allowed;
}

.k-label > a {
	display: inline-flex;
	height: var(--height-xs);
	align-items: center;
	padding-inline: var(--spacing-2);
	margin-inline-start: calc(-1 * var(--spacing-2));
	border-radius: var(--rounded);
	min-width: 0;
}
.k-label-text {
	text-overflow: ellipsis;
	white-space: nowrap;
	overflow-x: clip;
	min-width: 0;
}

/** Required and invalid sign **/
.k-label abbr {
	font-size: var(--text-xs);
	color: var(--color-gray-500);
	margin-inline-start: var(--spacing-1);
}

.k-label abbr.k-label-invalid {
	display: none;
	color: var(--color-red-700);
}

/** Tracking invalid via CSS */
/** TODO: replace once invalid state is tracked in panel.content */
:where(
<<<<<<< HEAD
		.k-field:has(:invalid),
=======
>>>>>>> 41408001
		.k-field:has([data-invalid="true"]),
		.k-section:has([data-invalid="true"])
	)
	> header
	> .k-label
	abbr.k-label-invalid {
	display: inline-block;
}

<<<<<<< HEAD
.k-field:has(:invalid, [data-invalid="true"])
=======
.k-field:has([data-invalid="true"])
>>>>>>> 41408001
	> .k-field-header
	> .k-label
	abbr:has(+ abbr.k-label-invalid) {
	display: none;
}
</style><|MERGE_RESOLUTION|>--- conflicted
+++ resolved
@@ -112,10 +112,7 @@
 /** Tracking invalid via CSS */
 /** TODO: replace once invalid state is tracked in panel.content */
 :where(
-<<<<<<< HEAD
 		.k-field:has(:invalid),
-=======
->>>>>>> 41408001
 		.k-field:has([data-invalid="true"]),
 		.k-section:has([data-invalid="true"])
 	)
@@ -125,11 +122,7 @@
 	display: inline-block;
 }
 
-<<<<<<< HEAD
 .k-field:has(:invalid, [data-invalid="true"])
-=======
-.k-field:has([data-invalid="true"])
->>>>>>> 41408001
 	> .k-field-header
 	> .k-label
 	abbr:has(+ abbr.k-label-invalid) {
