--- conflicted
+++ resolved
@@ -111,10 +111,7 @@
 /** Tracking invalid via CSS */
 /** TODO: replace once invalid state is tracked in panel.content */
 :where(
-<<<<<<< HEAD
 		.k-field:has(:invalid),
-=======
->>>>>>> b35f13bc
 		.k-field:has([data-invalid="true"]),
 		.k-section:has([data-invalid="true"])
 	)
@@ -124,11 +121,7 @@
 	display: inline-block;
 }
 
-<<<<<<< HEAD
 .k-field:has(:invalid, [data-invalid="true"])
-=======
-.k-field:has([data-invalid="true"])
->>>>>>> b35f13bc
 	> .k-field-header
 	> .k-label
 	abbr:has(+ abbr.k-label-invalid) {
