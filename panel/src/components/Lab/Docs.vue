--- conflicted
+++ resolved
@@ -59,8 +59,8 @@
 	props: {
 		component: String,
 		deprecated: String,
-<<<<<<< HEAD
-		isUnstable: Boolean
+		isUnstable: Boolean,
+		since: String
 	},
 	created() {
 		if (this.$helper.isComponent("k-lab-docs-warning") === false) {
@@ -68,10 +68,6 @@
 			window.panel.app.component("k-lab-docs-params", DocParams);
 			window.panel.app.component("k-lab-docs-types", DocTypes);
 		}
-=======
-		isUnstable: Boolean,
-		since: String
->>>>>>> f25405da
 	}
 };
 </script>
