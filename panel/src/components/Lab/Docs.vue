<template>
	<div class="k-lab-docs">
		<k-lab-docs-warning title="Deprecated" :text="deprecated" />
		<k-lab-docs-warning
			v-if="isUnstable"
			icon="lab"
			title="Unstable"
			text="This component has been marked as unstable and may change in the future."
		/>
		<k-lab-docs-description :description="description" :since="since" />
		<k-lab-docs-examples :examples="examples" />
		<k-lab-docs-props :props="props" />
		<k-lab-docs-slots :slots="slots" />
		<k-lab-docs-events :events="events" />
		<k-lab-docs-methods :methods="methods" />
		<k-lab-docs-docblock :doc-block="docBlock" />
	</div>
</template>

<script>
<<<<<<< HEAD
import { props as DeprecatedProps } from "./Docs/Deprecated.vue";
=======
import Vue from "vue";

import Warning from "./Docs/Warning.vue";
>>>>>>> 8db83385
import Desc, { props as DescProps } from "./Docs/Description.vue";
import Examples, { props as ExamplesProps } from "./Docs/Examples.vue";
import Props, { props as PropsProps } from "./Docs/Props.vue";
import Slots, { props as SlotsProps } from "./Docs/Slots.vue";
import Events, { props as EventsProps } from "./Docs/Events.vue";
import Methods, { props as MethodsProps } from "./Docs/Methods.vue";
import DocBlock, { props as DocBlockProps } from "./Docs/DocBlock.vue";

import DocWarning from "./DocsWarning.vue";
import DocParams from "./DocsParams.vue";
import DocTypes from "./DocsTypes.vue";
<<<<<<< HEAD

export default {
	components: {
=======
Vue.component("k-lab-docs-warning", DocWarning);
Vue.component("k-lab-docs-params", DocParams);
Vue.component("k-lab-docs-types", DocTypes);

export default {
	components: {
		"k-lab-docs-warning": Warning,
>>>>>>> 8db83385
		"k-lab-docs-description": Desc,
		"k-lab-docs-examples": Examples,
		"k-lab-docs-props": Props,
		"k-lab-docs-slots": Slots,
		"k-lab-docs-events": Events,
		"k-lab-docs-methods": Methods,
		"k-lab-docs-docblock": DocBlock
	},
	mixins: [
		DescProps,
		ExamplesProps,
		PropsProps,
		SlotsProps,
		EventsProps,
		MethodsProps,
		DocBlockProps
	],
	props: {
<<<<<<< HEAD
		component: String
	},
	created() {
		if (this.$helper.isComponent("k-lab-docs-deprecated") === false) {
			window.panel.app.component("k-lab-docs-deprecated", DocDeprecated);
			window.panel.app.component("k-lab-docs-params", DocParams);
			window.panel.app.component("k-lab-docs-types", DocTypes);
		}
=======
		component: String,
		deprecated: String,
		isUnstable: Boolean
>>>>>>> 8db83385
	}
};
</script>

<style>
.k-lab-docs-section + .k-lab-docs-section {
	margin-top: var(--spacing-12);
}
.k-lab-docs-section .k-headline {
	margin-bottom: var(--spacing-3);
}
.k-lab-docs-section .k-table td {
	padding: 0.375rem var(--table-cell-padding);
	vertical-align: top;
	line-height: 1.5;
	word-break: break-word;
}

.k-lab-docs-description :where(.k-text, .k-box) + :where(.k-text, .k-box) {
	margin-top: var(--spacing-3);
}

.k-lab-docs-required {
	margin-inline-start: var(--spacing-1);
	font-size: 0.7rem;
	vertical-align: super;
	color: var(--color-red-600);
}
.k-lab-docs-since {
	margin-top: var(--spacing-1);
	font-size: var(--text-xs);
	color: var(--color-gray-600);
}
</style><|MERGE_RESOLUTION|>--- conflicted
+++ resolved
@@ -18,13 +18,7 @@
 </template>
 
 <script>
-<<<<<<< HEAD
-import { props as DeprecatedProps } from "./Docs/Deprecated.vue";
-=======
-import Vue from "vue";
-
 import Warning from "./Docs/Warning.vue";
->>>>>>> 8db83385
 import Desc, { props as DescProps } from "./Docs/Description.vue";
 import Examples, { props as ExamplesProps } from "./Docs/Examples.vue";
 import Props, { props as PropsProps } from "./Docs/Props.vue";
@@ -36,19 +30,10 @@
 import DocWarning from "./DocsWarning.vue";
 import DocParams from "./DocsParams.vue";
 import DocTypes from "./DocsTypes.vue";
-<<<<<<< HEAD
-
-export default {
-	components: {
-=======
-Vue.component("k-lab-docs-warning", DocWarning);
-Vue.component("k-lab-docs-params", DocParams);
-Vue.component("k-lab-docs-types", DocTypes);
 
 export default {
 	components: {
 		"k-lab-docs-warning": Warning,
->>>>>>> 8db83385
 		"k-lab-docs-description": Desc,
 		"k-lab-docs-examples": Examples,
 		"k-lab-docs-props": Props,
@@ -67,20 +52,16 @@
 		DocBlockProps
 	],
 	props: {
-<<<<<<< HEAD
-		component: String
+		component: String,
+		deprecated: String,
+		isUnstable: Boolean
 	},
 	created() {
-		if (this.$helper.isComponent("k-lab-docs-deprecated") === false) {
-			window.panel.app.component("k-lab-docs-deprecated", DocDeprecated);
+		if (this.$helper.isComponent("k-lab-docs-warning") === false) {
+			window.panel.app.component("k-lab-docs-warning", DocWarning);
 			window.panel.app.component("k-lab-docs-params", DocParams);
 			window.panel.app.component("k-lab-docs-types", DocTypes);
 		}
-=======
-		component: String,
-		deprecated: String,
-		isUnstable: Boolean
->>>>>>> 8db83385
 	}
 };
 </script>
