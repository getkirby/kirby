--- conflicted
+++ resolved
@@ -2,25 +2,12 @@
 	<div class="k-fatal">
 		<div class="k-fatal-box">
 			<k-bar>
-<<<<<<< HEAD
 				<k-headline> The JSON response could not be parsed </k-headline>
 				<k-button
 					icon="cancel"
 					text="Close"
-					@click="$store.dispatch('fatal', false)"
+					@click="$panel.notification.close()"
 				/>
-=======
-				<template #left>
-					<k-headline> The JSON response could not be parsed </k-headline>
-				</template>
-				<template #right>
-					<k-button
-						icon="cancel"
-						text="Close"
-						@click="$panel.notification.close()"
-					/>
-				</template>
->>>>>>> e89021b7
 			</k-bar>
 			<iframe ref="iframe" class="k-fatal-iframe" />
 		</div>
