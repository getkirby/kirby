--- conflicted
+++ resolved
@@ -1,21 +1,5 @@
 <template>
-<<<<<<< HEAD
-	<draggable
-		v-bind="dragOptions"
-		:component-data="data"
-		:tag="element"
-		:list="list"
-		:move="move"
-		item-key="id"
-		class="k-draggable"
-		@change="$emit('change', $event)"
-		@end="onEnd"
-		@sort="$emit('sort', $event)"
-		@start="onStart"
-	>
-=======
 	<component :is="element" :class="{ 'k-draggable': !dragOptions.disabled }">
->>>>>>> 369d7e15
 		<!-- @slot Items to be sortable via drag and drop -->
 		<template #item="{ element: item, index: itemIndex }">
 			<slot v-bind="{ item, itemIndex }" />
@@ -29,11 +13,7 @@
 </template>
 
 <script>
-<<<<<<< HEAD
-import { defineAsyncComponent } from "vue";
-=======
 /* eslint-disable vue/no-mutating-props */
->>>>>>> 369d7e15
 
 /**
  * The Draggable component implements the widespread
@@ -47,14 +27,6 @@
  * </k-draggable>
  */
 export default {
-<<<<<<< HEAD
-	components: {
-		draggable: defineAsyncComponent(
-			() => import("vuedraggable/src/vuedraggable")
-		)
-	},
-=======
->>>>>>> 369d7e15
 	props: {
 		/**
 		 * Data to bind to the event object
