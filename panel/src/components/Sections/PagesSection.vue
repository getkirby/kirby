--- conflicted
+++ resolved
@@ -120,11 +120,7 @@
         );
       }
     },
-<<<<<<< HEAD
-    action(action, page) {
-=======
     async action(page, action) {
->>>>>>> 359dd5cd
       switch (action) {
         case "duplicate": {
           this.$refs.duplicate.open(page.id);
