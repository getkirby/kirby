<script>
import ModelsSection from "@/components/Sections/ModelsSection.vue";

export default {
	extends: ModelsSection,
	computed: {
		addIcon() {
			return "upload";
		},
		canAdd() {
			return (
				this.$panel.permissions.files.create && this.options.upload !== false
			);
		},
		canDrop() {
			return this.canAdd !== false;
		},
		emptyProps() {
			return {
				icon: "image",
				text: this.$t("files.empty")
			};
		},
		items() {
			return this.data.map((file) => {
				const sortable =
					file.permissions.sort && this.options.sortable && !this.isSelecting;
				const deletable =
					file.permissions.delete && this.data.length > this.options.min;

				return {
					...file,
					column: this.column,
					data: {
						"data-id": file.id,
						"data-template": file.template
					},
					options: this.$dropdown(file.link, {
						query: {
							view: "list",
							delete: deletable
						}
					}),
					selectable: this.isSelecting && deletable,
					sortable: sortable
				};
			});
		},
		type() {
			return "files";
		},
		uploadOptions() {
			return {
				...this.options.upload,
				url: this.$panel.urls.api + "/" + this.options.upload.api,
				on: {
					complete: () => {
						this.$panel.notification.success({ context: "view" });
						this.$events.emit("file.upload");
					}
				}
			};
		}
	},
	mounted() {
		this.$events.on("file.sort", this.reload);
	},
<<<<<<< HEAD
	unmounted() {
		this.$events.off("model.update", this.reload);
=======
	destroyed() {
>>>>>>> e790af53
		this.$events.off("file.sort", this.reload);
	},
	methods: {
		onAction(action, file) {
			if (action === "replace") {
				this.replace(file);
			}
		},
		onAdd() {
			if (this.canAdd) {
				this.$panel.upload.pick(this.uploadOptions);
			}
		},
		onDrop(files) {
			if (this.canAdd) {
				this.$panel.upload.open(files, this.uploadOptions);
			}
		},
		async onSort(items) {
			if (this.options.sortable === false) {
				return false;
			}

			this.isProcessing = true;

			try {
				await this.$api.patch(this.options.apiUrl + "/sort", {
					files: items.map((item) => item.id),
					index: this.pagination.offset
				});
				this.$panel.notification.success();
				this.$events.emit("file.sort");
			} catch (error) {
				this.$panel.error(error);
				this.reload();
			} finally {
				this.isProcessing = false;
			}
		},
		replace(file) {
			this.$panel.upload.replace(file, this.uploadOptions);
		}
	}
};
</script><|MERGE_RESOLUTION|>--- conflicted
+++ resolved
@@ -65,12 +65,7 @@
 	mounted() {
 		this.$events.on("file.sort", this.reload);
 	},
-<<<<<<< HEAD
 	unmounted() {
-		this.$events.off("model.update", this.reload);
-=======
-	destroyed() {
->>>>>>> e790af53
 		this.$events.off("file.sort", this.reload);
 	},
 	methods: {
