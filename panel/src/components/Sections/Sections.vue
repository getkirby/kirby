--- conflicted
+++ resolved
@@ -1,19 +1,14 @@
 <template>
-<<<<<<< HEAD
   <k-grid
     class="k-sections"
     gutter="large"
   >
-=======
-  <k-grid class="k-sections" gutter="large">
->>>>>>> 359dd5cd
     <k-column
       v-for="(column, columnIndex) in columns"
       :key="parent + '-column-' + columnIndex"
       :width="column.width"
       :sticky="column.sticky"
     >
-<<<<<<< HEAD
       <template v-for="(section, sectionIndex) in visibleSections(column.sections)">
         <component
           :is="'k-' + section.type + '-section'"
@@ -33,25 +28,6 @@
             :text="$t('error.section.type.invalid', { type: section.type })"
             theme="negative"
           />
-=======
-      <template v-for="(section, sectionIndex) in column.sections">
-        <template v-if="meetsCondition(section)">
-          <component
-            :is="'k-' + section.type + '-section'"
-            v-if="exists(section.type)"
-            :key="parent + '-column-' + columnIndex + '-section-' + sectionIndex + '-' + blueprint"
-            :name="section.name"
-            :parent="parent"
-            :blueprint="blueprint"
-            :column="column.width"
-            :class="'k-section k-section-name-' + section.name"
-            v-bind="section"
-            @submit="$emit('submit', $event)"
-          />
-          <template v-else>
-            <k-box :key="parent + '-column-' + columnIndex + '-section-' + sectionIndex" :text="$t('error.section.type.invalid', { type: section.type })" theme="negative" />
-          </template>
->>>>>>> 359dd5cd
         </template>
       </template>
     </k-column>
@@ -101,4 +77,4 @@
     }
   }
 };
-</script>
+</script>