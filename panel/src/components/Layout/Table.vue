--- conflicted
+++ resolved
@@ -70,14 +70,10 @@
 				<template v-else>
 					<tr
 						v-for="(row, rowIndex) in values"
-<<<<<<< HEAD
 						:key="row.id ?? row._id ?? row.value ?? JSON.stringify(row)"
-=======
-						:key="rowIndex"
 						:class="{
 							'k-table-sortable-row': sortable && row.sortable !== false
 						}"
->>>>>>> 36f9a8cc
 					>
 						<!-- Index & drag handle -->
 						<td
@@ -254,12 +250,8 @@
 		 */
 		dragOptions() {
 			return {
-<<<<<<< HEAD
 				disabled: !this.sortable || this.rows.length === 0,
-=======
-				disabled: !this.sortable,
 				draggable: ".k-table-sortable-row",
->>>>>>> 36f9a8cc
 				fallbackClass: "k-table-row-fallback",
 				ghostClass: "k-table-row-ghost"
 			};
