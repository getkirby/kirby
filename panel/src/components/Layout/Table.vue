<template>
	<div
		:aria-disabled="disabled"
		:class="['k-table', $attrs.class]"
		:style="$attrs.style"
	>
		<table
			:data-disabled="disabled"
			:data-indexed="hasIndexColumn"
			:data-selecting="selecting"
		>
			<!-- Header row -->
			<thead>
				<tr>
					<th
						v-if="hasIndexColumn"
						data-mobile="true"
						class="k-table-index-column"
					>
						#
					</th>

					<th
						v-for="(column, columnIndex) in columns"
						:key="columnIndex + '-header'"
						:data-align="column.align"
						:data-column-id="columnIndex"
						:data-mobile="column.mobile"
						:style="{ width: width(column.width) }"
						class="k-table-column"
						@click="
							onHeader({
								column,
								columnIndex
							})
						"
					>
						<slot
							name="header"
							v-bind="{
								column,
								columnIndex,
								label: label(column, columnIndex)
							}"
						>
							{{ label(column, columnIndex) }}
						</slot>
					</th>

					<th
						v-if="hasOptions"
						data-mobile="true"
						class="k-table-options-column"
					></th>
				</tr>
			</thead>

			<k-draggable
				:list="values"
				:options="dragOptions"
				:handle="true"
				element="tbody"
				@change="onChange"
				@end="onSort"
			>
				<!-- Empty -->
				<tr v-if="rows.length === 0">
					<td :colspan="colspan" class="k-table-empty">
						{{ empty }}
					</td>
				</tr>

				<!-- Rows -->
				<template v-else>
					<tr
						v-for="(row, rowIndex) in values"
						:key="row.id ?? row._id ?? row.value ?? JSON.stringify(row)"
						:class="{
							'k-table-sortable-row': rowIsSortable(row)
						}"
						:data-selecting="selecting"
						:data-selectable="rowIsSelectable(row)"
						:data-sortable="rowIsSortable(row)"
					>
						<!-- Index & drag handle -->
						<td
							v-if="hasIndexColumn"
							data-mobile="true"
							class="k-table-index-column"
						>
							<slot
								name="index"
								v-bind="{
									row,
									rowIndex
								}"
							>
								<div class="k-table-index" v-text="index + rowIndex" />
							</slot>

							<k-sort-handle
								v-if="rowIsSortable(row)"
								class="k-table-sort-handle"
							/>
						</td>

						<!-- Cell -->
						<k-table-cell
							v-for="(column, columnIndex) in columns"
							:id="columnIndex"
							:key="columnIndex"
							:column="column"
							:field="fields[columnIndex]"
							:row="row"
							:mobile="column.mobile"
							:value="row[columnIndex]"
							:style="{ width: width(column.width) }"
							class="k-table-column"
							@click="
								onCell({
									row,
									rowIndex,
									column,
									columnIndex
								})
							"
							@input="
								onCellUpdate({
									columnIndex,
									rowIndex,
									value: $event
								})
							"
						/>

						<!-- Options -->
						<td
							v-if="hasOptions"
							data-mobile="true"
							class="k-table-options-column"
						>
							<template v-if="selecting">
								<label class="k-table-select-checkbox">
									<input
										:disabled="row.selectable === false"
										type="checkbox"
										@change="$emit('select', row, rowIndex)"
									/>
								</label>
							</template>

							<template v-else>
								<slot name="options" v-bind="{ row, rowIndex }">
									<k-options-dropdown
										:options="row.options ?? options"
										:text="(row.options ?? options).length > 1"
										@option="onOption($event, row, rowIndex)"
									/>
								</slot>
							</template>
						</td>
					</tr>
				</template>
			</k-draggable>
		</table>

		<k-pagination
			v-if="pagination"
			class="k-table-pagination"
			v-bind="pagination"
			@paginate="$emit('paginate', $event)"
		/>
	</div>
</template>

<script>
/**
 * A simple table component with columns and rows
 */
export default {
	inheritAttrs: false,
	props: {
		/**
		 * Configuration which columns to include.
		 * @value name: { after, before, label, type, width }
		 * @example { title: { label: "title", type: "text" } }
		 */
		columns: {
			type: Object,
			default: () => ({})
		},
		/**
		 * Whether table is disabled
		 */
		disabled: Boolean,
		/**
		 * Optional fields configuration that can be used as columns
		 * (used for our structure field)
		 */
		fields: {
			type: Object,
			default: () => ({})
		},
		/**
		 * Text to display when table has no rows
		 */
		empty: String,
		/**
		 * Index number for first row
		 */
		index: {
			type: [Number, Boolean],
			default: 1
		},
		/**
		 * Array of table rows
		 */
		rows: Array,
		/**
		 * What options to include in dropdown
		 */
		options: {
			default: () => [],
			type: [Array, Function]
		},
		/**
		 * Optional pagination settings
		 */
		pagination: [Object, Boolean],
		/**
		 * Whether the table is in select mode
		 */
		selecting: Boolean,
		/**
		 * Whether table is sortable
		 */
		sortable: Boolean
	},
	emits: [
		"cell",
		"change",
		"header",
		"input",
		"option",
		"paginate",
<<<<<<< HEAD
		"sort",
		"select"
=======
		"select",
		"sort"
>>>>>>> 494ea1a6
	],
	data() {
		return {
			values: this.rows
		};
	},
	computed: {
		/**
		 * Number of all columns including index and options
		 * @returns {number}
		 */
		colspan() {
			let span = this.columnsCount;

			if (this.hasIndexColumn) {
				span++;
			}

			if (this.hasOptions) {
				span++;
			}

			return span;
		},
		/**
		 * Number of columns
		 * @returns {number}
		 */
		columnsCount() {
			return this.$helper.object.length(this.columns);
		},
		/**
		 * Config options for `k-draggable`
		 * @returns {Object}
		 */
		dragOptions() {
			return {
				disabled: !this.sortable || this.rows.length === 0,
				draggable: ".k-table-sortable-row",
				fallbackClass: "k-table-row-fallback",
				ghostClass: "k-table-row-ghost"
			};
		},
		/**
		 * Whether to show index column
		 * @returns {bool}
		 */
		hasIndexColumn() {
			return this.sortable || this.index !== false;
		},
		/**
		 * Whether to show options column
		 * @returns {bool}
		 */
		hasOptions() {
			return (
				this.selecting ||
				this.$slots.options ||
				this.options?.length > 0 ||
				Object.values(this.values).filter((row) => row?.options).length > 0
			);
		}
	},
	watch: {
		rows() {
			this.values = this.rows;
		}
	},
	methods: {
		/**
		 * Checks if specific column is fully empty
		 * @param {number} columnIndex
		 * @returns {bool}
		 */
		isColumnEmpty(columnIndex) {
			return (
				this.rows.filter(
					(row) => this.$helper.object.isEmpty(row[columnIndex]) === false
				).length === 0
			);
		},
		/**
		 * Returns label for a column
		 * @param {Object} column
		 * @param {number} columnIndex
		 * @returns {string}
		 */
		label(column, columnIndex) {
			return column.label ?? this.$helper.string.ucfirst(columnIndex);
		},
		/**
		 * When the table has been sorted,
		 * emit changed item with event details
		 */
		onChange(event) {
			this.$emit("change", event);
		},
		/**
		 * When a table cell is clicked
		 * @param {mixed} params
		 */
		onCell(params) {
			this.$emit("cell", params);
		},
		/**
		 * When a cell updates (via inline editing)
		 * @param {Object} object with column index, row index and new value
		 */
		onCellUpdate({ columnIndex, rowIndex, value }) {
			this.values[rowIndex][columnIndex] = value;
			this.$emit("input", this.values);
		},
		/**
		 * When a header cell is clicked
		 * @param {mixed} params
		 */
		onHeader(params) {
			this.$emit("header", params);
		},
		/**
		 * When an option from the dropdown is engaged
		 * @param {string} option
		 * @param {Object} row
		 * @param {number} rowIndex
		 */
		onOption(option, row, rowIndex) {
			this.$emit("option", option, row, rowIndex);
		},
		/**
		 * When the table has been sorted,
		 * emit all items in new order
		 */
		onSort() {
			this.$emit("input", this.values);
			this.$emit("sort", this.values);
		},
		rowIsSelectable(row) {
			return this.selecting === true && row.selectable !== false;
		},
		rowIsSortable(row) {
			return (
				this.sortable === true &&
				this.selecting === false &&
				row.sortable !== false
			);
		},
		/**
		 * Returns width styling based on column fraction
		 * @param {string} fraction
		 */
		width(fraction) {
			if (typeof fraction !== "string") {
				return "auto";
			}

			if (fraction.includes("/") === false) {
				return fraction;
			}

			return this.$helper.ratio(fraction, "auto", false);
		}
	}
};
</script>

<style>
:root {
	--table-cell-padding: var(--spacing-3);
	--table-color-back: light-dark(var(--color-white), var(--color-gray-850));
	--table-color-border: light-dark(rgba(0, 0, 0, 0.08), rgba(0, 0, 0, 0.375));
	--table-color-hover: light-dark(var(--color-gray-100), rgba(0, 0, 0, 0.1));
	--table-color-th-back: light-dark(
		var(--color-gray-100),
		var(--color-gray-800)
	);
	--table-color-th-text: var(--color-text-dimmed);
	--table-row-height: var(--input-height);
}

/* Table Layout */
.k-table {
	position: relative;
	background: var(--table-color-back);
	box-shadow: var(--shadow);
	border-radius: var(--rounded);
}

.k-table table {
	table-layout: fixed;
}

/* All Cells */
.k-table th,
.k-table td {
	padding-inline: var(--table-cell-padding);
	height: var(--table-row-height);
	overflow: hidden;
	text-overflow: ellipsis;
	width: 100%;
	border-inline-end: 1px solid var(--table-color-border);
	line-height: 1.25;
}
.k-table tr > *:last-child {
	border-inline-end: 0;
}

.k-table th,
.k-table tr:not(:last-child) td {
	border-block-end: 1px solid var(--table-color-border);
}

/* Text aligment */
.k-table :where(td, th)[data-align] {
	text-align: var(--align);
}

/* TH */
.k-table th {
	padding-inline: var(--table-cell-padding);
	font-family: var(--font-mono);
	font-size: var(--text-xs);
	color: var(--table-color-th-text);
	background: var(--table-color-th-back);
}
.k-table th[data-has-button="true"] {
	padding: 0;
}
.k-table th button {
	padding-inline: var(--table-cell-padding);
	height: 100%;
	width: 100%;
	border-radius: var(--rounded);
	text-align: start;
}
.k-table th button:focus-visible {
	outline-offset: -2px;
}

/* Table Header */
.k-table thead th:first-child {
	border-start-start-radius: var(--rounded);
}
.k-table thead th:last-child {
	border-start-end-radius: var(--rounded);
}

/* Sticky Header */
.k-table thead th {
	position: sticky;
	top: var(--header-sticky-offset);
	inset-inline: 0;
	z-index: 1;
}

/* Table Body */
.k-table tbody tr td {
	background: var(--table-color-back);
}
.k-table tbody tr:hover td {
	background: var(--table-color-hover);
}

/* Header cells in the body */
.k-table tbody th {
	width: auto;
	white-space: nowrap;
	overflow: visible;
	border-radius: 0;
}
.k-table tbody tr:first-child th {
	border-start-start-radius: var(--rounded);
}
.k-table tbody tr:last-child th {
	border-end-start-radius: var(--rounded);
	border-block-end: 0;
}

/* Sortable tables */
.k-table-row-ghost {
	background: var(--table-color-back);
	outline: var(--outline);
	border-radius: var(--rounded);
	margin-bottom: 2px;
	cursor: grabbing;
}
.k-table-row-fallback {
	opacity: 0 !important;
}

/* Table Index */
.k-table .k-table-index-column {
	width: var(--table-row-height);
	text-align: center;
}
.k-table .k-table-index {
	font-size: var(--text-xs);
	color: var(--color-text-dimmed);
	line-height: 1.1em;
}
.k-table .k-table-index-column:has(.k-table-index-checkbox) {
	padding: 0;
}

/* Table Index with sort handle */
.k-table tr[data-sortable="true"] .k-table-index-column .k-sort-handle {
	--button-width: 100%;
	display: none;
}
.k-table tr[data-sortable="true"]:hover .k-table-index-column .k-table-index {
	display: none;
}
.k-table tr[data-sortable="true"]:hover .k-table-index-column .k-sort-handle {
	display: flex;
}

/* Selectable rows */
.k-table
	tr[data-selectable="true"]:has(.k-table-select-checkbox input:checked) {
	--table-color-back: light-dark(var(--color-blue-250), var(--color-blue-800));
	--table-color-hover: var(--table-color-back);
}
.k-table .k-table-select-checkbox {
	height: 100%;
	display: grid;
	place-items: center;
}

/* Table Options */
.k-table .k-table-options-column {
	padding: 0;
	width: var(--table-row-height);
	text-align: center;
}
.k-table .k-table-options-column .k-options-dropdown-toggle {
	--button-width: 100%;
	--button-height: 100%;
	outline-offset: -2px;
}

/* Empty */
.k-table-empty {
	color: var(--color-text-dimmed);
	font-size: var(--text-sm);
}

/* Disabled */
.k-table[aria-disabled="true"] {
	--table-color-back: transparent;
	--table-color-border: var(--color-border);
	--table-color-hover: transparent;
	--table-color-th-back: transparent;
	border: 1px solid var(--table-color-border);
	box-shadow: none;
}
.k-table[aria-disabled="true"] thead th {
	position: static;
}

/* Mobile */
@container (max-width: 40rem) {
	.k-table {
		overflow-x: auto;
	}
	.k-table thead th {
		position: static;
	}

	/** Make sure that the option toggle does not create huge row heights **/
	.k-table .k-options-dropdown-toggle {
		aspect-ratio: auto !important;
	}

	/**	Reset any custom column widths **/
	.k-table
		:where(th, td):not(
			.k-table-index-column,
			.k-table-options-column,
			[data-column-id="image"],
			[data-column-id="flag"]
		) {
		width: auto !important;
	}

	.k-table :where(th, td):not([data-mobile="true"]) {
		display: none;
	}
}

/* Pagination */
.k-table-pagination {
	border-top: 1px solid var(--table-color-border);
	height: var(--table-row-height);
	background: var(--table-color-th-back);
	display: flex;
	justify-content: center;
	border-end-start-radius: var(--rounded);
	border-end-end-radius: var(--rounded);
}
.k-table-pagination > .k-button {
	--button-color-back: transparent;
	border-left: 0 !important;
}
</style><|MERGE_RESOLUTION|>--- conflicted
+++ resolved
@@ -243,13 +243,8 @@
 		"input",
 		"option",
 		"paginate",
-<<<<<<< HEAD
-		"sort",
-		"select"
-=======
 		"select",
 		"sort"
->>>>>>> 494ea1a6
 	],
 	data() {
 		return {
