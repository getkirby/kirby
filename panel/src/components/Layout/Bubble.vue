--- conflicted
+++ resolved
@@ -9,13 +9,7 @@
 			background: $helper.color(back),
 			...$attrs.style
 		}"
-<<<<<<< HEAD
-		:class="['k-bubble', $attrs.class]"
-		:data-has-text="Boolean(text)"
 		@click.stop
-=======
-		@click.native.stop
->>>>>>> 11115d4c
 	>
 		<!-- @slot Replace the default image -->
 		<slot name="image">
