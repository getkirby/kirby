--- conflicted
+++ resolved
@@ -8,12 +8,7 @@
 		}"
 		:class="['k-bubble', $attrs.class]"
 		:data-has-text="Boolean(text)"
-<<<<<<< HEAD
-		class="k-bubble"
 		@click.stop
-=======
-		@click.native.stop
->>>>>>> eda890ea
 	>
 		<!-- @slot Replace the default image -->
 		<slot name="image">
