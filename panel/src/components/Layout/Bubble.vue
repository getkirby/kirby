--- conflicted
+++ resolved
@@ -26,12 +26,8 @@
 
 <script>
 /**
-<<<<<<< HEAD
- * Bubble to display content in an inline context, e.g. the structure preview table
-=======
  * Bubble to display content in an inline context,
  * e.g. the structure preview table
->>>>>>> d293b7ec
  * @since 3.7.0
  *
  * @example <k-bubble text="Hello" />
