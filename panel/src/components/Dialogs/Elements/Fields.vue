--- conflicted
+++ resolved
@@ -28,18 +28,6 @@
 			type: [Array, Object]
 		},
 		/**
-<<<<<<< HEAD
-		 * Skip client side validation.
-		 * Validation is skipped by default in
-		 * dialogs. Native input validation still works though.
-		 */
-		novalidate: {
-			default: true,
-			type: Boolean
-		},
-		/**
-=======
->>>>>>> 094f3e08
 		 * An object with all values for the fields
 		 */
 		value: {
