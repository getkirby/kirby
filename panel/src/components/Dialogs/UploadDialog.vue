<template>
	<k-dialog
		ref="dialog"
		class="k-upload-dialog"
		v-bind="$props"
		:disabled="disabled || $panel.upload.files.length === 0"
		@cancel="$emit('cancel')"
		@submit="$emit('submit')"
	>
		<k-dropzone @drop="$panel.upload.select($event)">
<<<<<<< HEAD
			<template v-if="$panel.upload.files.length === 0">
				<k-empty icon="upload" layout="cards" @click="$panel.upload.pick()">
					{{ $t("files.empty") }}
				</k-empty>
			</template>
			<template v-else>
				<ul class="k-upload-items">
					<li
						v-for="file in $panel.upload.files"
						:key="file.id"
						:data-completed="file.completed"
						class="k-upload-item"
					>
						<a :href="file.url" class="k-upload-item-preview" target="_blank">
							<k-image-frame
								v-if="isPreviewable(file.type)"
								:cover="true"
								:src="file.url"
								back="pattern"
							/>
							<k-icon-frame
								v-else
								back="black"
								color="white"
								ratio="1/1"
								icon="file"
							/>
						</a>
						<k-input
							:disabled="file.completed"
							:after="'.' + file.extension"
							:required="true"
							:value="file.name"
							class="k-upload-item-input"
							type="slug"
							@input="file.name = $event"
						/>
						<div class="k-upload-item-body">
							<p class="k-upload-item-meta">
								{{ file.niceSize }}
								<template v-if="file.progress">
									- {{ file.progress }}%
								</template>
							</p>
							<p v-if="file.error" class="k-upload-item-error">
								{{ file.error }}
							</p>
							<k-progress
								v-else-if="file.progress"
								:value="file.progress"
								class="k-upload-item-progress"
							/>
						</div>
						<div class="k-upload-item-toggle">
							<k-button
								v-if="!file.completed && !file.progress"
								icon="remove"
								@click="$panel.upload.remove(file.id)"
							/>
=======
			<!-- No files yet -->
			<k-empty
				v-if="$panel.upload.files.length === 0"
				icon="upload"
				layout="cards"
				@click="$panel.upload.pick()"
			>
				{{ $t("files.empty") }}
			</k-empty>
>>>>>>> c2bb45e0

			<!-- Files list -->
			<k-upload-items
				v-else
				:items="$panel.upload.files"
				@remove="
					(file) => {
						$panel.upload.remove(file.id);
					}
				"
				@rename="
					(file, name) => {
						file.name = name;
					}
				"
			/>
		</k-dropzone>
	</k-dialog>
</template>

<script>
import Dialog from "@/mixins/dialog.js";

/**
 * @since 4.0.0
 */
export default {
	mixins: [Dialog],
	props: {
		submitButton: {
			type: [String, Boolean, Object],
			default: () => {
				return {
					icon: "upload",
					text: window.panel.$t("upload")
				};
			}
		}
	}
};
</script>

<style>
.k-upload-dialog.k-dialog {
	--dialog-width: 40rem;
}
<<<<<<< HEAD

.k-upload-items {
	display: grid;
	gap: 0.25rem;
}
.k-upload-item {
	accent-color: var(--color-focus);
	display: grid;
	grid-template-areas:
		"preview input input"
		"preview body toggle";
	grid-template-columns: 6rem 1fr auto;
	grid-template-rows: var(--input-height) 1fr;
	border-radius: var(--rounded);
	background: var(--color-white);
	box-shadow: var(--shadow);
	min-height: 6rem;
}
.k-upload-item-preview {
	grid-area: preview;
	display: flex;
	width: 100%;
	height: 100%;
	overflow: hidden;
	border-start-start-radius: var(--rounded);
	border-end-start-radius: var(--rounded);
}
.k-upload-item-preview:focus {
	border-radius: var(--rounded);
	outline: 2px solid var(--color-focus);
	z-index: 1;
}

.k-upload-item-body {
	grid-area: body;
	display: flex;
	flex-direction: column;
	justify-content: space-between;
	padding: var(--spacing-2) var(--spacing-3);
	min-width: 0;
}
.k-upload-item-input.k-input {
	--input-color-border: transparent;
	--input-padding: var(--spacing-2) var(--spacing-3);
	--input-rounded: 0;
	grid-area: input;
	font-size: var(--text-sm);
	border-bottom: 1px solid var(--color-light);
}
.k-upload-item-input.k-input:focus-within {
	outline: 2px solid var(--color-focus);
	z-index: 1;
	border-radius: var(--rounded);
}
.k-upload-item-input .k-input-after {
	color: var(--color-gray-600);
}
.k-upload-item-meta {
	font-size: var(--text-xs);
	color: var(--color-gray-600);
}
.k-upload-item-error {
	font-size: var(--text-xs);
	margin-top: 0.25rem;
	color: var(--color-red-700);
}
.k-upload-item-progress {
	--progress-height: 0.25rem;
	--progress-color-back: var(--color-light);
}
.k-upload-item-toggle {
	grid-area: toggle;
	align-self: end;
}
.k-upload-item-toggle > * {
	padding: var(--spacing-3);
}
.k-upload-item[data-completed="true"] .k-upload-item-progress {
	--progress-color-value: var(--color-green-400);
}
=======
>>>>>>> c2bb45e0
</style><|MERGE_RESOLUTION|>--- conflicted
+++ resolved
@@ -8,67 +8,6 @@
 		@submit="$emit('submit')"
 	>
 		<k-dropzone @drop="$panel.upload.select($event)">
-<<<<<<< HEAD
-			<template v-if="$panel.upload.files.length === 0">
-				<k-empty icon="upload" layout="cards" @click="$panel.upload.pick()">
-					{{ $t("files.empty") }}
-				</k-empty>
-			</template>
-			<template v-else>
-				<ul class="k-upload-items">
-					<li
-						v-for="file in $panel.upload.files"
-						:key="file.id"
-						:data-completed="file.completed"
-						class="k-upload-item"
-					>
-						<a :href="file.url" class="k-upload-item-preview" target="_blank">
-							<k-image-frame
-								v-if="isPreviewable(file.type)"
-								:cover="true"
-								:src="file.url"
-								back="pattern"
-							/>
-							<k-icon-frame
-								v-else
-								back="black"
-								color="white"
-								ratio="1/1"
-								icon="file"
-							/>
-						</a>
-						<k-input
-							:disabled="file.completed"
-							:after="'.' + file.extension"
-							:required="true"
-							:value="file.name"
-							class="k-upload-item-input"
-							type="slug"
-							@input="file.name = $event"
-						/>
-						<div class="k-upload-item-body">
-							<p class="k-upload-item-meta">
-								{{ file.niceSize }}
-								<template v-if="file.progress">
-									- {{ file.progress }}%
-								</template>
-							</p>
-							<p v-if="file.error" class="k-upload-item-error">
-								{{ file.error }}
-							</p>
-							<k-progress
-								v-else-if="file.progress"
-								:value="file.progress"
-								class="k-upload-item-progress"
-							/>
-						</div>
-						<div class="k-upload-item-toggle">
-							<k-button
-								v-if="!file.completed && !file.progress"
-								icon="remove"
-								@click="$panel.upload.remove(file.id)"
-							/>
-=======
 			<!-- No files yet -->
 			<k-empty
 				v-if="$panel.upload.files.length === 0"
@@ -78,7 +17,6 @@
 			>
 				{{ $t("files.empty") }}
 			</k-empty>
->>>>>>> c2bb45e0
 
 			<!-- Files list -->
 			<k-upload-items
@@ -125,87 +63,4 @@
 .k-upload-dialog.k-dialog {
 	--dialog-width: 40rem;
 }
-<<<<<<< HEAD
-
-.k-upload-items {
-	display: grid;
-	gap: 0.25rem;
-}
-.k-upload-item {
-	accent-color: var(--color-focus);
-	display: grid;
-	grid-template-areas:
-		"preview input input"
-		"preview body toggle";
-	grid-template-columns: 6rem 1fr auto;
-	grid-template-rows: var(--input-height) 1fr;
-	border-radius: var(--rounded);
-	background: var(--color-white);
-	box-shadow: var(--shadow);
-	min-height: 6rem;
-}
-.k-upload-item-preview {
-	grid-area: preview;
-	display: flex;
-	width: 100%;
-	height: 100%;
-	overflow: hidden;
-	border-start-start-radius: var(--rounded);
-	border-end-start-radius: var(--rounded);
-}
-.k-upload-item-preview:focus {
-	border-radius: var(--rounded);
-	outline: 2px solid var(--color-focus);
-	z-index: 1;
-}
-
-.k-upload-item-body {
-	grid-area: body;
-	display: flex;
-	flex-direction: column;
-	justify-content: space-between;
-	padding: var(--spacing-2) var(--spacing-3);
-	min-width: 0;
-}
-.k-upload-item-input.k-input {
-	--input-color-border: transparent;
-	--input-padding: var(--spacing-2) var(--spacing-3);
-	--input-rounded: 0;
-	grid-area: input;
-	font-size: var(--text-sm);
-	border-bottom: 1px solid var(--color-light);
-}
-.k-upload-item-input.k-input:focus-within {
-	outline: 2px solid var(--color-focus);
-	z-index: 1;
-	border-radius: var(--rounded);
-}
-.k-upload-item-input .k-input-after {
-	color: var(--color-gray-600);
-}
-.k-upload-item-meta {
-	font-size: var(--text-xs);
-	color: var(--color-gray-600);
-}
-.k-upload-item-error {
-	font-size: var(--text-xs);
-	margin-top: 0.25rem;
-	color: var(--color-red-700);
-}
-.k-upload-item-progress {
-	--progress-height: 0.25rem;
-	--progress-color-back: var(--color-light);
-}
-.k-upload-item-toggle {
-	grid-area: toggle;
-	align-self: end;
-}
-.k-upload-item-toggle > * {
-	padding: var(--spacing-3);
-}
-.k-upload-item[data-completed="true"] .k-upload-item-progress {
-	--progress-color-value: var(--color-green-400);
-}
-=======
->>>>>>> c2bb45e0
 </style>