--- conflicted
+++ resolved
@@ -332,12 +332,8 @@
 }
 
 .k-dialog-body {
-<<<<<<< HEAD
-  padding: 1.5rem;
-  overscroll-behavior: contain;
-=======
 	padding: 1.5rem;
->>>>>>> d8a3654d
+	overscroll-behavior: contain;
 }
 
 .k-dialog-body .k-fieldset {
