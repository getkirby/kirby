<template>
  <k-dialog
    ref="dialog"
    :button="$t('create')"
    size="medium"
    theme="positive"
    @submit="$refs.form.submit()"
    @close="reset"
  >
    <k-form
      ref="form"
      :fields="fields"
      :novalidate="true"
      v-model="user"
      @submit="create"
    />
  </k-dialog>
</template>

<script>
import DialogMixin from "@/mixins/dialog.js";

export default {
  mixins: [DialogMixin],
  data() {
    return {
      user: this.emptyForm(),
      languages: [],
      roles: []
    };
  },
  computed: {
    fields() {
      return {
        name: {
          label: this.$t("name"),
          type: "text",
          icon: "user",
        },
        email: {
          label: this.$t("email"),
          type: "email",
          icon: "email",
          link: false,
          required: true
        },
        password: {
          label: this.$t("password"),
          type: "password",
          icon: "key",
        },
        language: {
          label: this.$t("language"),
          type: "select",
          icon: "globe",
          options: this.languages,
          required: true,
          empty: false
        },
        role: {
          label: this.$t("role"),
          type: this.roles.length === 1 ? "hidden" : "radio",
          required: true,
          options: this.roles
        }
      };
    }
  },
  methods: {
    create() {
      this.$api.users
        .create(this.user)
        .then(() => {
          this.success({
            message: ":)",
            event: "user.create"
          });
        })
        .catch(error => {
          this.$refs.dialog.error(error.message);
        });
    },
    emptyForm() {
      return {
        name: "",
        email: "",
        password: "",
<<<<<<< HEAD
        language: this.$store.state.system.info.defaultLanguage || "en",
        role: "admin"
=======
        language: "en",
        role: this.$user.role.name
>>>>>>> de9f5dfb
      };
    },
    open() {
      // load and filter roles
      const roles = this.$api.roles.options().then(roles => {
        this.roles = roles;
        
        // don't let non-admins create admins
        if (this.$user.role.name !== "admin") {
          this.roles = this.roles.filter(role => {
            return role.value !== "admin";
          });
        }
      }).catch(error => {
        this.$store.dispatch('notification/error', error);
      });
      
      // load all translations
      const translations = this.$api.translations.options().then(languages => {
        this.languages = languages;
      }).catch (error => {
        this.$store.dispatch('notification/error', error);
      });
      
      // open dialog when all API requests finished
      Promise.all([roles, translations]).then(() => {
        this.$refs.dialog.open();
      });
    },
    reset() {
      this.user = this.emptyForm();
    }
  }
};
</script><|MERGE_RESOLUTION|>--- conflicted
+++ resolved
@@ -85,13 +85,8 @@
         name: "",
         email: "",
         password: "",
-<<<<<<< HEAD
         language: this.$store.state.system.info.defaultLanguage || "en",
-        role: "admin"
-=======
-        language: "en",
         role: this.$user.role.name
->>>>>>> de9f5dfb
       };
     },
     open() {
