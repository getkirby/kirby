<template>
<<<<<<< HEAD
	<k-overlay
		ref="drawer"
		:visible="visible"
		type="drawer"
		@cancel="$emit('cancel')"
	>
=======
	<portal v-if="visible" to="drawer">
>>>>>>> 235ae8a2
		<form
			:class="$vnode.data.staticClass"
			class="k-drawer"
			method="dialog"
<<<<<<< HEAD
			@submit.prevent="$emit('submit')"
=======
			@click.stop
			@submit.prevent="submit"
>>>>>>> 235ae8a2
		>
			<k-drawer-notification />
			<k-drawer-header>
				<slot name="options">
					<template v-for="(option, index) in options">
						<template v-if="option.dropdown">
							<k-dropdown :key="index">
								<k-button
									v-bind="option"
									class="k-drawer-option"
									@click="$refs['dropdown-' + index][0].toggle()"
								/>
								<k-dropdown-content
									:ref="'dropdown-' + index"
									:options="option.dropdown"
									align="right"
									theme="light"
								/>
							</k-dropdown>
						</template>

						<k-button
							v-else
							:key="index"
							v-bind="option"
							class="k-drawer-option"
						/>
					</template>
				</slot>
			</k-drawer-header>
			<k-drawer-body>
				<slot />
			</k-drawer-body>
		</form>
	</portal>
</template>

<script>
import Drawer from "@/mixins/drawer.js";

export default {
	mixins: [Drawer],
	emits: ["cancel", "submit"]
};
</script>

<style>
:root {
	--drawer-color-back: var(--color-light);
	--drawer-header-height: 2.5rem;
	--drawer-header-padding: 1.5rem;
	--drawer-shadow: var(--shadow-xl);
	--drawer-width: 50rem;
}

/**
 * Don't apply the dark background twice
 * for nested drawers.
 */
.k-drawer-overlay + .k-drawer-overlay {
	--overlay-color-back: none;
}

.k-drawer {
	z-index: var(--z-toolbar);
	display: flex;
	flex-basis: var(--drawer-width);
	position: relative;
	display: flex;
	flex-direction: column;
	background: var(--drawer-color-back);
	box-shadow: var(--drawer-shadow);
}
</style><|MERGE_RESOLUTION|>--- conflicted
+++ resolved
@@ -1,24 +1,11 @@
 <template>
-<<<<<<< HEAD
-	<k-overlay
-		ref="drawer"
-		:visible="visible"
-		type="drawer"
-		@cancel="$emit('cancel')"
-	>
-=======
 	<portal v-if="visible" to="drawer">
->>>>>>> 235ae8a2
 		<form
 			:class="$vnode.data.staticClass"
 			class="k-drawer"
 			method="dialog"
-<<<<<<< HEAD
+			@click.stop
 			@submit.prevent="$emit('submit')"
-=======
-			@click.stop
-			@submit.prevent="submit"
->>>>>>> 235ae8a2
 		>
 			<k-drawer-notification />
 			<k-drawer-header>
