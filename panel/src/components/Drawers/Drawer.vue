--- conflicted
+++ resolved
@@ -240,11 +240,7 @@
 	padding: 1.5rem;
 	flex-grow: 1;
 	background: var(--color-background);
-<<<<<<< HEAD
-  overscroll-behavior: contain;
-=======
 	overscroll-behavior: contain;
->>>>>>> ab033ec9
 }
 
 /* Nested drawers */
