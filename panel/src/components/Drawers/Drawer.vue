<template>
	<Teleport v-if="visible" to=".k-drawer-portal">
		<form
<<<<<<< HEAD
			:aria-disabled="disabled"
			:class="$attrs.class"
=======
			:class="$vnode.data.staticClass"
>>>>>>> f25405da
			class="k-drawer"
			method="dialog"
			@submit.prevent="$emit('submit')"
		>
			<k-drawer-notification />
			<k-drawer-header
				:breadcrumb="breadcrumb"
				:tab="tab"
				:tabs="tabs"
				@crumb="$emit('crumb', $event)"
				@tab="$emit('tab', $event)"
			>
				<slot name="options">
					<template v-for="(option, index) in options">
						<template v-if="option.dropdown">
							<k-button
								:key="'btn-' + index"
								v-bind="option"
								class="k-drawer-option"
								@click="$refs['dropdown-' + index][0].toggle()"
							/>
							<k-dropdown-content
								:ref="'dropdown-' + index"
								:key="'dropdown-' + index"
								:options="option.dropdown"
								align-x="end"
								theme="light"
							/>
						</template>

						<k-button
							v-else
							:key="index"
							v-bind="option"
							class="k-drawer-option"
						/>
					</template>
				</slot>
			</k-drawer-header>
			<k-drawer-body>
				<slot />
			</k-drawer-body>
		</form>
	</Teleport>
</template>

<script>
import Drawer from "@/mixins/drawer.js";

export default {
	mixins: [Drawer],
	emits: ["cancel", "crumb", "submit", "tab"]
};
</script>

<style>
:root {
	--drawer-body-padding: 1.5rem;
	--drawer-color-back: var(--panel-color-back);
	--drawer-header-height: 2.5rem;
	--drawer-header-padding: 1rem;
	--drawer-shadow: var(--shadow-xl);
	--drawer-width: 50rem;
}

/**
 * Don't apply the dark background twice
 * for nested drawers.
 */
.k-drawer-overlay + .k-drawer-overlay {
	--overlay-color-back: none;
}

.k-drawer {
	--header-sticky-offset: calc(var(--drawer-body-padding) * -1);

	z-index: var(--z-toolbar);
	display: flex;
	flex-basis: var(--drawer-width);
	position: relative;
	display: flex;
	flex-direction: column;
	background: var(--drawer-color-back);
	box-shadow: var(--drawer-shadow);
	container-type: inline-size;
}
</style><|MERGE_RESOLUTION|>--- conflicted
+++ resolved
@@ -1,12 +1,7 @@
 <template>
 	<Teleport v-if="visible" to=".k-drawer-portal">
 		<form
-<<<<<<< HEAD
-			:aria-disabled="disabled"
 			:class="$attrs.class"
-=======
-			:class="$vnode.data.staticClass"
->>>>>>> f25405da
 			class="k-drawer"
 			method="dialog"
 			@submit.prevent="$emit('submit')"
