--- conflicted
+++ resolved
@@ -72,12 +72,8 @@
 				item.children = await this.load(item.children);
 			}
 
-<<<<<<< HEAD
 			item.open = true;
 			item.loading = false;
-=======
-			this.$set(item, "open", true);
-			this.$set(item, "loading", false);
 		},
 		async preselect(page) {
 			// get array of parent uuids/ids
@@ -106,7 +102,6 @@
 			// find current page in deepest tree and trigger select listeners
 			const item = tree.findItem(page);
 			this.$emit("select", item);
->>>>>>> df3a8c42
 		}
 	}
 };
