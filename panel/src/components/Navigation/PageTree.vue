<script>
import Tree from "./Tree.vue";

/**
 * @displayName PageTree
 * @since 4.0.0
 */
export default {
	name: "k-page-tree",
	extends: Tree,
	inheritAttrs: false,
	props: {
		current: {
			type: String
		},
		move: {
			type: String
		},
		root: {
			default: true,
			type: Boolean
		}
	},
	data() {
		return {
			state: []
		};
	},
	async mounted() {
		if (this.items) {
			this.state = this.items;
		} else {
			// load top-level items (e.g. only site)
			const items = await this.load(null);
			await this.open(items[0]);

			// if root is disabled, show the first level of children
			this.state = this.root ? items : items[0].children;

			// open current recursively, but only trigger from top-level PageTree
			if (this.current) {
				this.preselect(this.current);
			}
		}
	},
	methods: {
		findItem(id) {
			return this.state.find((item) => this.isItem(item, id));
		},
		isItem(item, target) {
			return (
				item.value === target || item.uuid === target || item.id === target
			);
		},
		async load(path) {
			return await this.$panel.get("site/tree", {
				query: {
					move: this.move ?? null,
					parent: path
				}
			});
		},
		async open(item) {
			if (item.hasChildren === false) {
				return false;
			}

			this.$set(item, "loading", true);

			// children have not been loaded yet
			if (typeof item.children === "string") {
				item.children = await this.load(item.children);
			}

			this.$set(item, "open", true);
			this.$set(item, "loading", false);
		},
		async preselect(page) {
			// get array of parent uuids/ids
<<<<<<< HEAD
			const parents = await this.$panel.get("site/tree/parents", {
=======
			const response = await this.$panel.get("site/tree/parents", {
>>>>>>> d14bc478
				query: {
					page
				}
			});
<<<<<<< HEAD
=======
			const parents = response.data;
>>>>>>> d14bc478

			// if root is included, add the site as top-level parent
			if (this.root) {
				parents.unshift("site://");
			}

			let tree = this;

			// go through all parents, try to find the matching item,
			// open it and pass forward the pointer to that tree component
			for (let index = 0; index < parents.length; index++) {
				const value = parents[index];
				const item = tree.findItem(value);
				await this.open(item);
				tree = tree.$refs[value][0];
			}

			// find current page in deepest tree and trigger select listeners
			const item = tree.findItem(page);
			this.$emit("select", item);
		}
	}
};
</script><|MERGE_RESOLUTION|>--- conflicted
+++ resolved
@@ -77,19 +77,12 @@
 		},
 		async preselect(page) {
 			// get array of parent uuids/ids
-<<<<<<< HEAD
-			const parents = await this.$panel.get("site/tree/parents", {
-=======
 			const response = await this.$panel.get("site/tree/parents", {
->>>>>>> d14bc478
 				query: {
 					page
 				}
 			});
-<<<<<<< HEAD
-=======
 			const parents = response.data;
->>>>>>> d14bc478
 
 			// if root is included, add the site as top-level parent
 			if (this.root) {
