--- conflicted
+++ resolved
@@ -100,17 +100,6 @@
 	align-items: center;
 	margin-inline: -0.75rem;
 }
-<<<<<<< HEAD
-=======
-.k-topbar-wrapper::after {
-	position: absolute;
-	content: "";
-	height: 2.5rem;
-	background: var(--bg);
-	inset-inline-start: 100%;
-	width: 3rem;
-}
->>>>>>> d8a3654d
 
 .k-topbar-menu {
 	flex-shrink: 0;
