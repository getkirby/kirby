--- conflicted
+++ resolved
@@ -100,8 +100,6 @@
 	align-items: center;
 	margin-inline: -0.75rem;
 }
-<<<<<<< HEAD
-=======
 .k-topbar-wrapper::after {
 	position: absolute;
 	content: "";
@@ -110,7 +108,6 @@
 	inset-inline-start: 100%;
 	width: 3rem;
 }
->>>>>>> d8a3654d
 
 .k-topbar-menu {
 	flex-shrink: 0;
