<template>
	<component
		:is="component"
<<<<<<< HEAD
		:class="$attrs.class"
=======
		:class="['k-button', $attrs.class]"
>>>>>>> eda890ea
		:data-has-icon="Boolean(icon)"
		:data-has-text="Boolean(text || $slots.default)"
		v-bind="attrs"
		@click="onClick"
	>
		<span v-if="icon" class="k-button-icon">
			<k-icon :type="icon" />
		</span>
		<span v-if="text || $slots.default" class="k-button-text">
			<!--
				@slot The Button text. You can also use the `text` prop. Leave empty for icon buttons.
			-->
			<slot>
				{{ text }}
			</slot>
		</span>
		<span v-if="dropdown && (text || $slots.default)" class="k-button-arrow">
			<k-icon type="angle-down" />
		</span>
	</component>
</template>

<script>
/**
 * @example <k-button icon="check">Save</k-button>
 * @example <k-button icon="check" size="sm" variant="filled">Save</k-button>
 */
export default {
	inheritAttrs: false,
	props: {
		/**
		 * Sets autofocus on button (when supported by element)
		 */
		autofocus: Boolean,
		/**
		 * Pass instead of a link URL to be triggered on clicking the button
		 */
		click: {
			type: Function,
			default: () => {}
		},
		/**
		 * Sets the `aria-current` attribute.
		 * Especially useful in connection with the `link` attribute.
		 */
		current: [String, Boolean],
		/**
		 * Name/path of a dialog to open on click
		 */
		dialog: String,
		/**
		 * A disabled button will have no pointer events and
		 * the opacity is be reduced.
		 */
		disabled: Boolean,
		/**
		 * Name/path of a drawer to open on click
		 */
		drawer: String,
		/**
		 * Whether the button opens a dropdown
		 */
		dropdown: Boolean,
		/**
		 * Force which HTML element to use
		 */
		element: String,
		/**
		 * Adds an icon to the button.
		 */
		icon: String,
		/**
		 * A unique id for the HTML element
		 */
		id: [String, Number],
		/**
		 * If the link attribute is set, the button will be represented
		 * as a proper `a` tag with `link`'s value as `href` attribute.
		 */
		link: String,
		/**
		 * A responsive button will hide the button text on smaller screens
		 * automatically and only keep the icon. An icon must be set in this case.
		 * If set to `text`, the icon will be hidden instead.
		 */
		responsive: [Boolean, String],
		/**
		 * `rel` attribute for when using with `link`
		 */
		rel: String,
		/**
		 * `role` attribute for when using with `link`
		 */
		role: String,
		/**
		 * Sets the `aria-selected` attribute.
		 */
		selected: [String, Boolean],
		/**
		 * Specific sizes for buttong styling
		 * @since 4.0.0
		 * @values "xs", "sm"
		 */
		size: String,
		/**
		 * In connection with the `link` attribute, you can also set the
		 * target of the link. This does not apply to regular buttons.
		 */
		target: String,
		/**
		 * Custom tabindex. Only use if you really know how to adjust the order properly.
		 */
		tabindex: String,
		/**
		 * The button text
		 */
		text: [String, Number],
		/**
		 * With the theme you can control the general design of the button.
		 */
		theme: String,
		/**
		 * The title attribute can be used to add additional text
		 * to the button, which is shown on mouseover.
		 * @since 4.0.0
		 */
		title: String,
		/**
		 * @deprecated 4.0.0 Use the `title` prop instead
		 */
		tooltip: String,
		/**
		 * The type attribute sets the button type like in HTML.
		 * @values "button", "submit", "reset"
		 */
		type: {
			type: String,
			default: "button"
		},
		/**
		 * Styling variants for the button
		 * @since 4.0.0
		 * @values "filled", "dimmed"
		 */
		variant: String
	},
	emits: ["click"],
	computed: {
		attrs() {
			// Shared
			const attrs = {
				"aria-current": this.current,
				"aria-disabled": this.disabled,
				"aria-selected": this.selected,
				"data-responsive": this.responsive,
				"data-size": this.size,
				"data-theme": this.theme,
				"data-variant": this.variant,
				id: this.id,
				tabindex: this.tabindex,
				/** @todo button.prop.tooltip.deprecated - adapt @ 5.0 */
				title: this.title ?? this.tooltip
			};

			if (this.component === "k-link") {
				// For `<a>`/`<k-link>` element:
				attrs["disabled"] = this.disabled;
				attrs["to"] = this.link;
				attrs["rel"] = this.rel;
				attrs["role"] = this.role;
				attrs["target"] = this.target;
			} else if (this.component === "button") {
				// For `<button>` element:
				attrs["autofocus"] = this.autofocus;
				attrs["type"] = this.type;
			}

			if (this.dropdown) {
				// For `<summary>` element/dropdowns:
				attrs["aria-haspopup"] = "menu";
				attrs["data-dropdown"] = this.dropdown;
			}

			return attrs;
		},
		component() {
			if (this.element) {
				return this.element;
			}

			if (this.link) {
				return "k-link";
			}

			return "button";
		}
	},
	created() {
		if (this.tooltip) {
			window.panel.deprecated(
				"<k-button>: the `tooltip` prop will be removed in a future version. Use the `title` prop instead."
			);
		}
	},
	methods: {
		/**
		 * Focus the button
		 * @public
		 */
		focus() {
			this.$el.focus?.();
		},
		onClick(e) {
			if (this.disabled) {
				e.preventDefault();
				return false;
			}

			if (this.dialog) {
				return this.$dialog(this.dialog);
			}

			if (this.drawer) {
				return this.$drawer(this.drawer);
			}

			this.click?.(e);

			/**
			 * The button has been clicked
			 * @property {PointerEvent} event the native click event
			 */
			this.$emit("click", e);
		}
	}
};
</script>

<style>
:root {
	--button-align: center;
	--button-height: var(--height-md);
	--button-width: auto;
	--button-color-back: none;
	--button-color-text: currentColor;
	--button-color-icon: currentColor;
	--button-padding: var(--spacing-2);
	--button-rounded: var(--spacing-1);
	--button-text-display: block;
	--button-icon-display: block;
}

.k-button {
	position: relative;
	display: inline-flex;
	align-items: center;
	justify-content: var(--button-align);
	gap: 0.5rem;
	padding-inline: var(--button-padding);
	white-space: nowrap;
	line-height: 1;
	border-radius: var(--button-rounded);
	background: var(--button-color-back);
	height: var(--button-height);
	width: var(--button-width);
	color: var(--button-color-text);
	font-variant-numeric: tabular-nums;
	overflow-x: clip;
	text-align: var(--button-align);
	flex-shrink: 0;
}

.k-button-icon {
	--icon-color: var(--button-color-icon);
	flex-shrink: 0;
	display: var(--button-icon-display);
}

.k-button-text {
	text-overflow: ellipsis;
	overflow-x: clip;
	display: var(--button-text-display);
	min-width: 0;
}

/** Themed Buttons **/
.k-button:where([data-theme]) {
	--button-color-icon: var(--theme-color-icon);
	--button-color-text: var(--theme-color-text);
}

/** Dimmed Buttons **/
.k-button:where([data-variant="dimmed"]) {
	--button-color-icon: var(--color-text);
	--button-color-dimmed-on: var(--color-text-dimmed);
	--button-color-dimmed-off: var(--color-text);
	--button-color-text: var(--button-color-dimmed-on);
}
.k-button:where([data-variant="dimmed"]):not([aria-disabled="true"]):is(
		:hover,
		[aria-current="true"]
	) {
	--button-color-text: var(--button-color-dimmed-off);
}
.k-button:where([data-theme][data-variant="dimmed"]) {
	--button-color-icon: var(--theme-color-icon);
	--button-color-dimmed-on: var(--theme-color-text-dimmed);
	--button-color-dimmed-off: var(--theme-color-text);
}

/** Filled Buttons **/
.k-button:where([data-variant="filled"]) {
	--button-color-back: var(--color-gray-300);
}
.k-button:where([data-variant="filled"]):not([aria-disabled="true"]):hover {
	filter: brightness(97%);
}
.k-panel[data-theme="dark"]
	.k-button:where([data-variant="filled"]):not([aria-disabled]):hover {
	filter: brightness(87%);
}

.k-button:where([data-theme][data-variant="filled"]) {
	--button-color-icon: var(--theme-color-700);
	--button-color-back: var(--theme-color-back);
	--button-color-text: var(--theme-color-text);
}

/** Icon Buttons **/
/** TODO: .k-button:not(:has(.k-button-text)) */
.k-button:not([data-has-text="true"]) {
	--button-padding: 0;
	aspect-ratio: 1/1;
}

/** Responsive buttons **/
@container (max-width: 30rem) {
	/** TODO: .k-button:is([data-responsive]:has(.k-button-icon)) */
	.k-button[data-responsive="true"][data-has-icon="true"] {
		--button-padding: 0;
		aspect-ratio: 1/1;
		--button-text-display: none;
	}
	.k-button[data-responsive="text"][data-has-text="true"] {
		--button-icon-display: none;
	}
	/** TODO: .k-button:is([data-responsive]:has(.k-button-icon)) .k-button-arrow */
	.k-button[data-responsive="true"][data-has-icon="true"] .k-button-arrow {
		display: none;
	}
}

/** Inactive buttons **/
.k-button:not(button, a, summary, label, .k-link) {
	pointer-events: none;
}

/** Sizes **/
.k-button:where([data-size="xs"]) {
	--button-height: var(--height-xs);
	--button-padding: 0.325rem;
}
.k-button:where([data-size="sm"]) {
	--button-height: var(--height-sm);
	--button-padding: 0.5rem;
}
.k-button:where([data-size="lg"]) {
	--button-height: var(--height-lg);
}

/** Dropdown arrow **/
.k-button-arrow {
	--icon-size: 14px;
	width: max-content;
	margin-inline-start: -0.125rem;
}

/** Disabled button **/
.k-button:where([aria-disabled="true"]) {
	cursor: not-allowed;
}
.k-button:where([aria-disabled="true"]) > * {
	opacity: var(--opacity-disabled);
}
</style><|MERGE_RESOLUTION|>--- conflicted
+++ resolved
@@ -1,11 +1,7 @@
 <template>
 	<component
 		:is="component"
-<<<<<<< HEAD
-		:class="$attrs.class"
-=======
 		:class="['k-button', $attrs.class]"
->>>>>>> eda890ea
 		:data-has-icon="Boolean(icon)"
 		:data-has-text="Boolean(text || $slots.default)"
 		v-bind="attrs"
