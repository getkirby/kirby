<template>
	<!-- Layout: table -->
	<k-table
		v-if="layout === 'table'"
		v-bind="table"
		@change="$emit('change', $event)"
		@sort="$emit('sort', $event)"
		@option="onOption"
	>
		<template
			v-if="$scopedSlots.options"
			#options="{ row: item, rowIndex: index }"
		>
			<slot name="options" v-bind="{ item, index }" />
		</template>
	</k-table>

	<!-- Layout: cards, cardlets, list -->
	<k-draggable
		v-else
		class="k-items"
		:class="'k-' + layout + '-items'"
		:data-layout="layout"
		:data-size="size"
		:handle="true"
		:list="items"
		:options="dragOptions"
		@change="$emit('change', $event)"
		@end="$emit('sort', items, $event)"
	>
		<template v-for="(item, itemIndex) in items">
			<!--
				@slot Replaces each item
				@binding {object} item
				@binding {number} index
			-->
			<slot v-bind="{ item, itemIndex }">
				<k-item
					:key="item.id ?? itemIndex"
					v-bind="item"
					:class="{ 'k-draggable-item': sortable && item.sortable }"
					:image="imageOptions(item)"
					:layout="layout"
					:link="link ? item.link : false"
					:sortable="sortable && item.sortable"
					:width="item.column"
					@click="$emit('item', item, itemIndex)"
					@drag="onDragStart($event, item.dragText)"
					@mouseover.native="$emit('hover', $event, item, itemIndex)"
					@option="onOption($event, item, itemIndex)"
				>
					<template #options>
						<!--
							@slot Replaces otions for each item from `options` key of item
							@binding {object} item
							@binding {number} index
						-->
						<slot name="options" v-bind="{ item, index: itemIndex }" />
					</template>
				</k-item>
			</slot>
		</template>
	</k-draggable>
</template>

<script>
import { layout } from "@/mixins/props.js";
<<<<<<< HEAD

=======
>>>>>>> 2dabe2cc
/**
 * Collection items that can be displayed in various layouts
 */
export const props = {
	mixins: [layout],
<<<<<<< HEAD
=======
	inheritAttrs: false,
>>>>>>> 2dabe2cc
	props: {
		/**
		 * Optional column settings for the table layout
		 */
		columns: {
			type: [Object, Array],
			default: () => ({})
		},
		/**
		 * Array of item definitions. See `k-item` for available options.
		 */
		items: {
			type: Array,
			default: () => []
		},
		/**
		 * Enable/disable that each item is a clickable link
		 */
		link: {
			type: Boolean,
			default: true
		},
		/**
		 * Whether items are generally sortable.
		 * Each item can disable this individually.
		 */
		sortable: Boolean,
		/**
		 * Card sizes
		 * @values "tiny", "small", "medium", "large", "huge"
		 */
		size: {
			type: String,
			default: "medium"
		}
	}
};

export default {
	mixins: [props],
<<<<<<< HEAD
	inheritAttrs: false,
=======
>>>>>>> 2dabe2cc
	props: {
		/**
		 * Globale image/icon settings. Will be merged with the image settings of each item. See `k-item-image` for available options.
		 */
		image: {
			type: [Object, Boolean],
			default: () => ({})
		}
	},
	computed: {
		dragOptions() {
			return {
				sort: this.sortable,
				disabled: this.sortable === false,
				draggable: ".k-draggable-item"
			};
		},
		table() {
			let columns = this.columns;
			let items = this.items;

			return {
				columns: columns,
				rows: items,
				sortable: this.sortable
			};
		}
	},
	methods: {
		onDragStart($event, dragText) {
			this.$panel.drag.start("text", dragText);
		},
		onOption(option, item, itemIndex) {
			this.$emit("option", option, item, itemIndex);
		},
		imageOptions(item) {
			let globalOptions = this.image;
			let localOptions = item.image;

			if (globalOptions === false || localOptions === false) {
				return false;
			}

			if (typeof globalOptions !== "object") {
				globalOptions = {};
			}

			if (typeof localOptions !== "object") {
				localOptions = {};
			}

			return {
				...localOptions,
				...globalOptions
			};
		}
	}
};
</script>

<style>
.k-items {
	position: relative;
	display: grid;
	container-type: inline-size;
}

/** List */
.k-items[data-layout="list"] {
	gap: 2px;
}

/** Cardlets */
.k-items[data-layout="cardlets"] {
	--items-size: 1fr;
	display: grid;
	gap: 0.75rem;
	grid-template-columns: repeat(auto-fill, minmax(var(--items-size), 1fr));
}

@container (min-width: 15rem) {
	.k-items[data-layout="cardlets"] {
		--items-size: 15rem;
	}
}

/** Cards */
.k-items[data-layout="cards"] {
	display: grid;
	gap: 1.5rem;
	grid-template-columns: 1fr;
}

@container (min-width: 6rem) {
	.k-items[data-layout="cards"][data-size="tiny"] {
		grid-template-columns: repeat(auto-fill, minmax(6rem, 1fr));
	}
}
@container (min-width: 9rem) {
	.k-items[data-layout="cards"][data-size="small"] {
		grid-template-columns: repeat(auto-fill, minmax(9rem, 1fr));
	}
}
@container (min-width: 12rem) {
	.k-items[data-layout="cards"][data-size="auto"],
	.k-items[data-layout="cards"][data-size="medium"] {
		grid-template-columns: repeat(auto-fill, minmax(12rem, 1fr));
	}
}
@container (min-width: 15rem) {
	.k-items[data-layout="cards"][data-size="large"] {
		grid-template-columns: repeat(auto-fill, minmax(15rem, 1fr));
	}
}
@container (min-width: 18rem) {
	.k-items[data-layout="cards"][data-size="huge"] {
		grid-template-columns: repeat(auto-fill, minmax(18rem, 1fr));
	}
}
</style><|MERGE_RESOLUTION|>--- conflicted
+++ resolved
@@ -29,11 +29,6 @@
 		@end="$emit('sort', items, $event)"
 	>
 		<template v-for="(item, itemIndex) in items">
-			<!--
-				@slot Replaces each item
-				@binding {object} item
-				@binding {number} index
-			-->
 			<slot v-bind="{ item, itemIndex }">
 				<k-item
 					:key="item.id ?? itemIndex"
@@ -50,11 +45,6 @@
 					@option="onOption($event, item, itemIndex)"
 				>
 					<template #options>
-						<!--
-							@slot Replaces otions for each item from `options` key of item
-							@binding {object} item
-							@binding {number} index
-						-->
 						<slot name="options" v-bind="{ item, index: itemIndex }" />
 					</template>
 				</k-item>
@@ -65,19 +55,12 @@
 
 <script>
 import { layout } from "@/mixins/props.js";
-<<<<<<< HEAD
-
-=======
->>>>>>> 2dabe2cc
 /**
  * Collection items that can be displayed in various layouts
  */
 export const props = {
 	mixins: [layout],
-<<<<<<< HEAD
-=======
 	inheritAttrs: false,
->>>>>>> 2dabe2cc
 	props: {
 		/**
 		 * Optional column settings for the table layout
@@ -118,10 +101,6 @@
 
 export default {
 	mixins: [props],
-<<<<<<< HEAD
-	inheritAttrs: false,
-=======
->>>>>>> 2dabe2cc
 	props: {
 		/**
 		 * Globale image/icon settings. Will be merged with the image settings of each item. See `k-item-image` for available options.
