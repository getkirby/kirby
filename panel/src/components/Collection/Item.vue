<template>
	<div
		v-bind="data"
<<<<<<< HEAD
		:class="[layout ? 'k-' + layout + '-item' : layout, $attrs.class]"
=======
		:class="['k-item', `k-item-${layout}`, $attrs.class]"
>>>>>>> eda890ea
		:data-has-image="hasFigure"
		:data-layout="layout"
		:data-theme="theme"
		@click="$emit('click', $event)"
		@dragstart="$emit('drag', $event)"
	>
		<!-- Image -->
		<slot name="image">
			<k-item-image
				v-if="hasFigure"
				:image="image"
				:layout="layout"
				:width="width"
			/>
		</slot>

		<!-- Sort handle -->
		<k-sort-handle v-if="sortable" class="k-item-sort-handle" tabindex="-1" />

		<!-- Content -->
		<div class="k-item-content">
			<h3 class="k-item-title" :title="title">
				<k-link v-if="link !== false" :target="target" :to="link">
					<!-- eslint-disable-next-line vue/no-v-html -->
					<span v-html="text ?? '–'" />
				</k-link>
				<!-- eslint-disable-next-line vue/no-v-html -->
				<span v-else v-html="text ?? '–'" />
			</h3>
			<!-- eslint-disable-next-line vue/no-v-html -->
			<p v-if="info" class="k-item-info" v-html="info" />
		</div>

		<div
			class="k-item-options"
			:data-only-option="!buttons?.length || (!options && !$slots.options)"
		>
			<!-- Buttons -->
			<k-button
				v-for="(button, buttonIndex) in buttons"
				:key="'button-' + buttonIndex"
				v-bind="button"
			/>

			<!-- Options -->
			<slot name="options">
				<k-options-dropdown
					v-if="options"
					:options="options"
					class="k-item-options-dropdown"
					@option="onOption"
				/>
			</slot>
		</div>
	</div>
</template>

<script>
import { props as ItemImageProps } from "./ItemImage.vue";
import { layout } from "@/mixins/props.js";
/**
 * A collection item that can be displayed in various layouts
 */
export default {
	mixins: [ItemImageProps, layout],
	inheritAttrs: false,
	props: {
		/**
		 * Additional inline buttons in the item's footer
		 */
		buttons: {
			type: Array,
			default: () => []
		},
		/**
		 * @private
		 */
		data: Object,
		/**
		 * The optional info text that will be show next or below the main text
		 */
		info: String,
		/**
		 * An optional link
		 */
		link: {
			type: [Boolean, String, Function]
		},
		/**
		 * Array of dropdown options
		 */
		options: {
			type: [Array, Function, String]
		},
		/**
		 * If `true`, the sort handle will be shown on hover
		 */
		sortable: Boolean,
		/**
		 * Sets a target attribute if a link is also set
		 */
		target: String,
		/**
		 * The main text for the item
		 */
		text: String,
		/**
		 * Visual theme for items
		 * @values "disabled"
		 */
		theme: String
	},
	emits: ["action", "click", "drag", "option"],
	computed: {
		hasFigure() {
			return this.image !== false && this.$helper.object.length(this.image) > 0;
		},
		title() {
			return this.$helper.string
				.stripHTML(this.$helper.string.unescapeHTML(this.text))
				.trim();
		}
	},
	methods: {
		onOption(event) {
			this.$emit("action", event);
			this.$emit("option", event);
		}
	}
};
</script>

<style>
:root {
	--item-button-height: var(--height-md);
	--item-button-width: var(--height-md);
	--item-height: auto;
	--item-height-cardlet: calc(var(--height-md) * 3);
}

.k-item {
	position: relative;
	background: var(--color-white);
	box-shadow: var(--shadow);
	border-radius: var(--rounded);
	height: var(--item-height);
	container-type: inline-size;
}
.k-item:has(a:focus) {
	outline: 2px solid var(--color-focus);
}
/** TODO: remove when firefox supports :has() */
@supports not selector(:has(*)) {
	.k-item:focus-within {
		outline: 2px solid var(--color-focus);
	}
}

.k-item .k-icon-frame {
	--back: var(--color-gray-300);
}

.k-item-content {
	line-height: 1.25;
	overflow: hidden;
	padding: var(--spacing-2);
}
.k-item-content a:focus {
	outline: 0;
}
.k-item-content a::after {
	content: "";
	position: absolute;
	inset: 0;
}
.k-item-info {
	color: var(--color-text-dimmed);
}
.k-item-options {
	transform: translate(0);
	z-index: 1;
	display: flex;
	align-items: center;
	justify-content: space-between;
}
/** TODO: .k-item-options:has(> :first-child:last-child) */
.k-item-options[data-only-option="true"] {
	justify-content: flex-end;
}
.k-item-options .k-button {
	--button-height: var(--item-button-height);
	--button-width: var(--item-button-width);
}

.k-item .k-sort-button {
	position: absolute;
	z-index: 2;
}
.k-item:not(:hover):not(.k-sortable-fallback) .k-sort-button {
	opacity: 0;
}

/** List */
.k-item[data-layout="list"] {
	--item-height: var(
		--field-input-height
	); /* TODO: change back to --height-md after input refactoring */
	--item-button-height: var(--item-height);
	--item-button-width: auto;

	display: grid;
	height: var(--item-height);
	align-items: center;
	grid-template-columns: 1fr auto;
}
/** TODO: .k-item[data-layout="list"]:has(.k-item-image) */
.k-item[data-layout="list"][data-has-image="true"] {
	grid-template-columns: var(--item-height) 1fr auto;
}
.k-item[data-layout="list"] .k-frame {
	--ratio: 1/1;
	border-start-start-radius: var(--rounded);
	border-end-start-radius: var(--rounded);
	height: var(--item-height);
}
.k-item[data-layout="list"] .k-item-content {
	display: flex;
	min-width: 0;
	white-space: nowrap;
	gap: var(--spacing-2);
	justify-content: space-between;
}
.k-item[data-layout="list"] .k-item-title,
.k-item[data-layout="list"] .k-item-info {
	overflow: hidden;
	white-space: nowrap;
	text-overflow: ellipsis;
}
.k-item[data-layout="list"] .k-item-title {
	flex-shrink: 1;
}
.k-item[data-layout="list"] .k-item-info {
	flex-shrink: 2;
}

@container (max-width: 30rem) {
	.k-item[data-layout="list"] .k-item-title {
		overflow: hidden;
		white-space: nowrap;
		text-overflow: ellipsis;
	}
	.k-item[data-layout="list"] .k-item-info {
		display: none;
	}
}

.k-item[data-layout="list"] .k-sort-button {
	--button-width: calc(1.5rem + var(--spacing-1));
	--button-height: var(--item-height);
	left: calc(-1 * var(--button-width));
}

/** Cardlet & cards */
.k-item:is([data-layout="cardlets"], [data-layout="cards"]) .k-sort-button {
	top: var(--spacing-2);
	inset-inline-start: var(--spacing-2);
	background: hsla(0, 0%, var(--color-l-max), 50%);
	backdrop-filter: blur(5px);
	box-shadow: 0 2px 5px hsla(0, 0%, 0%, 20%);
	--button-width: 1.5rem;
	--button-height: 1.5rem;
	--button-rounded: var(--rounded-sm);
	--button-padding: 0;
	--icon-size: 14px;
}

.k-item:is([data-layout="cardlets"], [data-layout="cards"])
	.k-sort-button:hover {
	background: hsla(0, 0%, var(--color-l-max), 95%);
}

/** Cardlet */
.k-item[data-layout="cardlets"] {
	--item-height: var(--item-height-cardlet);
	display: grid;
	grid-template-areas:
		"content"
		"options";
	grid-template-columns: 1fr;
	grid-template-rows: 1fr var(--height-md);
}
/** TODO: .k-item[data-layout="cardlets"]:has(.k-item-image) */
.k-item[data-layout="cardlets"][data-has-image="true"] {
	grid-template-areas:
		"image content"
		"image options";
	grid-template-columns: minmax(0, var(--item-height)) 1fr;
}
.k-item[data-layout="cardlets"] .k-frame {
	grid-area: image;
	border-start-start-radius: var(--rounded);
	border-end-start-radius: var(--rounded);
	aspect-ratio: auto;
	height: var(--item-height);
}
.k-item[data-layout="cardlets"] .k-item-content {
	grid-area: content;
}
.k-item[data-layout="cardlets"] .k-item-info {
	margin-top: 0.125em;
	overflow: hidden;
	white-space: nowrap;
	text-overflow: ellipsis;
}
.k-item[data-layout="cardlets"] .k-item-options {
	grid-area: options;
}

/** Card */
.k-item[data-layout="cards"] {
	display: flex;
	flex-direction: column;
	/* container-type: inline-size; */
}
.k-item[data-layout="cards"] .k-frame {
	border-start-start-radius: var(--rounded);
	border-start-end-radius: var(--rounded);
}
.k-item[data-layout="cards"] .k-item-content {
	flex-grow: 1;
	padding: var(--spacing-2);
}
.k-item[data-layout="cards"] .k-item-info {
	margin-top: 0.125em;
}

/** Theme: disabled */
.k-item[data-theme="disabled"] {
	background: transparent;
	box-shadow: none;
	outline: 1px solid var(--color-border);
	outline-offset: -1px;
}
</style><|MERGE_RESOLUTION|>--- conflicted
+++ resolved
@@ -1,11 +1,7 @@
 <template>
 	<div
 		v-bind="data"
-<<<<<<< HEAD
-		:class="[layout ? 'k-' + layout + '-item' : layout, $attrs.class]"
-=======
-		:class="['k-item', `k-item-${layout}`, $attrs.class]"
->>>>>>> eda890ea
+		:class="['k-item', 'k-' + layout + '-item', $attrs.class]"
 		:data-has-image="hasFigure"
 		:data-layout="layout"
 		:data-theme="theme"
