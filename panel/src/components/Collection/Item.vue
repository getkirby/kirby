<template>
	<div
		v-bind="data"
		:class="layout ? 'k-' + layout + '-item' : false"
		:data-has-image="hasFigure"
		:data-layout="layout"
		class="k-item"
		@click="$emit('click', $event)"
		@dragstart="$emit('drag', $event)"
	>
		<!--
			@slot Replace the preview image/icon frame
			@binding {object} image see `image` prop
			@binding {string} layout see `layout` prop
		-->
		<slot name="image" v-bind="{ image, layout }">
			<k-item-image
				v-if="hasFigure"
				:image="image"
				:layout="layout"
				:width="width"
			/>
		</slot>

		<!-- Sort handle -->
		<k-sort-handle v-if="sortable" class="k-item-sort-handle" tabindex="-1" />

		<!-- Content -->
		<div class="k-item-content">
			<h3 class="k-item-title" :title="$helper.string.unescapeHTML(text)">
				<k-link v-if="link !== false" :target="target" :to="link">
					<!-- eslint-disable-next-line vue/no-v-html -->
					<span v-html="text ?? '–'" />
				</k-link>
				<!-- eslint-disable-next-line vue/no-v-html -->
				<span v-else v-html="text ?? '–'" />
			</h3>
			<!-- eslint-disable-next-line vue/no-v-html -->
			<p v-if="info" class="k-item-info" v-html="info" />
		</div>

		<div
			class="k-item-options"
			:data-only-option="!buttons?.length || (!options && !$slots.options)"
		>
			<!-- Buttons -->
			<k-button
				v-for="(button, buttonIndex) in buttons"
				:key="'button-' + buttonIndex"
				v-bind="button"
			/>

			<!--
				@slot Relace the options dropdown, overrides `options` prop
				@binding {array} options see `options` prop
			-->
			<slot name="options" v-bind="{ options }">
				<k-options-dropdown
					v-if="options"
					:options="options"
					class="k-item-options-dropdown"
					@option="onOption"
				/>
			</slot>
		</div>
	</div>
</template>

<script>
import { props as ItemImageProps } from "./ItemImage.vue";
import { layout } from "@/mixins/props.js";
<<<<<<< HEAD

=======
>>>>>>> 2dabe2cc
/**
 * A collection item that can be displayed in various layouts
 */
export default {
	mixins: [ItemImageProps, layout],
	inheritAttrs: false,
	props: {
		/**
		 * Additional inline buttons in the item's footer
		 */
		buttons: {
			type: Array,
			default: () => []
		},
		/**
		 * @private
		 */
		data: Object,
		/**
		 * The optional info text that will be show next or below the main text
		 */
		info: String,
		/**
		 * An optional link
		 */
		link: {
			type: [Boolean, String, Function]
		},
		/**
		 * Array of dropdown options
		 */
		options: {
			type: [Array, Function, String]
		},
		/**
		 * If `true`, the sort handle will be shown on hover
		 */
		sortable: Boolean,
		/**
		 * Sets a target attribute if a link is also set
		 */
		target: String,
		/**
		 * The main text for the item
		 */
		text: String
	},
	computed: {
		hasFigure() {
			return this.image !== false && this.$helper.object.length(this.image) > 0;
		}
	},
	methods: {
		onOption(event) {
			this.$emit("action", event);
			this.$emit("option", event);
		}
	}
};
</script>

<style>
:root {
	--item-button-height: var(--height-md);
	--item-button-width: var(--height-md);
	--item-height: auto;
	--item-height-cardlet: calc(var(--height-md) * 3);
}

.k-item {
	position: relative;
	background: var(--color-white);
	box-shadow: var(--shadow);
	border-radius: var(--rounded);
	height: var(--item-height);
	container-type: inline-size;
}
.k-item:has(a:focus) {
	outline: 2px solid var(--color-focus);
}
/** TODO: remove when firefox supports :has() */
@supports not selector(:has(*)) {
	.k-item:focus-within {
		outline: 2px solid var(--color-focus);
	}
}

.k-item .k-icon-frame {
	--back: var(--color-gray-300);
}

.k-item-content {
	line-height: 1.25;
	overflow: hidden;
	padding: var(--spacing-2);
}
.k-item-content a:focus {
	outline: 0;
}
.k-item-content a::after {
	content: "";
	position: absolute;
	inset: 0;
}
.k-item-info {
	color: var(--color-text-dimmed);
}
.k-item-options {
	transform: translate(0);
	z-index: 1;
	display: flex;
	align-items: center;
	justify-content: space-between;
}
/** TODO: .k-item-options:has(> :first-child:last-child) */
.k-item-options[data-only-option="true"] {
	justify-content: flex-end;
}
.k-item-options .k-button {
	--button-height: var(--item-button-height);
	--button-width: var(--item-button-width);
}

.k-item .k-sort-button {
	position: absolute;
	z-index: 2;
}
.k-item:not(:hover):not(.k-sortable-fallback) .k-sort-button {
	opacity: 0;
}

/** List */
.k-item[data-layout="list"] {
	--item-height: var(
		--field-input-height
	); /* TODO: change back to --height-md after input refactoring */
	--item-button-height: var(--item-height);
	--item-button-width: auto;

	display: grid;
	height: var(--item-height);
	align-items: center;
	grid-template-columns: 1fr auto;
}
/** TODO: .k-item[data-layout="list"]:has(.k-item-image) */
.k-item[data-layout="list"][data-has-image="true"] {
	grid-template-columns: var(--item-height) 1fr auto;
}
.k-item[data-layout="list"] .k-frame {
	--ratio: 1/1;
	border-start-start-radius: var(--rounded);
	border-end-start-radius: var(--rounded);
	height: var(--item-height);
}
.k-item[data-layout="list"] .k-item-content {
	display: flex;
	min-width: 0;
	white-space: nowrap;
	gap: var(--spacing-2);
	justify-content: space-between;
}
.k-item[data-layout="list"] .k-item-title,
.k-item[data-layout="list"] .k-item-info {
	overflow: hidden;
	white-space: nowrap;
	text-overflow: ellipsis;
}
.k-item[data-layout="list"] .k-item-title {
	flex-shrink: 1;
}
.k-item[data-layout="list"] .k-item-info {
	flex-shrink: 2;
}

@container (max-width: 30rem) {
	.k-item[data-layout="list"] .k-item-title {
		overflow: hidden;
		white-space: nowrap;
		text-overflow: ellipsis;
	}
	.k-item[data-layout="list"] .k-item-info {
		display: none;
	}
}

.k-item[data-layout="list"] .k-sort-button {
	--button-width: calc(1.5rem + var(--spacing-1));
	--button-height: var(--item-height);
	left: calc(-1 * var(--button-width));
}

/** Cardlet & cards */
.k-item:is([data-layout="cardlets"], [data-layout="cards"]) .k-sort-button {
	top: var(--spacing-2);
	inset-inline-start: var(--spacing-2);
	background: hsla(0, 0%, 100%, 50%);
	backdrop-filter: blur(5px);
	box-shadow: 0 2px 5px hsla(0, 0%, 0%, 20%);
	--button-width: 1.5rem;
	--button-height: 1.5rem;
	--button-rounded: var(--rounded-sm);
	--button-padding: 0;
	--icon-size: 14px;
}

.k-item:is([data-layout="cardlets"], [data-layout="cards"])
	.k-sort-button:hover {
	background: hsla(0, 0%, 100%, 95%);
}

/** Cardlet */
.k-item[data-layout="cardlets"] {
	--item-height: var(--item-height-cardlet);
	display: grid;
	grid-template-areas:
		"content"
		"options";
	grid-template-columns: 1fr;
	grid-template-rows: 1fr var(--height-md);
}
/** TODO: .k-item[data-layout="cardlets"]:has(.k-item-image) */
.k-item[data-layout="cardlets"][data-has-image="true"] {
	grid-template-areas:
		"image content"
		"image options";
	grid-template-columns: minmax(0, var(--item-height)) 1fr;
}
.k-item[data-layout="cardlets"] .k-frame {
	grid-area: image;
	border-start-start-radius: var(--rounded);
	border-end-start-radius: var(--rounded);
	aspect-ratio: auto;
	height: var(--item-height);
}
.k-item[data-layout="cardlets"] .k-item-content {
	grid-area: content;
}
.k-item[data-layout="cardlets"] .k-item-info {
	margin-top: 0.125em;
	overflow: hidden;
	white-space: nowrap;
	text-overflow: ellipsis;
}
.k-item[data-layout="cardlets"] .k-item-options {
	grid-area: options;
}

/** Card */
.k-item[data-layout="cards"] {
	display: flex;
	flex-direction: column;
	/* container-type: inline-size; */
}
.k-item[data-layout="cards"] .k-frame {
	border-start-start-radius: var(--rounded);
	border-start-end-radius: var(--rounded);
}
.k-item[data-layout="cards"] .k-item-content {
	flex-grow: 1;
	padding: var(--spacing-2);
}
.k-item[data-layout="cards"] .k-item-info {
	margin-top: 0.125em;
}
</style><|MERGE_RESOLUTION|>--- conflicted
+++ resolved
@@ -8,12 +8,8 @@
 		@click="$emit('click', $event)"
 		@dragstart="$emit('drag', $event)"
 	>
-		<!--
-			@slot Replace the preview image/icon frame
-			@binding {object} image see `image` prop
-			@binding {string} layout see `layout` prop
-		-->
-		<slot name="image" v-bind="{ image, layout }">
+		<!-- Image -->
+		<slot name="image">
 			<k-item-image
 				v-if="hasFigure"
 				:image="image"
@@ -50,11 +46,8 @@
 				v-bind="button"
 			/>
 
-			<!--
-				@slot Relace the options dropdown, overrides `options` prop
-				@binding {array} options see `options` prop
-			-->
-			<slot name="options" v-bind="{ options }">
+			<!-- Options -->
+			<slot name="options">
 				<k-options-dropdown
 					v-if="options"
 					:options="options"
@@ -69,10 +62,6 @@
 <script>
 import { props as ItemImageProps } from "./ItemImage.vue";
 import { layout } from "@/mixins/props.js";
-<<<<<<< HEAD
-
-=======
->>>>>>> 2dabe2cc
 /**
  * A collection item that can be displayed in various layouts
  */
