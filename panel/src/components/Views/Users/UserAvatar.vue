--- conflicted
+++ resolved
@@ -1,18 +1,12 @@
 <template>
-<<<<<<< HEAD
-	<k-button :title="$t('avatar')" class="k-user-view-image" @click="open">
-		<template v-if="avatar">
-			<k-image-frame :cover="true" :src="avatar" />
-=======
 	<k-button
 		:disabled="isLocked"
 		:title="$t('avatar')"
 		class="k-user-view-image"
 		@click="open"
 	>
-		<template v-if="model.avatar">
-			<k-image-frame :cover="true" :src="model.avatar" />
->>>>>>> 2a78f6d7
+		<template v-if="avatar">
+			<k-image-frame :cover="true" :src="avatar" />
 			<k-dropdown-content
 				ref="dropdown"
 				:options="[
@@ -29,7 +23,6 @@
 				]"
 			/>
 		</template>
-
 		<k-icon-frame v-else icon="user" />
 	</k-button>
 </template>
@@ -41,14 +34,10 @@
  */
 export default {
 	props: {
-<<<<<<< HEAD
 		api: String,
 		avatar: String,
-		id: String
-=======
-		isLocked: Boolean,
-		model: Object
->>>>>>> 2a78f6d7
+		id: String,
+		isLocked: Boolean
 	},
 	methods: {
 		open() {
