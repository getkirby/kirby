<template>
  <k-error-view v-if="issue">
    {{ issue.message }}
  </k-error-view>
  <div
    v-else
    class="k-file-view"
  >
    <k-file-preview :file="file" />

    <k-view
      :data-locked="isLocked"
      class="k-file-content"
    >
      <k-header
        :editable="permissions.changeName && !isLocked"
        :tabs="tabs"
        :tab="tab"
        @edit="action('rename')"
      >
        {{ file.filename }}

        <k-button-group slot="left">
          <k-button
            :responsive="true"
            icon="open"
            @click="action('download')"
          >
            {{ $t("open") }}
          </k-button>
          <k-dropdown>
            <k-button
              :responsive="true"
              :disabled="isLocked"
              icon="cog"
              @click="$refs.settings.toggle()"
            >
              {{ $t('settings') }}
            </k-button>
            <k-dropdown-content
              ref="settings"
              :options="options"
              @action="action"
            />
          </k-dropdown>
          <k-languages-dropdown />
        </k-button-group>

        <k-prev-next
          v-if="file.id"
          slot="right"
          :prev="prev"
          :next="next"
        />
      </k-header>

      <k-tabs-view
        v-if="file.id"
        ref="tabs"
        :key="tabsKey"
        :parent="$model.files.url(path, file.filename)"
        :tabs="tabs"
        :blueprint="file.blueprint.name"
        @tab="tab = $event"
      />

      <k-file-rename-dialog
        ref="rename"
        @success="renamed"
      />
      <k-file-remove-dialog
        ref="remove"
        @success="deleted"
      />
      <k-upload
        ref="upload"
        :url="uploadApi"
        :accept="file.mime"
        :multiple="false"
        @success="uploaded"
      />
    </k-view>
  </div>
</template>

<script>
import PrevNext from "@/mixins/view/prevnext.js";
import config from "@/config/config.js";

export default {
  mixins: [PrevNext],
  props: {
    path: {
      type: String
    },
    filename: {
      type: String,
      required: true
    }
  },
  data() {
    return {
      name: "",
      file: {
        id: null,
        parent: null,
        filename: "",
        url: "",
        prev: null,
        next: null,
        panelIcon: null,
        panelImage: null,
        mime: null,
        content: {}
      },
      permissions: {
        changeName: false,
        delete: false
      },
      issue: null,
      tabs: [],
      tab: null,
      options: null
    };
  },
  computed: {
    language() {
      return this.$store.state.languages.current;
    },
    next() {
      if (this.file.next) {
        return {
          link: this.$model.files.link(
            this.path,
            this.file.next.filename
          ),
          tooltip: this.file.next.filename
        };
      }
    },
    prev() {
      if (this.file.prev) {
        return {
          link: this.$model.files.link(
            this.path,
            this.file.prev.filename
          ),
          tooltip: this.file.prev.filename
        };
      }

      return null;
    },
    tabsKey() {
      return "file-" + this.file.id + "-tabs";
    },
    uploadApi() {
      return config.api + "/" + this.path + "/files/" + this.filename;
    },
<<<<<<< HEAD
    next() {
      if (this.file.next) {
        return {
          link: this.$api.files.link(
            this.path,
            this.file.next.filename
          ),
          tooltip: this.file.next.filename
        };
      }

      return null;
    }
=======
>>>>>>> 359dd5cd
  },
  watch: {
    language() {
      this.fetch();
    },
    filename() {
      this.fetch();
    }
  },
  methods: {
    action(action) {
      switch (action) {
        case "download":
          window.open(this.file.url);
          break;
        case "rename":
          this.$refs.rename.open(this.path, this.file.filename);
          break;
        case "replace":
          this.$refs.upload.open({
            url:
              config.api +
              "/" +
              this.$model.files.url(this.path, this.file.filename),
            accept: "." + this.file.extension + "," + this.file.mime
          });
          break;
        case "remove":
          this.$refs.remove.open(this.path, this.file.filename);
          break;
      }
    },
    deleted() {
      if (this.path) {
        this.$router.push('/' + this.path);
      } else {
        this.$router.push('/site');
      }
    },
    async fetch() {
      try {
        this.file = await this.$api.files.get( this.path, this.filename, {
          view: "panel"
        });

        this.file.next   = this.file.nextWithTemplate;
        this.file.prev   = this.file.prevWithTemplate;
        this.name        = this.file.name;
        this.tabs        = this.file.blueprint.tabs;
        this.permissions = this.file.options;

        this.options = async ready => {
          let options = await this.$model.files.options(
            this.path,
            this.file.filename
          );
          ready(options);
        };

        this.$store.dispatch(
          "breadcrumb",
          this.$model.files.breadcrumb(this.file, this.$route.name)
        );
        this.$store.dispatch("title", this.filename);
        this.$store.dispatch("content/create", {
          id: "files/" + this.file.id,
          api: this.$model.files.link(this.path, this.filename),
          content: this.file.content
        });
      } catch (error) {
        this.issue = error;
      }
    },
    renamed(file) {
      const path = this.$model.files.link(this.path, file.filename);
      this.$router.push(path);
    },
    async uploaded() {
      this.$store.dispatch("notification/success", ":)");
      await this.fetch();
      this.$events.$emit("file.uploaded", this.file);
    }
  }
};
</script><|MERGE_RESOLUTION|>--- conflicted
+++ resolved
@@ -156,23 +156,7 @@
     },
     uploadApi() {
       return config.api + "/" + this.path + "/files/" + this.filename;
-    },
-<<<<<<< HEAD
-    next() {
-      if (this.file.next) {
-        return {
-          link: this.$api.files.link(
-            this.path,
-            this.file.next.filename
-          ),
-          tooltip: this.file.next.filename
-        };
-      }
-
-      return null;
-    }
-=======
->>>>>>> 359dd5cd
+    }
   },
   watch: {
     language() {
