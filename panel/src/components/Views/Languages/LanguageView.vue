--- conflicted
+++ resolved
@@ -76,11 +76,6 @@
 
 <script>
 /**
-<<<<<<< HEAD
- * @internal
- * @since 4.0.0
-=======
->>>>>>> a8c271af
  * @internal
  * @since 4.0.0
  */
