--- conflicted
+++ resolved
@@ -4,45 +4,11 @@
 			<k-prev-next :prev="prev" :next="next" />
 		</template>
 
-<<<<<<< HEAD
-		<k-header :editable="true" @edit="$dialog(`languages/${id}/update`)">
+		<k-header :editable="canUpdate" @edit="$dialog(`languages/${id}/update`)">
 			{{ name }}
 
 			<template #buttons>
 				<k-view-buttons :buttons="buttons" />
-=======
-		<k-header :editable="canUpdate" @edit="update()">
-			{{ name }}
-
-			<template #buttons>
-				<k-button-group>
-					<k-button
-						:link="url"
-						:title="$t('open')"
-						icon="open"
-						size="sm"
-						target="_blank"
-						variant="filled"
-					/>
-					<k-button
-						:disabled="!canUpdate"
-						:title="$t('settings')"
-						icon="cog"
-						size="sm"
-						variant="filled"
-						@click="update()"
-					/>
-					<k-button
-						v-if="deletable"
-						:disabled="!$panel.permissions.languages.delete"
-						:title="$t('delete')"
-						icon="trash"
-						size="sm"
-						variant="filled"
-						@click="remove()"
-					/>
-				</k-button-group>
->>>>>>> 812be258
 			</template>
 		</k-header>
 
