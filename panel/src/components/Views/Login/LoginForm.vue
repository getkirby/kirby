--- conflicted
+++ resolved
@@ -33,28 +33,7 @@
 </template>
 
 <script>
-<<<<<<< HEAD
-export const props = {
-	props: {
-		/**
-		 * List of available login method names
-		 */
-		methods: {
-			type: Array,
-			default: () => []
-		},
-		/**
-		 * Values to prefill the inputs
-		 */
-		value: {
-			type: Object,
-			default: () => ({})
-		}
-	}
-};
-=======
 import { props as LoginProps } from "./LoginView.vue";
->>>>>>> c3bb2e3b
 
 /**
  * @deprecated 6.0.0 Use `k-login-password-method` instead
