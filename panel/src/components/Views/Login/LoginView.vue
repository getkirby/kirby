<template>
	<k-panel-outside class="k-login-view">
<<<<<<< HEAD
		<k-stack class="k-login-stack">
=======
		<k-stack class="k-login k-login-stack">
>>>>>>> c3bb2e3b
			<h1 class="sr-only">
				{{ $t("login") }}
			</h1>

			<k-login-alert v-if="issue" @click="issue = null">
				{{ issue }}
			</k-login-alert>

			<component
<<<<<<< HEAD
				:is="component"
=======
				:is="form"
				ref="form"
>>>>>>> c3bb2e3b
				v-bind="{ method, methods, pending, value }"
				@error="onError"
			/>

<<<<<<< HEAD
			<template v-if="alternativeMethods.length > 0 && !pending?.challenge">
=======
			<template v-if="alternativeMethods.length > 0 && !hasActiveChallenge">
>>>>>>> c3bb2e3b
				<p class="k-login-or"><span>or</span></p>

				<k-stack>
					<k-button
						v-for="method in alternativeMethods"
<<<<<<< HEAD
						:key="method.type"
						:icon="method.icon"
						:text="method.text"
						variant="filled"
						size="lg"
						@click="onChangeMethod(method.type)"
=======
						:key="method"
						:text="$t(`login.method.${method}.label`)"
						variant="filled"
						size="lg"
						@click="onChangeMethod(method)"
>>>>>>> c3bb2e3b
					/>
				</k-stack>
			</template>
		</k-stack>
	</k-panel-outside>
</template>

<script>
export const props = {
	props: {
		/**
		 * Current login method
		 * @since 6.0.0
		 */
		method: String,
		/**
		 * List of available login method names
		 */
		methods: {
			type: Array,
			default: () => []
		},
		/**
		 * Pending login data (user email, challenge type)
		 * @value { email: String, challenge: String }
		 */
		pending: {
			type: Object
		},
		/**
		 * Values to prefill the inputs
		 */
		value: {
			type: Object,
			default: () => ({})
		}
	}
};

/**
 * @internal
 */
export default {
	components: {
		"k-login-plugin-form": window.panel.plugins.login
	},
	mixins: [props],
	props: {
		/**
		 * Vue component name for the login form
		 * @since 6.0.0
		 */
<<<<<<< HEAD
		form: String
=======
		value: {
			type: Object,
			default: () => ({})
		}
>>>>>>> c3bb2e3b
	},
	data() {
		return {
			issue: ""
		};
	},
	computed: {
		alternativeMethods() {
<<<<<<< HEAD
			return this.methods.filter((method) => method.type !== this.method);
		},
		component() {
			return window.panel.plugins.login ? "k-login-plugin-form" : this.form;
		}
	},
	methods: {
		onChangeMethod(method) {
			this.$panel.view.refresh({ query: { method } });
		},
		async onError(error) {
			// reset from a challenge component back to Login
			if (error?.details?.challengeDestroyed === true) {
				await this.$panel.reload({ globals: ["system"] });
			}

			this.issue = error?.message ?? null;
=======
			return this.methods.filter((method) => method !== this.method);
		},
		form() {
			if (window.panel.plugins.login) {
				return "k-login-plugin-form";
			}

			if (this.hasActiveChallenge) {
				return "k-login-code-form";
			}

			return "k-login-form";
		},
		hasActiveChallenge() {
			return Boolean(this.pending.email);
		}
	},
	methods: {
		async onChangeMethod(method) {
			await this.$panel.view.refresh({ query: { method } });
			this.$refs.form.focus?.();
		},
		async onError(error) {
			// reset from the LoginCode component back to Login
			if (error?.details.challengeDestroyed === true) {
				await this.$panel.reload({ globals: ["system"] });
			}

			this.issue = error?.message;
>>>>>>> c3bb2e3b
		}
	}
};
</script>

<style>
.k-login-stack {
	max-width: 25rem;
	margin: 0 auto;
	gap: var(--spacing-6);
}
<<<<<<< HEAD

.k-login-alert {
	border-radius: var(--rounded);
}

=======

.k-login-stack .k-user-info {
	margin-bottom: var(--spacing-6);
}

>>>>>>> c3bb2e3b
.k-login-form {
	padding: var(--spacing-6);
	background: var(--color-white);
	border-radius: var(--rounded);
}
.k-login-form label abbr {
	visibility: hidden;
<<<<<<< HEAD
}

.k-login-user {
	margin-bottom: var(--spacing-6);
=======
>>>>>>> c3bb2e3b
}

.k-login-buttons {
	--button-padding: var(--spacing-3);
	display: flex;
	gap: 1.5rem;
	align-items: center;
	justify-content: space-between;
	margin-top: var(--spacing-8);
}

.k-login-or {
	position: relative;
	text-align: center;
	color: var(--color-text-dimmed);
}
.k-login-or span {
	background: var(--panel-color-back);
	padding: 0 0.5rem;
}
.k-login-or::before {
	position: absolute;
	content: "";
	top: 50%;
	left: 0;
	height: 1px;
	background: var(--color-border);
	width: 100%;
	z-index: -1;
}
</style><|MERGE_RESOLUTION|>--- conflicted
+++ resolved
@@ -1,10 +1,6 @@
 <template>
 	<k-panel-outside class="k-login-view">
-<<<<<<< HEAD
-		<k-stack class="k-login-stack">
-=======
 		<k-stack class="k-login k-login-stack">
->>>>>>> c3bb2e3b
 			<h1 class="sr-only">
 				{{ $t("login") }}
 			</h1>
@@ -14,40 +10,24 @@
 			</k-login-alert>
 
 			<component
-<<<<<<< HEAD
 				:is="component"
-=======
-				:is="form"
 				ref="form"
->>>>>>> c3bb2e3b
 				v-bind="{ method, methods, pending, value }"
 				@error="onError"
 			/>
 
-<<<<<<< HEAD
-			<template v-if="alternativeMethods.length > 0 && !pending?.challenge">
-=======
 			<template v-if="alternativeMethods.length > 0 && !hasActiveChallenge">
->>>>>>> c3bb2e3b
 				<p class="k-login-or"><span>or</span></p>
 
 				<k-stack>
 					<k-button
 						v-for="method in alternativeMethods"
-<<<<<<< HEAD
 						:key="method.type"
 						:icon="method.icon"
 						:text="method.text"
 						variant="filled"
 						size="lg"
 						@click="onChangeMethod(method.type)"
-=======
-						:key="method"
-						:text="$t(`login.method.${method}.label`)"
-						variant="filled"
-						size="lg"
-						@click="onChangeMethod(method)"
->>>>>>> c3bb2e3b
 					/>
 				</k-stack>
 			</template>
@@ -100,14 +80,7 @@
 		 * Vue component name for the login form
 		 * @since 6.0.0
 		 */
-<<<<<<< HEAD
 		form: String
-=======
-		value: {
-			type: Object,
-			default: () => ({})
-		}
->>>>>>> c3bb2e3b
 	},
 	data() {
 		return {
@@ -116,11 +89,13 @@
 	},
 	computed: {
 		alternativeMethods() {
-<<<<<<< HEAD
 			return this.methods.filter((method) => method.type !== this.method);
 		},
 		component() {
 			return window.panel.plugins.login ? "k-login-plugin-form" : this.form;
+		},
+		hasActiveChallenge() {
+			return Boolean(this.pending.email);
 		}
 	},
 	methods: {
@@ -134,37 +109,6 @@
 			}
 
 			this.issue = error?.message ?? null;
-=======
-			return this.methods.filter((method) => method !== this.method);
-		},
-		form() {
-			if (window.panel.plugins.login) {
-				return "k-login-plugin-form";
-			}
-
-			if (this.hasActiveChallenge) {
-				return "k-login-code-form";
-			}
-
-			return "k-login-form";
-		},
-		hasActiveChallenge() {
-			return Boolean(this.pending.email);
-		}
-	},
-	methods: {
-		async onChangeMethod(method) {
-			await this.$panel.view.refresh({ query: { method } });
-			this.$refs.form.focus?.();
-		},
-		async onError(error) {
-			// reset from the LoginCode component back to Login
-			if (error?.details.challengeDestroyed === true) {
-				await this.$panel.reload({ globals: ["system"] });
-			}
-
-			this.issue = error?.message;
->>>>>>> c3bb2e3b
 		}
 	}
 };
@@ -176,19 +120,11 @@
 	margin: 0 auto;
 	gap: var(--spacing-6);
 }
-<<<<<<< HEAD
-
-.k-login-alert {
-	border-radius: var(--rounded);
-}
-
-=======
 
 .k-login-stack .k-user-info {
 	margin-bottom: var(--spacing-6);
 }
 
->>>>>>> c3bb2e3b
 .k-login-form {
 	padding: var(--spacing-6);
 	background: var(--color-white);
@@ -196,13 +132,6 @@
 }
 .k-login-form label abbr {
 	visibility: hidden;
-<<<<<<< HEAD
-}
-
-.k-login-user {
-	margin-bottom: var(--spacing-6);
-=======
->>>>>>> c3bb2e3b
 }
 
 .k-login-buttons {
