--- conflicted
+++ resolved
@@ -1,9 +1,5 @@
-<<<<<<< HEAD
-import str from "../helpers/string.js";
-=======
 
 import { template } from "../helpers/string.js";
->>>>>>> 316a6ce1
 
 export class TranslationString extends String {
   toString() {
@@ -20,13 +16,8 @@
         return;
       }
 
-<<<<<<< HEAD
       const string = window.panel.$translation.data[key];
-      return str.template(string, data);
-=======
-      const string = store.getters["translation/string"](key);
       return template(string, data);
->>>>>>> 316a6ce1
     }
   }
 };