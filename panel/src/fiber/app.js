import Vue from "vue";

export default {
	name: "Fiber",
	data() {
		return {
			component: null,
			state: window.fiber,
			key: null
		};
	},
	created() {
		this.$fiber.init(this.state, {
			base: document.querySelector("base").href,
			/**
			 * Returns all custom headers for
			 * each Fiber request
			 * @returns {Object}
			 */
			headers: () => {
				return {
					"X-CSRF": this.$panel.system.csrf
				};
			},
			/**
			 * Handles fatal JSON parsing issues
			 * that cannot be converted to a valid
			 * Fiber request.
			 *
			 * @param {object}
			 */
			onFatal({ text }) {
				window.panel.notification.fatal(text);
			},
			/**
			 * Is being called when a Fiber request
			 * ends. It stops the loader unless
			 * there are still running API requests
			 */
			onFinish: () => {
				if (this.$api.requests.length === 0) {
					this.$panel.isLoading = false;
				}
			},
			/**
			 * Is being called when a new state is pushed
			 *
			 * @param {Object} state
			 */
			onPushState: (state) => {
				window.history.pushState(state, "", state.$url);
			},
			/**
			 * Is being called when a the current state is replaced
			 *
			 * @param {Object} state
			 */
			onReplaceState: (state) => {
				window.history.replaceState(state, "", state.$url);
			},
			/**
			 * Is being called when a Fiber request
			 * starts. The silent option is used to
			 * enable/disable the loader
			 *
			 * @param {object} options
			 */
			onStart: ({ silent }) => {
				// show the loader unless the silent option is activated
				// this is useful i.e. for background reloads (see our locking checks)
				if (silent !== true) {
					this.$panel.isLoading = true;
				}
			},
			/**
			 * Loads the correct view component
			 * and replaces the current state
			 * on every request
			 *
			 * @param {object} state
			 * @param {object} options
			 */
			onSwap: async (state, options) => {
				options = {
					navigate: true,
					replace: false,
					...options
				};

				this.setGlobals(state);
<<<<<<< HEAD
				this.setMenu(state);
=======
				this.setLanguage(state);
				this.setLanguages(state);
				this.setMultilang(state);
				this.setSystem(state);
>>>>>>> a0411501
				this.setTitle(state);
				this.setTranslation(state);
				this.setUrls(state);
				this.setUser(state);

				this.component = state.$view.component;
				this.state = state;
				this.key = options.replace === true ? this.key : state.$view.timestamp;

				if (options.navigate === true) {
					this.navigate();
				}
			},
			/**
			 * Returns global query parameters
			 * that should be added to all requests
			 *
			 * @returns {Object}
			 */
			query: () => {
				return {
					language: this.$panel.language.code
				};
			}
		});

		// back button event
		window.addEventListener("popstate", this.$reload);
	},
	methods: {
		/**
		 * Closes all dialogs and clears a potentially
		 * blocked overflow style
		 */
		navigate() {
			this.$store.dispatch("navigate");
		},

		/**
		 * Registers all globals from the state in
		 * the Vue prototype and the window.panel object
		 *
		 * @param {object} state
		 */
		setGlobals(state) {
			[
				"$config",
				"$direction",
				"$language",
				"$languages",
				"$license",
				"$menu",
				"$multilang",
				"$permissions",
				"$searches",
				"$system",
				"$translation",
				"$urls",
				"$user",
				"$view"
			].forEach((key) => {
				if (state[key] !== undefined) {
					Vue.prototype[key] = window.panel[key] = state[key];
				} else {
					Vue.prototype[key] = state[key] = window.panel[key];
				}
			});
		},

		/**
<<<<<<< HEAD
		 * Temporarily connect the new panel
		 *
		 * @param {object} state
		 */
		setMenu(state) {
			if (state.$menu) {
				this.$panel.menu = state.$menu;
=======
		 * Temporarily connects the old fiber code with the new language module
		 *
		 * @param {object} state
		 */
		setLanguage(state) {
			if (state.$language === null) {
				this.$panel.language.reset();
			} else if (state.$language) {
				this.$panel.language.set(state.$language);
			}
		},

		/**
		 * Temporarily connects the old fiber code with the new panel
		 *
		 * @param {object} state
		 */
		setLanguages(state) {
			if (state.$languages) {
				this.$panel.languages = state.$languages;
			}
		},

		/**
		 * Temporarily connects the old fiber code with the new panel
		 *
		 * @param {object} state
		 */
		setMultilang(state) {
			this.$panel.multilang = state.$multilang;
		},

		/**
		 * Temporary state setter for the new panel.system module
		 *
		 * @param {object} state
		 */
		setSystem(state) {
			if (state.$system) {
				this.$panel.system.set(state.$system);
>>>>>>> a0411501
			}
		},

		/**
		 * Sets the document title on each request
		 *
		 * @param {object} state
		 */
		setTitle(state) {
			// set the document title according to $view.title
			if (state.$view.title) {
				document.title = state.$view.title + " | " + state.$system.title;
			} else {
				document.title = state.$system.title;
			}
		},

		/**
		 * Sets the translation state
		 *
		 * @param {object} state
		 */
		setTranslation(state) {
			if (state.$translation) {
				this.$panel.translation.set(state.$translation);
			}
		},

		/**
		 * Temporarily transfer urls to the new panel
		 *
		 * @param {object} state
		 */
		setUrls(state) {
			if (state.$urls) {
				this.$panel.urls = state.$urls;
      }
    },
        
    /**
     * Temporary state setter for the new user module
		 *
		 * @param {object} state
		 */
		setUser(state) {
			if (state.$user) {
				this.$panel.user.set(state.$user);
			}
		}
	},
	render(h) {
		if (this.component) {
			return h(this.component, {
				key: this.key,
				props: this.state.$view.props
			});
		}
	}
};<|MERGE_RESOLUTION|>--- conflicted
+++ resolved
@@ -88,14 +88,11 @@
 				};
 
 				this.setGlobals(state);
-<<<<<<< HEAD
-				this.setMenu(state);
-=======
 				this.setLanguage(state);
 				this.setLanguages(state);
+				this.setMenu(state);
 				this.setMultilang(state);
 				this.setSystem(state);
->>>>>>> a0411501
 				this.setTitle(state);
 				this.setTranslation(state);
 				this.setUrls(state);
@@ -164,18 +161,9 @@
 				}
 			});
 		},
-
-		/**
-<<<<<<< HEAD
-		 * Temporarily connect the new panel
-		 *
-		 * @param {object} state
-		 */
-		setMenu(state) {
-			if (state.$menu) {
-				this.$panel.menu = state.$menu;
-=======
-		 * Temporarily connects the old fiber code with the new language module
+  
+    /**
+     * Temporarily connects the old fiber code with the new language module
 		 *
 		 * @param {object} state
 		 */
@@ -199,6 +187,17 @@
 		},
 
 		/**
+		 * Temporarily connect the new panel
+		 *
+		 * @param {object} state
+		 */
+		setMenu(state) {
+			if (state.$menu) {
+				this.$panel.menu = state.$menu;
+      }
+    },
+
+		/**
 		 * Temporarily connects the old fiber code with the new panel
 		 *
 		 * @param {object} state
@@ -215,7 +214,6 @@
 		setSystem(state) {
 			if (state.$system) {
 				this.$panel.system.set(state.$system);
->>>>>>> a0411501
 			}
 		},
 
