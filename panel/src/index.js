--- conflicted
+++ resolved
@@ -8,12 +8,7 @@
 import Legacy from "./panel/legacy.js";
 import Libraries from "./libraries/index.js";
 import Panel from "./panel/panel.js";
-<<<<<<< HEAD
 import Store from "./store/store.js";
-// import Vuelidate from "vuelidate";
-=======
-import store from "./store/store.js";
->>>>>>> 3de658b8
 
 /**
  * Create the Vue application
@@ -36,17 +31,10 @@
  * Load all relevant Vue plugins
  * that do not depend on the Panel instance
  */
-<<<<<<< HEAD
 app.use(Helpers);
 app.use(Libraries);
 app.use(Store);
-// Vue.use(Vuelidate);
 app.use(Components);
-=======
-Vue.use(Helpers);
-Vue.use(Libraries);
-Vue.use(Components);
->>>>>>> 3de658b8
 
 /**
  * Load CSS utilities after components
