import Vue, { h, reactive } from "vue";

import Api from "./config/api.js";
import App from "./fiber/app.js";
import Components from "./components/index.js";
import ErrorHandling from "./config/errorhandling";
import Events from "./panel/events.js";
import Fiber from "./fiber/plugin.js";
import Helpers from "./helpers/index.js";
import I18n from "./config/i18n.js";
import Language from "./panel/language.js";
import Legacy from "./config/legacy.js";
import Libraries from "./libraries/index.js";
import Notification from "./panel/notification.js";
import Panel from "./panel/panel.js";
import store from "./store/store.js";
import System from "./panel/system.js";
import Translation from "./panel/translation.js";
import User from "./panel/user.js";
import Vuelidate from "vuelidate";

Vue.config.productionTip = false;
Vue.config.devtools = true;

const app = new Vue({
	store,
	created() {
		/**
		 * Shortcut to the panel for all components
		 */
		Vue.prototype.$panel = window.panel;

		/**
		 * Make the new panel temporarily available in the console
		 * to test features manually
		 */
		window.p = Panel.create(Vue, window.panel.plugins);

		/**
		 * Temporary polyfill until this is all
		 * bundled under window.panel
		 */
		this.$panel.plugins = window.p.plugins;

		/**
		 * This is temporary panel setup
		 * code until the entire panel.js class is there
		 */
<<<<<<< HEAD
		this.$panel.events = Events();
		this.$panel.isLoading = false;
		this.$panel.notification = Notification();
		this.$panel.searches = window.fiber.$searches;
=======
		this.$panel.config = window.fiber.$config;
		this.$panel.debug = this.$panel.config.debug;
		this.$panel.events = Events();
		this.$panel.isLoading = false;
		this.$panel.language = Language();
		this.$panel.languages = window.fiber.$languages;
		this.$panel.license = window.fiber.$license;
		this.$panel.menu = window.fiber.$menu;
		this.$panel.multilang = window.fiber.$multilang;
		this.$panel.notification = Notification();
		this.$panel.permissions = window.fiber.$permissions;
		this.$panel.system = System();
>>>>>>> a20e9742
		this.$panel.translation = Translation();
		this.$panel.urls = window.fiber.$urls;
		this.$panel.user = User();

		/**
		 * shortcut for the translation method
		 */
		this.$panel.t = this.$panel.translation.translate.bind(
			this.$panel.translation
		);

		/**
		 * Make notification reactive. This will be done in
		 * the Panel object later
		 */
		reactive(this.$panel);

		/**
		 * Delegate all required window events to the
		 * event emitter
		 */
		this.$panel.events.subscribe();

		/**
		 * Register all created plugins
		 */
		this.$panel.plugins.created.forEach((plugin) => plugin(this));

		this.$store.dispatch("content/init");
	},
	render: () => h(App)
});

// Global styles
import "./styles/variables.css";
import "./styles/reset.css";
import "./styles/animations.css";

// Load functionalities
Vue.use(ErrorHandling, window.panel);
Vue.use(Legacy);
Vue.use(Helpers);
Vue.use(Libraries);
Vue.use(Api, window.panel);
Vue.use(I18n);
Vue.use(Fiber);
Vue.use(Vuelidate);
Vue.use(Components);

// Load CSS utilities after components
// to increase specificity
import "./styles/utilities.css";

app.$mount("#app");<|MERGE_RESOLUTION|>--- conflicted
+++ resolved
@@ -46,12 +46,6 @@
 		 * This is temporary panel setup
 		 * code until the entire panel.js class is there
 		 */
-<<<<<<< HEAD
-		this.$panel.events = Events();
-		this.$panel.isLoading = false;
-		this.$panel.notification = Notification();
-		this.$panel.searches = window.fiber.$searches;
-=======
 		this.$panel.config = window.fiber.$config;
 		this.$panel.debug = this.$panel.config.debug;
 		this.$panel.events = Events();
@@ -63,8 +57,8 @@
 		this.$panel.multilang = window.fiber.$multilang;
 		this.$panel.notification = Notification();
 		this.$panel.permissions = window.fiber.$permissions;
+		this.$panel.searches = window.fiber.$searches;
 		this.$panel.system = System();
->>>>>>> a20e9742
 		this.$panel.translation = Translation();
 		this.$panel.urls = window.fiber.$urls;
 		this.$panel.user = User();
