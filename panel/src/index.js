import Vue, { h } from "vue";

import Api from "./config/api.js";
import App from "./fiber/app.js";
import Components from "./components/index.js";
import Errors from "./config/errors.js";
import Events from "./config/events.js";
import Fiber from "./fiber/plugin.js";
import Helpers from "./helpers/index.js";
import I18n from "./config/i18n.js";
import Libraries from "./libraries/index.js";
import Plugins from "./config/plugins.js";
import store from "./store/store.js";
import Vuelidate from "vuelidate";

Vue.config.productionTip = false;
Vue.config.devtools = true;

const app = new Vue({
	store,
	created() {
		window.panel.$vue = window.panel.app = this;
		window.panel.plugins.created.forEach((plugin) => plugin(this));
		this.$store.dispatch("content/init");
	},
	render: (h) => h(App)
});

// Global styles
import "./styles/variables.css";
import "./styles/reset.css";
import "./styles/animations.css";

// Load functionalities
Vue.use(Errors);
Vue.use(Helpers);
Vue.use(Libraries);
Vue.use(Components);
Vue.use(Api, store);
Vue.use(Events);
Vue.use(I18n);
Vue.use(Fiber);
Vue.use(Vuelidate);
Vue.use(Plugins);

<<<<<<< HEAD
// Load CSS utilities after components
// to increase specificity
import "./styles/utilities.css";
=======
const app = new Vue({
	store,
	created() {
		window.panel.$vue = window.panel.app = this;
		window.panel.plugins.created.forEach((plugin) => plugin(this));
		this.$store.dispatch("content/init");
	},
	render: () => h(App)
});
>>>>>>> 7c66a5a1

app.$mount("#app");<|MERGE_RESOLUTION|>--- conflicted
+++ resolved
@@ -43,20 +43,7 @@
 Vue.use(Vuelidate);
 Vue.use(Plugins);
 
-<<<<<<< HEAD
 // Load CSS utilities after components
 // to increase specificity
-import "./styles/utilities.css";
-=======
-const app = new Vue({
-	store,
-	created() {
-		window.panel.$vue = window.panel.app = this;
-		window.panel.plugins.created.forEach((plugin) => plugin(this));
-		this.$store.dispatch("content/init");
-	},
-	render: () => h(App)
-});
->>>>>>> 7c66a5a1
 
 app.$mount("#app");