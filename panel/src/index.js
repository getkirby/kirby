import Vue, { h, reactive } from "vue";

import Api from "./config/api.js";
import App from "./fiber/app.js";
import Components from "./components/index.js";
import ErrorHandling from "./config/errorhandling";
import Events from "./panel/events.js";
import Fiber from "./fiber/plugin.js";
import Helpers from "./helpers/index.js";
import I18n from "./config/i18n.js";
import Language from "./panel/language.js";
import Legacy from "./config/legacy.js";
import Libraries from "./libraries/index.js";
import Notification from "./panel/notification.js";
import Panel from "./panel/panel.js";
import store from "./store/store.js";
import System from "./panel/system.js";
import Translation from "./panel/translation.js";
import User from "./panel/user.js";
import Vuelidate from "vuelidate";

Vue.config.productionTip = false;
Vue.config.devtools = true;

const app = new Vue({
	store,
	created() {
		/**
		 * Shortcut to the panel for all components
		 */
		Vue.prototype.$panel = window.panel;

		/**
		 * Make the new panel temporarily available in the console
		 * to test features manually
		 */
		window.p = Panel.create(Vue, window.panel.plugins);

		/**
		 * Temporary polyfill until this is all
		 * bundled under window.panel
		 */
		this.$panel.plugins = window.p.plugins;

		/**
		 * This is temporary panel setup
		 * code until the entire panel.js class is there
		 */
		this.$panel.events = Events();
		this.$panel.isLoading = false;
<<<<<<< HEAD
		this.$panel.notification = Notification();
		this.$panel.translation = Translation();
		this.$panel.urls = window.fiber.$urls;
=======
		this.$panel.language = Language();
		this.$panel.languages = window.fiber.$languages;
		this.$panel.multilang = window.fiber.$multilang;
		this.$panel.notification = Notification();
		this.$panel.system = System();
		this.$panel.translation = Translation();
		this.$panel.user = User();
>>>>>>> 4c213062

		/**
		 * shortcut for the translation method
		 */
		this.$panel.t = this.$panel.translation.translate.bind(
			this.$panel.translation
		);

		/**
		 * Make notification reactive. This will be done in
		 * the Panel object later
		 */
		reactive(this.$panel);

		/**
		 * Delegate all required window events to the
		 * event emitter
		 */
		this.$panel.events.subscribe();

		/**
		 * Register all created plugins
		 */
		this.$panel.plugins.created.forEach((plugin) => plugin(this));

		this.$store.dispatch("content/init");
	},
	render: () => h(App)
});

// Global styles
import "./styles/variables.css";
import "./styles/reset.css";
import "./styles/animations.css";

// Load functionalities
Vue.use(ErrorHandling, window.panel);
Vue.use(Legacy);
Vue.use(Helpers);
Vue.use(Libraries);
Vue.use(Api, window.panel);
Vue.use(I18n);
Vue.use(Fiber);
Vue.use(Vuelidate);
Vue.use(Components);

// Load CSS utilities after components
// to increase specificity
import "./styles/utilities.css";

app.$mount("#app");<|MERGE_RESOLUTION|>--- conflicted
+++ resolved
@@ -48,19 +48,15 @@
 		 */
 		this.$panel.events = Events();
 		this.$panel.isLoading = false;
-<<<<<<< HEAD
 		this.$panel.notification = Notification();
-		this.$panel.translation = Translation();
-		this.$panel.urls = window.fiber.$urls;
-=======
 		this.$panel.language = Language();
 		this.$panel.languages = window.fiber.$languages;
 		this.$panel.multilang = window.fiber.$multilang;
 		this.$panel.notification = Notification();
 		this.$panel.system = System();
 		this.$panel.translation = Translation();
+		this.$panel.urls = window.fiber.$urls;
 		this.$panel.user = User();
->>>>>>> 4c213062
 
 		/**
 		 * shortcut for the translation method
