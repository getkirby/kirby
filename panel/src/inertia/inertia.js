--- conflicted
+++ resolved
@@ -1,9 +1,6 @@
 import debounce from '../helpers/debounce.js'
 import { merge } from '../helpers/object.js'
-<<<<<<< HEAD
-=======
 import { toJson } from '../api/request.js'
->>>>>>> 84540200
 
 export default {
   page: null,
