--- conflicted
+++ resolved
@@ -1,17 +1,9 @@
 
-<<<<<<< HEAD
-export default function (app) {
+export default (app) => {
   const defaultLanguage = app.$languages.default || null;
   const language = app.$languages.current || null;
   const multilang = app.$system.multilang || false;
   const userLanguage = app.$user ? app.$user.language : null;
-=======
-export default (app) => {
-  const defaultLanguage = app.$store.state.languages.default || null;
-  const language = app.$store.state.languages.current || null;
-  const multilang = app.$store.state.system.info.multilang || false;
-  const userLanguage = app.$store.state.system.info.user ? app.$store.state.system.info.user.language : null;
->>>>>>> 316a6ce1
   const direction = language ? language.direction : null;
 
   /**
