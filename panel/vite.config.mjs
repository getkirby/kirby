/* eslint-env node */
import path from "path";

import { defineConfig, loadEnv, splitVendorChunkPlugin } from "vite";
import vue from "@vitejs/plugin-vue";
import { viteStaticCopy } from "vite-plugin-static-copy";
import kirby from "./scripts/vite-kirby.mjs";

/**
 * Returns all aliases used in the project
 */
function createAliases(proxy) {
	return {
		"@": path.resolve(__dirname, "src"),
		// use absolute proxied url to avoid Vue being loaded twice
		vue: proxy.target + ":3000/node_modules/vue/dist/vue.esm-browser.js"
	};
}

/**
 * Returns the server configuration
 */
function createServer(proxy) {
	return {
		proxy: {
			"/api": proxy,
			"/env": proxy,
			"/media": proxy
		},
		open: proxy.target + "/panel",
		port: 3000,
		...createCustomServer()
	};
}

/**
 * Returns custom server configuration, if it exists
 */
function createCustomServer() {
	try {
		return require("./vite.config.custom.js");
	} catch {
		return {};
	}
}

/**
 * Returns an array of plugins used,
 * depending on the mode (development or build)
 */
function createPlugins(mode) {
	const plugins = [
		vue({
			template: {
				compilerOptions: {
					isCustomElement: (tag) => ["k-input-validator"].includes(tag)
				}
			}
		}),
		splitVendorChunkPlugin(),
		kirby()
	];

	// when building…
	if (mode === "production") {
		//copy Vue to the dist directory
		plugins.push(
			viteStaticCopy({
				targets: [
					{
						src: "node_modules/vue/dist/vue.esm-browser.js",
						dest: "js"
					},
					{
						src: "node_modules/vue/dist/vue.esm-browser.prod.js",
						dest: "js"
					}
				]
			})
		);
	}

	return plugins;
}

/**
 * Returns vitest configuration
 */
function createTest() {
	return {
		environment: "node",
		include: ["**/*.test.js"],
		setupFiles: ["vitest.setup.js"]
	};
}

/**
 * Returns the Vite configuration
 */
export default defineConfig(({ mode }) => {
	// Load env file based on `mode` in the current working directory.
	// Set the third parameter to '' to load all env regardless of the `VITE_` prefix.
	process.env = {
		...process.env,
		...loadEnv(mode, process.cwd(), "")
	};

	const proxy = {
<<<<<<< HEAD
		target: process.env.SERVER ?? "https://sandbox.test",
=======
		target: process.env.SERVER ?? "http://sandbox.test",
>>>>>>> 454c6872
		changeOrigin: true,
		secure: false
	};

	return {
		plugins: createPlugins(mode),
		base: "./",
		build: {
			minify: "terser",
			cssCodeSplit: false,
			rollupOptions: {
				external: ["vue"],
				input: "./src/index.js",
				output: {
					entryFileNames: "js/[name].min.js",
					chunkFileNames: "js/[name].min.js",
					assetFileNames: "[ext]/[name].min.[ext]"
				}
			}
		},
		optimizeDeps: {
			entries: "src/**/*.{js,vue}",
			exclude: ["vitest", "vue"],
			holdUntilCrawlEnd: false
		},
		resolve: {
			alias: createAliases(proxy)
		},
		server: createServer(proxy),
		test: createTest()
	};
});<|MERGE_RESOLUTION|>--- conflicted
+++ resolved
@@ -106,11 +106,7 @@
 	};
 
 	const proxy = {
-<<<<<<< HEAD
 		target: process.env.SERVER ?? "https://sandbox.test",
-=======
-		target: process.env.SERVER ?? "http://sandbox.test",
->>>>>>> 454c6872
 		changeOrigin: true,
 		secure: false
 	};
