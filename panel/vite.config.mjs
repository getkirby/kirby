--- conflicted
+++ resolved
@@ -20,17 +20,7 @@
 /**
  * Returns the server configuration
  */
-<<<<<<< HEAD
 function createServer(proxy) {
-=======
-function createServer() {
-	const proxy = {
-		target: process.env.SERVER ?? "https://sandbox.test",
-		changeOrigin: true,
-		secure: false
-	};
-
->>>>>>> 3d6d5484
 	return {
 		allowedHosts: [proxy.target.substring(8)],
 		cors: { origin: proxy.target },
@@ -112,15 +102,12 @@
 	process.env = {
 		...process.env,
 		...loadEnv(mode, process.cwd(), "")
-<<<<<<< HEAD
 	};
 
 	const proxy = {
 		target: process.env.SERVER ?? "https://sandbox.test",
 		changeOrigin: true,
 		secure: false
-=======
->>>>>>> 3d6d5484
 	};
 
 	return {
