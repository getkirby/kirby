/* eslint-env node */
import path from "path";

import { defineConfig, loadEnv, splitVendorChunkPlugin } from "vite";
import vue from "@vitejs/plugin-vue";
import { viteStaticCopy } from "vite-plugin-static-copy";
import kirby from "./scripts/vite-kirby.mjs";
import postcssLightDarkFunction from "@csstools/postcss-light-dark-function";

/**
 * Returns all aliases used in the project
 */
function createAliases(proxy) {
	return {
		"@": path.resolve(__dirname, "src"),
		// use absolute proxied url to avoid Vue being loaded twice
		vue: proxy.target + ":3000/node_modules/vue/dist/vue.esm-browser.js"
	};
}

/**
 * Returns the server configuration
 */
function createServer(proxy) {
	return {
		allowedHosts: [proxy.target.substring(8)],
		cors: { origin: proxy.target },
		proxy: {
			"/api": proxy,
			"/env": proxy,
			"/media": proxy
		},
		open: proxy.target + "/panel",
		port: 3000,
		...createCustomServer()
	};
}

/**
 * Returns custom server configuration, if it exists
 */
function createCustomServer() {
	try {
		return require("./vite.config.custom.js");
	} catch {
		return {};
	}
}

/**
 * Returns an array of plugins used,
 * depending on the mode (development or build)
 */
function createPlugins(mode) {
	const plugins = [
		vue({
			template: {
				compilerOptions: {
					isCustomElement: (tag) => ["k-input-validator"].includes(tag)
				}
			}
		}),
		splitVendorChunkPlugin(),
		kirby()
	];

	// when building…
	if (mode === "production") {
		//copy Vue to the dist directory
		plugins.push(
			viteStaticCopy({
				targets: [
					{
<<<<<<< HEAD
						src: "node_modules/vue/dist/vue.esm-browser.js",
						dest: "js"
					},
					{
						src: "node_modules/vue/dist/vue.esm-browser.prod.js",
=======
						src: "node_modules/vue/dist/vue.runtime.min.js",
						dest: "js"
					},
					{
						src: "node_modules/vue/dist/vue.min.js",
>>>>>>> e790af53
						dest: "js"
					}
				]
			})
		);
	}

	return plugins;
}

/**
 * Returns vitest configuration
 */
function createTest() {
	return {
		environment: "node",
		include: ["**/*.test.js"],
		setupFiles: ["vitest.setup.js"]
	};
}

/**
 * Returns the Vite configuration
 */
export default defineConfig(({ mode }) => {
	// Load env file based on `mode` in the current working directory.
	// Set the third parameter to '' to load all env regardless of the `VITE_` prefix.
	process.env = {
		...process.env,
		...loadEnv(mode, process.cwd(), "")
	};

	const proxy = {
		target: process.env.SERVER ?? "https://sandbox.test",
		changeOrigin: true,
		secure: false
	};

	return {
		plugins: createPlugins(mode),
		base: "./",
		build: {
			minify: "terser",
			cssCodeSplit: false,
			rollupOptions: {
				external: ["vue"],
				input: "./src/index.js",
				output: {
					entryFileNames: "js/[name].min.js",
					chunkFileNames: "js/[name].min.js",
					assetFileNames: "[ext]/[name].min.[ext]"
				}
			}
		},
		css: {
			postcss: {
				plugins: [postcssLightDarkFunction()]
			}
		},
		optimizeDeps: {
			entries: "src/**/*.{js,vue}",
			exclude: ["vitest", "vue"],
			holdUntilCrawlEnd: false
		},
		resolve: {
			alias: createAliases(proxy)
		},
		server: createServer(proxy),
		test: createTest()
	};
});<|MERGE_RESOLUTION|>--- conflicted
+++ resolved
@@ -71,19 +71,15 @@
 			viteStaticCopy({
 				targets: [
 					{
-<<<<<<< HEAD
 						src: "node_modules/vue/dist/vue.esm-browser.js",
 						dest: "js"
 					},
 					{
 						src: "node_modules/vue/dist/vue.esm-browser.prod.js",
-=======
-						src: "node_modules/vue/dist/vue.runtime.min.js",
 						dest: "js"
 					},
 					{
-						src: "node_modules/vue/dist/vue.min.js",
->>>>>>> e790af53
+						src: "node_modules/vue/dist/vue.runtime.esm-browser.prod.js",
 						dest: "js"
 					}
 				]
