/* eslint-env node */
import path from "path";

import { defineConfig, loadEnv, splitVendorChunkPlugin } from "vite";
<<<<<<< HEAD
import vue from "@vitejs/plugin-vue";
=======
import { minify } from "terser";
import vue from "@vitejs/plugin-vue2";
>>>>>>> c17dfc7d
import { viteStaticCopy } from "vite-plugin-static-copy";
import kirby from "./scripts/vite-kirby.mjs";
import postcssLightDarkFunction from "@csstools/postcss-light-dark-function";

/**
 * Returns all aliases used in the project
 */
function createAliases(proxy) {
<<<<<<< HEAD
	return {
		"@": path.resolve(__dirname, "src"),
		// use absolute proxied url to avoid Vue being loaded twice
		vue: proxy.target + ":3000/node_modules/vue/dist/vue.esm-browser.js"
=======
	const aliases = {
		"@": path.resolve(__dirname, "src")
>>>>>>> c17dfc7d
	};

	if (!process.env.VITEST) {
		// use absolute proxied url to avoid Vue being loaded twice
		aliases.vue =
			proxy.target + ":3000/node_modules/vue/dist/vue.esm.browser.js";
	}

	return aliases;
}

/**
 * Returns the server configuration
 */
function createServer(proxy) {
	return {
		allowedHosts: [proxy.target.substring(8)],
		cors: { origin: proxy.target },
		proxy: {
			"/api": proxy,
			"/env": proxy,
			"/media": proxy
		},
		open: proxy.target + "/panel",
		port: 3000,
		...createCustomServer()
	};
}

/**
 * Returns custom server configuration, if it exists
 */
function createCustomServer() {
	try {
		return require("./vite.config.custom.js");
	} catch {
		return {};
	}
}

/**
 * Returns an array of plugins used,
 * depending on the mode (development or build)
 */
function createPlugins(mode) {
	const plugins = [
		vue({
			template: {
				compilerOptions: {
					isCustomElement: (tag) => ["k-input-validator"].includes(tag)
				}
			}
		}),
		splitVendorChunkPlugin(),
		kirby()
	];

	// when building…
	if (mode === "production") {
		//copy Vue to the dist directory
		plugins.push(
			viteStaticCopy({
				targets: [
					{
<<<<<<< HEAD
						src: "node_modules/vue/dist/vue.esm-browser.js",
						dest: "js"
					},
					{
						src: "node_modules/vue/dist/vue.esm-browser.prod.js",
=======
						src: "node_modules/vue/dist/vue.runtime.esm.js",
						dest: "js",
						rename: "vue.runtime.esm.min.js",
						// TODO: we can simplify this in Vue 3 as a minified version
						// is provided by Vue itself by default
						transform: async (content) => {
							content = content.replaceAll(
								"process.env.NODE_ENV",
								"'production'"
							);
							const minified = await minify(content);
							return minified.code;
						}
					},
					{
						src: "node_modules/vue/dist/vue.esm.browser.min.js",
>>>>>>> c17dfc7d
						dest: "js"
					},
					// Also copy the non-minified version to the dist folder as
					// we will expose this for plugins in dev mode with Vue 3
					{
<<<<<<< HEAD
						src: "node_modules/vue/dist/vue.runtime.esm-browser.prod.js",
=======
						src: "node_modules/vue/dist/vue.esm.browser.js",
>>>>>>> c17dfc7d
						dest: "js"
					}
				]
			})
		);
	}

	return plugins;
}

/**
 * Returns vitest configuration
 */
function createTest() {
	return {
		environment: "node",
		include: ["**/*.test.js"],
		setupFiles: ["vitest.setup.js"]
	};
}

/**
 * Returns the Vite configuration
 */
export default defineConfig(({ mode }) => {
	// Load env file based on `mode` in the current working directory.
	// Set the third parameter to '' to load all env regardless of the `VITE_` prefix.
	process.env = {
		...process.env,
		...loadEnv(mode, process.cwd(), "")
	};

	const proxy = {
		target: process.env.SERVER ?? "https://sandbox.test",
		changeOrigin: true,
		secure: false
	};

	return {
		plugins: createPlugins(mode),
		base: "./",
		build: {
			minify: "terser",
			cssCodeSplit: false,
			rollupOptions: {
				external: ["vue"],
				input: "./src/index.js",
				output: {
					entryFileNames: "js/[name].min.js",
					chunkFileNames: "js/[name].min.js",
					assetFileNames: "[ext]/[name].min.[ext]"
				}
			}
		},
		css: {
			postcss: {
				plugins: [postcssLightDarkFunction()]
			}
		},
		optimizeDeps: {
			entries: "src/**/*.{js,vue}",
			exclude: ["vitest", "vue"],
			holdUntilCrawlEnd: false
		},
		resolve: {
			alias: createAliases(proxy)
		},
		server: createServer(proxy),
		test: createTest()
	};
});<|MERGE_RESOLUTION|>--- conflicted
+++ resolved
@@ -2,12 +2,7 @@
 import path from "path";
 
 import { defineConfig, loadEnv, splitVendorChunkPlugin } from "vite";
-<<<<<<< HEAD
 import vue from "@vitejs/plugin-vue";
-=======
-import { minify } from "terser";
-import vue from "@vitejs/plugin-vue2";
->>>>>>> c17dfc7d
 import { viteStaticCopy } from "vite-plugin-static-copy";
 import kirby from "./scripts/vite-kirby.mjs";
 import postcssLightDarkFunction from "@csstools/postcss-light-dark-function";
@@ -16,21 +11,14 @@
  * Returns all aliases used in the project
  */
 function createAliases(proxy) {
-<<<<<<< HEAD
-	return {
-		"@": path.resolve(__dirname, "src"),
-		// use absolute proxied url to avoid Vue being loaded twice
-		vue: proxy.target + ":3000/node_modules/vue/dist/vue.esm-browser.js"
-=======
 	const aliases = {
 		"@": path.resolve(__dirname, "src")
->>>>>>> c17dfc7d
 	};
 
 	if (!process.env.VITEST) {
 		// use absolute proxied url to avoid Vue being loaded twice
 		aliases.vue =
-			proxy.target + ":3000/node_modules/vue/dist/vue.esm.browser.js";
+			proxy.target + ":3000/node_modules/vue/dist/vue.esm-browser.js";
 	}
 
 	return aliases;
@@ -89,40 +77,15 @@
 			viteStaticCopy({
 				targets: [
 					{
-<<<<<<< HEAD
 						src: "node_modules/vue/dist/vue.esm-browser.js",
 						dest: "js"
 					},
 					{
 						src: "node_modules/vue/dist/vue.esm-browser.prod.js",
-=======
-						src: "node_modules/vue/dist/vue.runtime.esm.js",
-						dest: "js",
-						rename: "vue.runtime.esm.min.js",
-						// TODO: we can simplify this in Vue 3 as a minified version
-						// is provided by Vue itself by default
-						transform: async (content) => {
-							content = content.replaceAll(
-								"process.env.NODE_ENV",
-								"'production'"
-							);
-							const minified = await minify(content);
-							return minified.code;
-						}
+						dest: "js"
 					},
 					{
-						src: "node_modules/vue/dist/vue.esm.browser.min.js",
->>>>>>> c17dfc7d
-						dest: "js"
-					},
-					// Also copy the non-minified version to the dist folder as
-					// we will expose this for plugins in dev mode with Vue 3
-					{
-<<<<<<< HEAD
 						src: "node_modules/vue/dist/vue.runtime.esm-browser.prod.js",
-=======
-						src: "node_modules/vue/dist/vue.esm.browser.js",
->>>>>>> c17dfc7d
 						dest: "js"
 					}
 				]
