--- conflicted
+++ resolved
@@ -1,13 +1,8 @@
 /* eslint-env node */
 import path from "path";
 
-<<<<<<< HEAD
-import { defineConfig, splitVendorChunkPlugin } from "vite";
+import { defineConfig, loadEnv, splitVendorChunkPlugin } from "vite";
 import vue from "@vitejs/plugin-vue";
-=======
-import { defineConfig, loadEnv, splitVendorChunkPlugin } from "vite";
-import vue from "@vitejs/plugin-vue2";
->>>>>>> 0942bf50
 import { viteStaticCopy } from "vite-plugin-static-copy";
 import kirby from "./scripts/vite-kirby.mjs";
 
@@ -25,17 +20,7 @@
 /**
  * Returns the server configuration
  */
-<<<<<<< HEAD
 function createServer(proxy) {
-=======
-function createServer() {
-	const proxy = {
-		target: process.env.SERVER ?? "http://sandbox.test",
-		changeOrigin: true,
-		secure: false
-	};
-
->>>>>>> 0942bf50
 	return {
 		proxy: {
 			"/api": proxy,
@@ -112,20 +97,18 @@
 /**
  * Returns the Vite configuration
  */
-<<<<<<< HEAD
-export default defineConfig(({ mode }) => {
-	const proxy = {
-		target: process.env.VUE_APP_DEV_SERVER ?? "https://sandbox.test",
-		changeOrigin: true,
-		secure: false
-=======
 export default defineConfig(({ command, mode }) => {
 	// Load env file based on `mode` in the current working directory.
 	// Set the third parameter to '' to load all env regardless of the `VITE_` prefix.
 	process.env = {
 		...process.env,
-		...loadEnv(mode, process.cwd(), '')
->>>>>>> 0942bf50
+		...loadEnv(mode, process.cwd(), "")
+	};
+
+	const proxy = {
+		target: process.env.SERVER ?? "http://sandbox.test",
+		changeOrigin: true,
+		secure: false
 	};
 
 	return {
