--- conflicted
+++ resolved
@@ -4,10 +4,6 @@
 import { defineConfig, splitVendorChunkPlugin } from "vite";
 import vue from "@vitejs/plugin-vue";
 import { viteStaticCopy } from "vite-plugin-static-copy";
-<<<<<<< HEAD
-=======
-import externalize from "rollup-plugin-external-globals";
->>>>>>> fe8eaf83
 import kirby from "./scripts/vite-kirby.mjs";
 
 /**
@@ -15,29 +11,11 @@
  */
 function createAliases() {
 	return {
-		"@": path.resolve(__dirname, "src")
+		"@": path.resolve(__dirname, "src"),
+		vue: "vue/dist/vue.esm-bundler.js"
 	};
 }
 
-<<<<<<< HEAD
-export default defineConfig(({ command }) => {
-	// gather plugins depending on environment
-	const plugins = [
-		vue({
-			template: {
-				compilerOptions: {
-					isCustomElement: (tag) => ["k-input-validator"].includes(tag),
-					compatConfig: {
-						MODE: 2,
-						COMPILER_V_BIND_OBJECT_ORDER: false
-					}
-				}
-			}
-		}),
-		splitVendorChunkPlugin(),
-		kirby()
-	];
-=======
 /**
  * Returns the server configuration
  */
@@ -77,7 +55,6 @@
  */
 function createPlugins(mode) {
 	const plugins = [vue(), splitVendorChunkPlugin(), kirby()];
->>>>>>> fe8eaf83
 
 	// when building…
 	if (mode === "build") {
@@ -98,23 +75,6 @@
 		);
 	}
 
-<<<<<<< HEAD
-	const proxy = {
-		target: process.env.VUE_APP_DEV_SERVER ?? "http://sandbox.test",
-		changeOrigin: true,
-		secure: false
-=======
-	if (!process.env.VITEST) {
-		plugins.push(
-			// Externalize Vue so it's not loaded from node_modules
-			// but accessed via window.Vue
-			{
-				...externalize({ vue: "Vue" }),
-				enforce: "post"
-			}
-		);
-	}
-
 	return plugins;
 }
 
@@ -126,7 +86,6 @@
 		environment: "node",
 		include: ["**/*.test.js"],
 		setupFiles: ["vitest.setup.js"]
->>>>>>> fe8eaf83
 	};
 }
 
@@ -156,24 +115,7 @@
 			holdUntilCrawlEnd: false
 		},
 		resolve: {
-<<<<<<< HEAD
-			alias: {
-				"@": path.resolve(__dirname, "src"),
-				vue: "vue/dist/vue.esm-bundler.js"
-			}
-		},
-		server: {
-			proxy: {
-				"/api": proxy,
-				"/env": proxy,
-				"/media": proxy
-			},
-			open: proxy.target + "/panel",
-			port: 3000,
-			...customServer
-=======
 			alias: createAliases()
->>>>>>> fe8eaf83
 		},
 		server: createServer(),
 		test: createTest()
