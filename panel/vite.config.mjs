--- conflicted
+++ resolved
@@ -101,15 +101,7 @@
  */
 export default defineConfig(({ command }) => {
 	return {
-<<<<<<< HEAD
-		plugins,
-=======
 		plugins: createPlugins(command),
-		define: {
-			// Fix vuelidate error
-			"process.env.BUILD": JSON.stringify("production")
-		},
->>>>>>> 69c77124
 		base: "./",
 		build: {
 			minify: "terser",
