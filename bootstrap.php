--- conflicted
+++ resolved
@@ -19,13 +19,8 @@
 		defined('KIRBY_PHP_VERSION_CHECK') !== true ||
 		KIRBY_PHP_VERSION_CHECK !== false
 	) && (
-<<<<<<< HEAD
 		version_compare(PHP_VERSION, '8.3.0', '>=') === false ||
-		version_compare(PHP_VERSION, '8.5.0', '<')  === false
-=======
-		version_compare(PHP_VERSION, '8.2.0', '>=') === false ||
 		version_compare(PHP_VERSION, '8.6.0', '<')  === false
->>>>>>> 791b37ea
 	)
 ) {
 	die(include __DIR__ . '/views/php.php');
