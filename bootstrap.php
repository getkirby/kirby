<?php

/**
 * Validate the PHP version to already
 * stop at older or too recent versions
 *
 * This check can be disabled by setting:
 * define('KIRBY_PHP_VERSION_CHECK', false);
 * in your `index.php`.
 *
 * ATTENTION: Set this constant at your own risk only.
 * PHP releases contain backward-incompatible changes that can
 * cause and have caused unexpected behavior and security impact.
 * We strongly advise against disabling the PHP version check
 * in production.
 */
if (
<<<<<<< HEAD
	version_compare(PHP_VERSION, '8.3.0', '>=') === false ||
	version_compare(PHP_VERSION, '8.5.0', '<')  === false
=======
	(defined('KIRBY_PHP_VERSION_CHECK') !== true || KIRBY_PHP_VERSION_CHECK !== false) &&
	(
		version_compare(PHP_VERSION, '8.2.0', '>=') === false ||
		version_compare(PHP_VERSION, '8.5.0', '<')  === false
	)
>>>>>>> 2d700fb9
) {
	die(include __DIR__ . '/views/php.php');
}

if (is_file($autoloader = dirname(__DIR__) . '/vendor/autoload.php')) {
	/**
	 * Always prefer a site-wide Composer autoloader
	 * if it exists, it means that the user has probably
	 * installed additional packages
	 *
	 * @psalm-suppress MissingFile
	 */
	include $autoloader;
} elseif (is_file($autoloader = __DIR__ . '/vendor/autoload.php')) {
	/**
	 * Fall back to the local autoloader if that exists
	 *
	 * @psalm-suppress MissingFile
	 */
	include $autoloader;
}
/**
 * If neither one exists, don't bother searching;
 * it's a custom directory setup and the users need to
 * load the autoloader themselves
 */<|MERGE_RESOLUTION|>--- conflicted
+++ resolved
@@ -15,16 +15,13 @@
  * in production.
  */
 if (
-<<<<<<< HEAD
-	version_compare(PHP_VERSION, '8.3.0', '>=') === false ||
-	version_compare(PHP_VERSION, '8.5.0', '<')  === false
-=======
-	(defined('KIRBY_PHP_VERSION_CHECK') !== true || KIRBY_PHP_VERSION_CHECK !== false) &&
 	(
-		version_compare(PHP_VERSION, '8.2.0', '>=') === false ||
+		defined('KIRBY_PHP_VERSION_CHECK') !== true ||
+		KIRBY_PHP_VERSION_CHECK !== false
+	) && (
+		version_compare(PHP_VERSION, '8.3.0', '>=') === false ||
 		version_compare(PHP_VERSION, '8.5.0', '<')  === false
 	)
->>>>>>> 2d700fb9
 ) {
 	die(include __DIR__ . '/views/php.php');
 }
