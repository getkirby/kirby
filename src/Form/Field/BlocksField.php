--- conflicted
+++ resolved
@@ -14,12 +14,9 @@
 use Kirby\Form\Mixin\EmptyState;
 use Kirby\Form\Mixin\Max;
 use Kirby\Form\Mixin\Min;
-<<<<<<< HEAD
 use Kirby\Form\Mixin\Pretty;
-=======
 use Kirby\Panel\Controller\Dialog\FieldDialogController;
 use Kirby\Panel\Controller\Drawer\FieldDrawerController;
->>>>>>> 1db967d7
 use Kirby\Toolkit\Str;
 use Throwable;
 
@@ -136,21 +133,25 @@
 					string $fieldName,
 					string|null $path = null
 				) use ($field) {
+					/**
+					 * @var \Kirby\Cms\Api $api
+					 */
+					$api    = $this;
 					$fields = $field->fields($fieldsetType);
 					$field  = $field->form($fields)->field($fieldName);
 
-					$fieldApi = $this->clone([
+					$fieldApi = $api->clone([
 						'routes' => $field->api(),
 						'data'   => [
-							...$this->data(),
+							...$api->data(),
 							'field' => $field
 						]
 					]);
 
 					return $fieldApi->call(
 						$path,
-						$this->requestMethod(),
-						$this->requestData()
+						$api->requestMethod(),
+						$api->requestData()
 					);
 				}
 			],
@@ -182,7 +183,6 @@
 		return $result;
 	}
 
-<<<<<<< HEAD
 	public function default(): mixed
 	{
 		$default = $this->default;
@@ -197,7 +197,8 @@
 		});
 
 		return $default;
-=======
+	}
+
 	public function dialogs(): array
 	{
 		return [
@@ -234,7 +235,6 @@
 				}
 			],
 		];
->>>>>>> 1db967d7
 	}
 
 	public function fields(string $type): array
@@ -338,117 +338,7 @@
 		] + parent::props();
 	}
 
-<<<<<<< HEAD
 	public function toStoredValue(): mixed
-=======
-	public function routes(): array
-	{
-		$field = $this;
-
-		return [
-			[
-				'pattern' => 'uuid',
-				'action'  => fn (): array => ['uuid' => Str::uuid()]
-			],
-			[
-				'pattern' => 'paste',
-				'method'  => 'POST',
-				'action'  => function () use ($field): array {
-					$request = App::instance()->request();
-					$value   = BlocksCollection::parse($request->get('html'));
-					$blocks  = BlocksCollection::factory($value);
-
-					return $field->pasteBlocks($blocks->toArray());
-				}
-			],
-			[
-				'pattern' => 'fieldsets/(:any)',
-				'method'  => 'GET',
-				'action'  => function (
-					string $fieldsetType
-				) use ($field): array {
-					$fields = $field->fields($fieldsetType);
-					$form   = $field->form($fields);
-
-					$form->fill(input: $form->defaults());
-
-					return Block::factory([
-						'content' => $form->toFormValues(),
-						'type'    => $fieldsetType
-					])->toArray();
-				}
-			],
-			[
-				'pattern' => 'fieldsets/(:any)/fields/(:any)/(:all?)',
-				'method'  => 'ALL',
-				'action'  => function (
-					string $fieldsetType,
-					string $fieldName,
-					string|null $path = null
-				) use ($field) {
-					/**
-					 * @var \Kirby\Cms\Api $api
-					 */
-					$api    = $this;
-					$fields = $field->fields($fieldsetType);
-					$field  = $field->form($fields)->field($fieldName);
-
-					$fieldApi = $api->clone([
-						'routes' => $field->api(),
-						'data'   => [
-							...$api->data(),
-							'field' => $field
-						]
-					]);
-
-					return $fieldApi->call(
-						$path,
-						$api->requestMethod(),
-						$api->requestData()
-					);
-				}
-			],
-		];
-	}
-
-	protected function setDefault(mixed $default = null): void
-	{
-		// set id for blocks if not exists
-		if (is_array($default) === true) {
-			array_walk($default, function (&$block) {
-				$block['id'] ??= Str::uuid();
-			});
-		}
-
-		parent::setDefault($default);
-	}
-
-	protected function setFieldsets(
-		string|array|null $fieldsets,
-		ModelWithContent $model
-	): void {
-		if (is_string($fieldsets) === true) {
-			$fieldsets = [];
-		}
-
-		$this->fieldsets = Fieldsets::factory(
-			$fieldsets,
-			['parent' => $model]
-		);
-	}
-
-	protected function setGroup(string|null $group = null): void
-	{
-		$this->group = $group;
-	}
-
-	protected function setPretty(bool $pretty = false): void
-	{
-		$this->pretty = $pretty;
-	}
-
-	public function toStoredValue(bool $default = false): mixed
->>>>>>> 1db967d7
 	{
 		$value  = parent::toStoredValue();
 		$blocks = $this->blocksToValues((array)$value, 'toStoredValues');
