--- conflicted
+++ resolved
@@ -508,11 +508,7 @@
 	 * @param bool $https Whether HTTPS was detected
 	 * @return int|null
 	 */
-<<<<<<< HEAD
-	protected function detectForwardedPort(): int|null
-=======
-	protected function detectForwardedPort(bool $https): ?int
->>>>>>> cc1a3bb4
+	protected function detectForwardedPort(bool $https): int|null
 	{
 		// based on forwarded port
 		$port = $this->get('HTTP_X_FORWARDED_PORT');
