--- conflicted
+++ resolved
@@ -73,32 +73,18 @@
 					// forward slashes don't need special treatment
 					break;
 
-<<<<<<< HEAD
-					// backslashes get their own marker in the path
-					// to differentiate the cache key from one with forward slashes
-=======
->>>>>>> 021561f7
 				case '\\':
 					// backslashes get their own marker in the path
 					// to differentiate the cache key from one with forward slashes
 					$keyParts[] = '_backslash';
 					break;
 
-<<<<<<< HEAD
-					// empty part means two slashes in a row;
-					// special marker like for backslashes
-=======
->>>>>>> 021561f7
 				case '':
 					// empty part means two slashes in a row;
 					// special marker like for backslashes
 					$keyParts[] = '_empty';
 					break;
 
-<<<<<<< HEAD
-					// an actual path segment
-=======
->>>>>>> 021561f7
 				default:
 					// an actual path segment:
 					// check if the segment only contains safe characters;
