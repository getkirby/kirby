<?php

namespace Kirby\Panel;

use Kirby\Cms\File as CmsFile;
use Kirby\Cms\ModelWithContent;
use Kirby\Filesystem\Asset;
use Kirby\Toolkit\I18n;
use Throwable;

/**
 * Provides information about the file model for the Panel
 * @since 3.6.0
 *
 * @package   Kirby Panel
 * @author    Nico Hoffmann <nico@getkirby.com>
 * @link      https://getkirby.com
 * @copyright Bastian Allgeier
 * @license   https://getkirby.com/license
 */
class File extends Model
{
	/**
	 * @var \Kirby\Cms\File
	 */
	protected ModelWithContent $model;

	/**
	 * Breadcrumb array
	 */
	public function breadcrumb(): array
	{
		$breadcrumb = [];
		$parent     = $this->model->parent();

		switch ($parent::CLASS_ALIAS) {
			case 'user':
				/** @var \Kirby\Cms\User $parent */
				// The breadcrumb is not necessary
				// on the account view
				if ($parent->isLoggedIn() === false) {
					$breadcrumb[] = [
						'label' => $parent->username(),
						'link'  => $parent->panel()->url(true)
					];
				}
				break;
			case 'page':
				/** @var \Kirby\Cms\Page $parent */
				$breadcrumb = $this->model->parents()->flip()->values(
					fn ($parent) => [
						'label' => $parent->title()->toString(),
						'link'  => $parent->panel()->url(true),
					]
				);
		}

		// add the file
		$breadcrumb[] = [
			'label' => $this->model->filename(),
			'link'  => $this->url(true),
		];

		return $breadcrumb;
	}

	/**
	 * Returns header button names which should be displayed
	 * on the file view
	 */
	public function buttons(): array
	{
		return
			$this->model->blueprint()->buttons() ??
			$this->model->kirby()->option('panel.viewButtons.file', [
				'preview',
				'settings',
				'languages'
			]);
	}

	/**
	 * Provides a kirbytag or markdown
	 * tag for the file, which will be
	 * used in the panel, when the file
	 * gets dragged onto a textarea
	 *
	 * @internal
	 * @param string|null $type (`auto`|`kirbytext`|`markdown`)
	 */
	public function dragText(
		string|null $type = null,
		bool $absolute = false
	): string {
		$type = $this->dragTextType($type);
		$url  = $this->model->filename();
		$file = $this->model->type();

		// By default only the filename is added as relative URL.
		// If an absolute URL is required, either use the permalink
		// for markdown notation or the UUID for Kirbytext (since
		// Kirbytags support can resolve UUIDs directly)
		if ($absolute === true) {
			$url = match ($type) {
				'markdown' => $this->model->permalink(),
				default    => $this->model->uuid()
			};

			// if UUIDs are disabled, fall back to URL
			$url ??= $this->model->url();
		}

		if ($callback = $this->dragTextFromCallback($type, $url)) {
			return $callback;
		}

		if ($type === 'markdown') {
			return match ($file) {
				'image' => '![' . $this->model->alt() . '](' . $url . ')',
				default => '[' . $this->model->filename() . '](' . $url . ')'
			};
		}

		return match ($file) {
			'image', 'video' => '(' . $file . ': ' . $url . ')',
			default 		 => '(file: ' . $url . ')'
		};
	}

	/**
	 * Provides options for the file dropdown
	 */
	public function dropdown(array $options = []): array
	{
		$file     = $this->model;
		$request  = $file->kirby()->request();
		$defaults = $request->get(['view', 'update', 'delete']);
		$options  = [...$defaults, ...$options];

		$permissions = $this->options(['preview']);
		$view        = $options['view'] ?? 'view';
		$url         = $this->url(true);
		$result      = [];

		if ($view === 'list') {
			$result[] = [
				'link'   => $file->previewUrl(),
				'target' => '_blank',
				'icon'   => 'open',
				'text'   => I18n::translate('open')
			];
			$result[] = '-';
		}

		$result[] = [
			'dialog'   => $url . '/changeName',
			'icon'     => 'title',
			'text'     => I18n::translate('rename'),
			'disabled' => $this->isDisabledDropdownOption('changeName', $options, $permissions)
		];

		if ($view === 'list') {
			$result[] = [
				'dialog'   => $url . '/changeSort',
				'icon'     => 'sort',
				'text'     => I18n::translate('file.sort'),
				'disabled' => $this->isDisabledDropdownOption('update', $options, $permissions)
			];
		}

		$result[] = [
			'dialog'   => $url . '/changeTemplate',
			'icon'     => 'template',
			'text'     => I18n::translate('file.changeTemplate'),
			'disabled' => $this->isDisabledDropdownOption('changeTemplate', $options, $permissions)
		];

		$result[] = '-';

		$result[] = [
			'click'    => 'replace',
			'icon'     => 'upload',
			'text'     => I18n::translate('replace'),
			'disabled' => $this->isDisabledDropdownOption('replace', $options, $permissions)
		];

		$result[] = '-';
		$result[] = [
			'dialog'   => $url . '/delete',
			'icon'     => 'trash',
			'text'     => I18n::translate('delete'),
			'disabled' => $this->isDisabledDropdownOption('delete', $options, $permissions)
		];

		return $result;
	}

	/**
	 * Returns the setup for a dropdown option
	 * which is used in the changes dropdown
	 * for example
	 */
	public function dropdownOption(): array
	{
		return [
			'icon' => 'image',
			'text' => $this->model->filename(),
		] + parent::dropdownOption();
	}

	/**
	 * Returns the Panel icon color
	 */
	protected function imageColor(): string
	{
		$types = [
			'archive'  => 'gray-500',
			'audio'    => 'aqua-500',
			'code'     => 'pink-500',
			'document' => 'red-500',
			'image'    => 'orange-500',
			'video'    => 'yellow-500',
		];

		$extensions = [
			'csv'   => 'green-500',
			'doc'   => 'blue-500',
			'docx'  => 'blue-500',
			'indd'  => 'purple-500',
			'rtf'   => 'blue-500',
			'xls'   => 'green-500',
			'xlsx'  => 'green-500',
		];

		return
			$extensions[$this->model->extension()] ??
			$types[$this->model->type()] ??
			parent::imageDefaults()['color'];
	}

	/**
	 * Default settings for the file's Panel image
	 */
	protected function imageDefaults(): array
	{
		return [
			...parent::imageDefaults(),
			'color' => $this->imageColor(),
			'icon'  => $this->imageIcon(),
		];
	}

	/**
	 * Returns the Panel icon type
	 */
	protected function imageIcon(): string
	{
		$types = [
			'archive'  => 'archive',
			'audio'    => 'audio',
			'code'     => 'code',
			'document' => 'document',
			'image'    => 'image',
			'video'    => 'video',
		];

		$extensions = [
			'csv'   => 'table',
			'doc'   => 'pen',
			'docx'  => 'pen',
			'md'    => 'markdown',
			'mdown' => 'markdown',
			'rtf'   => 'pen',
			'xls'   => 'table',
			'xlsx'  => 'table',
		];

		return
			$extensions[$this->model->extension()] ??
			$types[$this->model->type()] ??
			'file';
	}

	/**
	 * Returns the image file object based on provided query
	 * @internal
	 */
	protected function imageSource(
		string|null $query = null
	): CmsFile|Asset|null {
		if ($query === null && $this->model->isViewable()) {
			return $this->model;
		}

		return parent::imageSource($query);
	}

	/**
	 * Whether focus can be added in Panel view
	 */
	public function isFocusable(): bool
	{
		// blueprint option
		$option = $this->model->blueprint()->focus();
		// fallback to whether the file is viewable
		// (images should be focusable by default, others not)
		$option ??= $this->model->isViewable();

		if ($option === false) {
			return false;
		}

		// ensure that user can update content file
		if ($this->options()['update'] === false) {
			return false;
		}

		$kirby = $this->model->kirby();

		// ensure focus is only added when editing primary/only language
		if (
			$kirby->multilang() === false ||
			$kirby->languages()->count() === 0 ||
			$kirby->language()->isDefault() === true
		) {
			return true;
		}

		return false;
	}

	/**
	 * Returns an array of all actions
	 * that can be performed in the Panel
	 *
	 * @param array $unlock An array of options that will be force-unlocked
	 */
	public function options(array $unlock = []): array
	{
		$options = parent::options($unlock);

		try {
			// check if the file type is allowed at all,
			// otherwise it cannot be replaced
			$this->model->match($this->model->blueprint()->accept());
		} catch (Throwable) {
			$options['replace'] = false;
		}

		return $options;
	}

	/**
	 * Returns the full path without leading slash
	 */
	public function path(): string
	{
		return 'files/' . $this->model->filename();
	}

	/**
	 * Prepares the response data for file pickers
	 * and file fields
	 */
	public function pickerData(array $params = []): array
	{
		$name = $this->model->filename();
		$id   = $this->model->id();

		if (empty($params['model']) === false) {
			$parent = $this->model->parent();

			// if the file belongs to the current parent model,
			// store only name as ID to keep its path relative to the model
			$id       = $parent === $params['model'] ? $name : $id;
			$absolute = $parent !== $params['model'];
		}

		$params['text'] ??= '{{ file.filename }}';

		return [
			...parent::pickerData($params),
			'dragText' => $this->dragText('auto', $absolute ?? false),
			'filename' => $name,
			'id'	   => $id,
			'type'     => $this->model->type(),
			'url'      => $this->model->url()
		];
	}

	/**
	 * Returns the data array for the
	 * view's component props
	 * @internal
	 */
	public function props(): array
	{
		$file       = $this->model;
		$dimensions = $file->dimensions();

<<<<<<< HEAD
		return [
			...parent::props(),
			...$this->prevNext(),
			'blueprint' => $this->model->template() ?? 'default',
			'model' => [
				'content'    => $this->content(),
				'dimensions' => $dimensions->toArray(),
				'extension'  => $file->extension(),
				'filename'   => $file->filename(),
				'link'       => $this->url(true),
				'mime'       => $file->mime(),
				'niceSize'   => $file->niceSize(),
				'id'         => $id = $file->id(),
				'parent'     => $file->parent()->panel()->path(),
				'template'   => $file->template(),
				'type'       => $file->type(),
				'url'        => $file->url(),
			],
			'preview' => [
				'focusable' => $this->isFocusable(),
				'image'     => $this->image([
					'back'  => 'transparent',
					'ratio' => '1/1'
				], 'cards'),
				'url'       => $url = $file->previewUrl(),
				'details'   => [
					[
						'title' => I18n::translate('template'),
						'text'  => $file->template() ?? '—'
					],
					[
						'title' => I18n::translate('mime'),
						'text'  => $file->mime()
					],
					[
						'title' => I18n::translate('url'),
						'text'  => $id,
						'link'  => $url
					],
					[
						'title' => I18n::translate('size'),
						'text'  => $file->niceSize()
					],
					[
						'title' => I18n::translate('dimensions'),
						'text'  => $file->type() === 'image' ? $file->dimensions() . ' ' . I18n::translate('pixel') : '—'
					],
					[
						'title' => I18n::translate('orientation'),
						'text'  => $file->type() === 'image' ? I18n::translate('orientation.' . $dimensions->orientation()) : '—'
					],
=======
		return array_merge(
			parent::props(),
			$this->prevNext(),
			[
				'blueprint' => $this->model->template() ?? 'default',
				'model' => [
					'content'    => $this->content(),
					'dimensions' => $dimensions->toArray(),
					'extension'  => $file->extension(),
					'filename'   => $file->filename(),
					'link'       => $this->url(true),
					'mime'       => $file->mime(),
					'niceSize'   => $file->niceSize(),
					'id'         => $id = $file->id(),
					'parent'     => $file->parent()->panel()->path(),
					'template'   => $file->template(),
					'type'       => $file->type(),
					'url'        => $file->url(),
					'uuid'       => $file->uuid()?->toString(),
				],
				'preview' => [
					'focusable' => $this->isFocusable(),
					'image'     => $this->image([
						'back'  => 'transparent',
						'ratio' => '1/1'
					], 'cards'),
					'url'       => $url = $file->previewUrl(),
					'details'   => [
						[
							'title' => I18n::translate('template'),
							'text'  => $file->template() ?? '—'
						],
						[
							'title' => I18n::translate('mime'),
							'text'  => $file->mime()
						],
						[
							'title' => I18n::translate('url'),
							'text'  => $id,
							'link'  => $url
						],
						[
							'title' => I18n::translate('size'),
							'text'  => $file->niceSize()
						],
						[
							'title' => I18n::translate('dimensions'),
							'text'  => $file->type() === 'image' ? $file->dimensions() . ' ' . I18n::translate('pixel') : '—'
						],
						[
							'title' => I18n::translate('orientation'),
							'text'  => $file->type() === 'image' ? I18n::translate('orientation.' . $dimensions->orientation()) : '—'
						],
					]
>>>>>>> 880f30e8
				]
			]
		];
	}

	/**
	 * Returns navigation array with
	 * previous and next file
	 * @internal
	 */
	public function prevNext(): array
	{
		$file     = $this->model;
		$siblings = $file->templateSiblings()->sortBy(
			'sort',
			'asc',
			'filename',
			'asc'
		);

		return [
			'next' => function () use ($file, $siblings): array|null {
				$next = $siblings->nth($siblings->indexOf($file) + 1);
				return $this->toPrevNextLink($next, 'filename');
			},
			'prev' => function () use ($file, $siblings): array|null {
				$prev = $siblings->nth($siblings->indexOf($file) - 1);
				return $this->toPrevNextLink($prev, 'filename');
			}
		];
	}
	/**
	 * Returns the url to the editing view
	 * in the panel
	 */
	public function url(bool $relative = false): string
	{
		$parent = $this->model->parent()->panel()->url($relative);
		return $parent . '/' . $this->path();
	}

	/**
	 * Returns the data array for
	 * this model's Panel view
	 * @internal
	 */
	public function view(): array
	{
		return [
			'breadcrumb' => fn (): array => $this->model->panel()->breadcrumb(),
			'component'  => 'k-file-view',
			'props'      => $this->props(),
			'search'     => 'files',
			'title'      => $this->model->filename(),
		];
	}
}<|MERGE_RESOLUTION|>--- conflicted
+++ resolved
@@ -398,7 +398,6 @@
 		$file       = $this->model;
 		$dimensions = $file->dimensions();
 
-<<<<<<< HEAD
 		return [
 			...parent::props(),
 			...$this->prevNext(),
@@ -416,6 +415,7 @@
 				'template'   => $file->template(),
 				'type'       => $file->type(),
 				'url'        => $file->url(),
+				'uuid'       => $file->uuid()?->toString(),
 			],
 			'preview' => [
 				'focusable' => $this->isFocusable(),
@@ -450,62 +450,6 @@
 						'title' => I18n::translate('orientation'),
 						'text'  => $file->type() === 'image' ? I18n::translate('orientation.' . $dimensions->orientation()) : '—'
 					],
-=======
-		return array_merge(
-			parent::props(),
-			$this->prevNext(),
-			[
-				'blueprint' => $this->model->template() ?? 'default',
-				'model' => [
-					'content'    => $this->content(),
-					'dimensions' => $dimensions->toArray(),
-					'extension'  => $file->extension(),
-					'filename'   => $file->filename(),
-					'link'       => $this->url(true),
-					'mime'       => $file->mime(),
-					'niceSize'   => $file->niceSize(),
-					'id'         => $id = $file->id(),
-					'parent'     => $file->parent()->panel()->path(),
-					'template'   => $file->template(),
-					'type'       => $file->type(),
-					'url'        => $file->url(),
-					'uuid'       => $file->uuid()?->toString(),
-				],
-				'preview' => [
-					'focusable' => $this->isFocusable(),
-					'image'     => $this->image([
-						'back'  => 'transparent',
-						'ratio' => '1/1'
-					], 'cards'),
-					'url'       => $url = $file->previewUrl(),
-					'details'   => [
-						[
-							'title' => I18n::translate('template'),
-							'text'  => $file->template() ?? '—'
-						],
-						[
-							'title' => I18n::translate('mime'),
-							'text'  => $file->mime()
-						],
-						[
-							'title' => I18n::translate('url'),
-							'text'  => $id,
-							'link'  => $url
-						],
-						[
-							'title' => I18n::translate('size'),
-							'text'  => $file->niceSize()
-						],
-						[
-							'title' => I18n::translate('dimensions'),
-							'text'  => $file->type() === 'image' ? $file->dimensions() . ' ' . I18n::translate('pixel') : '—'
-						],
-						[
-							'title' => I18n::translate('orientation'),
-							'text'  => $file->type() === 'image' ? I18n::translate('orientation.' . $dimensions->orientation()) : '—'
-						],
-					]
->>>>>>> 880f30e8
 				]
 			]
 		];
