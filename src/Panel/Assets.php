<?php

namespace Kirby\Panel;

use Kirby\Cms\App;
use Kirby\Cms\Url;
use Kirby\Exception\Exception;
use Kirby\Exception\InvalidArgumentException;
use Kirby\Filesystem\Asset;
use Kirby\Filesystem\Dir;
use Kirby\Filesystem\F;
use Kirby\Toolkit\A;

/**
 * The Assets class collects all js, css, icons and other
 * files for the Panel. It pushes them into the media folder
 * on demand and also makes sure to create proper asset URLs
 * depending on dev mode
 *
 * @package   Kirby Panel
 * @author    Bastian Allgeier <bastian@getkirby.com>
 * @link      https://getkirby.com
 * @copyright Bastian Allgeier
 * @license   https://getkirby.com/license
 * @since     4.0.0
 */
class Assets
{
	protected bool $dev;
	protected App $kirby;
	protected string $nonce;
	protected Plugins $plugins;
	protected string $url;
	protected bool $vite;

	public function __construct()
	{
		$this->kirby   = App::instance();
		$this->nonce   = $this->kirby->nonce();
		$this->plugins = new Plugins();

		$vite       = $this->kirby->roots()->panel() . '/.vite-running';
		$this->vite = is_file($vite) === true;

		// get the assets from the Vite dev server in dev mode;
		// dev mode = explicitly enabled in the config AND Vite is running
		$dev       = $this->kirby->option('panel.dev', false);
		$this->dev = $dev !== false && $this->vite === true;

		// get the base URL
		$this->url = $this->url();
	}

	/**
	 * Get all CSS files
	 */
	public function css(): array
	{
		$css = [
			'index'   => $this->url . '/css/style.min.css',
			'plugins' => $this->plugins->url('css'),
			...$this->custom('panel.css')
		];

		// during dev mode we do not need to load
		// the general stylesheet (as styling will be inlined)
		if ($this->dev === true) {
			$css['index'] = null;
		}

		return array_filter($css);
	}

	/**
	 * Check for a custom asset file from the
	 * config (e.g. panel.css or panel.js)
	 */
	public function custom(string $option): array
	{
		$customs = [];

		if ($assets = $this->kirby->option($option)) {
			$assets  = A::wrap($assets);

			foreach ($assets as $index => $path) {
				if (Url::isAbsolute($path) === true) {
					$customs['custom-' . $index] = $path;
					continue;
				}

				$asset = new Asset($path);

				if ($asset->exists() === true) {
					$customs['custom-' . $index] =  $asset->url() . '?' . $asset->modified();
				}
			}
		}

		return $customs;
	}

	/**
	 * Generates an array with all assets
	 * that need to be loaded for the panel (js, css, icons)
	 */
	public function external(): array
	{
		return [
			'css'         => $this->css(),
			'icons'       => $this->favicons(),
			'import-maps' => $this->importMaps(),
			'js'          => $this->js()
		];
	}

	/**
	 * Returns array of favicon icons
	 * based on config option
	 *
	 * @todo Deprecate `url` option in v5, use `href` option instead
	 * @todo Deprecate `rel` usage as array key in v5, use `rel` option instead
	 *
	 * @throws \Kirby\Exception\InvalidArgumentException
	 */
	public function favicons(): array
	{
		$icons = $this->kirby->option('panel.favicon', [
			[
				'rel'   => 'apple-touch-icon',
				'type'  => 'image/png',
				'href'  => $this->url . '/apple-touch-icon.png'
			],
			[
				'rel'   => 'alternate icon',
				'type'  => 'image/png',
				'href'  => $this->url . '/favicon.png'
			],
			[
				'rel'   => 'shortcut icon',
				'type'  => 'image/svg+xml',
				'href'  => $this->url . '/favicon.svg'
			],
			[
				'rel'   => 'apple-touch-icon',
				'type'  => 'image/png',
				'href'  => $this->url . '/apple-touch-icon-dark.png',
				'media' => '(prefers-color-scheme: dark)'
			],
			[
				'rel'   => 'alternate icon',
				'type'  => 'image/png',
				'href'  => $this->url . '/favicon-dark.png',
				'media' => '(prefers-color-scheme: dark)'
			]
		]);

		if (is_array($icons) === true) {
			// normalize options
			foreach ($icons as $rel => &$icon) {
				// TODO: remove this backward compatibility check in v6
				if (isset($icon['url']) === true) {
					$icon['href'] = $icon['url'];
					unset($icon['url']);
				}

				// TODO: remove this backward compatibility check in v6
				if (is_string($rel) === true && isset($icon['rel']) === false) {
					$icon['rel'] = $rel;
				}

				$icon['href']  = Url::to($icon['href']);
				$icon['nonce'] = $this->nonce;
			}

			return array_values($icons);
		}

		// make sure to convert favicon string to array
		if (is_string($icons) === true) {
			return [
				[
					'rel'   => 'shortcut icon',
					'type'  => F::mime($icons),
					'href'  => Url::to($icons),
					'nonce' => $this->nonce
				]
			];
		}

		throw new InvalidArgumentException('Invalid panel.favicon option');
	}

	/**
	 * Load the SVG icon sprite
	 * This will be injected in the
	 * initial HTML document for the Panel
	 */
	public function icons(): string
	{
		$dir   = $this->kirby->root('panel') . '/';
		$dir  .= $this->dev ? 'public' : 'dist';
		$icons = F::read($dir . '/img/icons.svg');
		$icons = preg_replace('/<!--(.|\s)*?-->/', '', $icons);
		return $icons;
	}

	/**
	 * Get all import maps
	 */
	public function importMaps(): array
	{
		$map = [
			'vue' => $this->url . '/js/vue.esm-browser.prod.js',
		];

		// during dev mode, load the dev version of Vue
		if ($this->dev === true) {
			$map['vue'] = $this->url . '/node_modules/vue/dist/vue.esm-browser.js';
		}

		return $map;
	}

	/**
	 * Get all js files
	 */
	public function js(): array
	{
<<<<<<< HEAD
		$js = A::merge(
			[
				'vendor'       => [
					'nonce' => $this->nonce,
					'src'   => $this->url . '/js/vendor.min.js'
				],
				'pluginloader' => [
					'nonce' => $this->nonce,
					'src'   => $this->url . '/js/plugins.js'
				],
				'plugins'      => [
					'nonce' => $this->nonce,
					'src'   => $this->plugins->url('js'),
					'defer' => true
				]
=======
		$js = [
			'vue' => [
				'nonce' => $this->nonce,
				'src'   => $this->url . '/js/vue.min.js'
>>>>>>> fe8eaf83
			],
			'vendor' => [
				'nonce' => $this->nonce,
				'src'   => $this->url . '/js/vendor.min.js',
				'type'  => 'module'
			],
			'pluginloader' => [
				'nonce' => $this->nonce,
				'src'   => $this->url . '/js/plugins.js',
				'type'  => 'module'
			],
			'plugins' => [
				'nonce' => $this->nonce,
				'src'   => $this->plugins->url('js'),
				'defer' => true
			],
			...A::map($this->custom('panel.js'), fn ($src) => [
				'nonce' => $this->nonce,
				'src'   => $src
			]),
<<<<<<< HEAD
			[
				'index' => [
					'nonce' => $this->nonce,
					'src'   => $this->url . '/js/index.min.js'
				],
			]
		);
=======
			'index' => [
				'nonce' => $this->nonce,
				'src'   => $this->url . '/js/index.min.js',
				'type'  => 'module'
			],
		];
>>>>>>> fe8eaf83


		// during dev mode, add vite client and adapt
		// path to `index.js` - vendor does not need
		// to be loaded in dev mode
		if ($this->dev === true) {
			// load the non-minified index.js, remove vendor script and
			//  development version of Vue
			$js['vendor']['src'] = null;
			$js['index']['src']  = $this->url . '/src/index.js';
			$js['vue']['src']    = $this->url . '/node_modules/vue/dist/vue.js';

			// add vite dev client
			$js['vite'] = [
				'nonce' => $this->nonce,
				'src'   => $this->url . '/@vite/client'
			];
<<<<<<< HEAD

			$js['index'] = [
				'nonce' => $this->nonce,
				'src'   => $this->url . '/src/index.js'
			];

			// remove the vendor script
			$js['vendor']['src'] = null;
=======
>>>>>>> fe8eaf83
		}

		return array_filter($js, fn ($js) => empty($js['src']) === false);
	}

	/**
	 * Links all dist files in the media folder
	 * and returns the link to the requested asset
	 *
	 * @throws \Kirby\Exception\Exception If Panel assets could not be moved to the public directory
	 */
	public function link(): bool
	{
		$mediaRoot   = $this->kirby->root('media') . '/panel';
		$panelRoot   = $this->kirby->root('panel') . '/dist';
		$versionHash = $this->kirby->versionHash();
		$versionRoot = $mediaRoot . '/' . $versionHash;

		// check if the version already exists
		if (is_dir($versionRoot) === true) {
			return false;
		}

		// delete the panel folder and all previous versions
		Dir::remove($mediaRoot);

		// recreate the panel folder
		Dir::make($mediaRoot, true);

		// copy assets to the dist folder
		if (Dir::copy($panelRoot, $versionRoot) !== true) {
			throw new Exception('Panel assets could not be linked');
		}

		return true;
	}

	/**
	 * Get the base URL for all assets depending on dev mode
	 */
	public function url(): string
	{
		// vite is not running, use production assets
		if ($this->dev === false) {
			return $this->kirby->url('media') . '/panel/' . $this->kirby->versionHash();
		}

		// explicitly configured base URL
		$dev = $this->kirby->option('panel.dev');
		if (is_string($dev) === true) {
			return $dev;
		}

		// port 3000 of the current Kirby request
		return rtrim($this->kirby->request()->url([
			'port'   => 3000,
			'path'   => null,
			'params' => null,
			'query'  => null
		])->toString(), '/');
	}
}<|MERGE_RESOLUTION|>--- conflicted
+++ resolved
@@ -226,38 +226,14 @@
 	 */
 	public function js(): array
 	{
-<<<<<<< HEAD
-		$js = A::merge(
-			[
-				'vendor'       => [
-					'nonce' => $this->nonce,
-					'src'   => $this->url . '/js/vendor.min.js'
-				],
-				'pluginloader' => [
-					'nonce' => $this->nonce,
-					'src'   => $this->url . '/js/plugins.js'
-				],
-				'plugins'      => [
-					'nonce' => $this->nonce,
-					'src'   => $this->plugins->url('js'),
-					'defer' => true
-				]
-=======
 		$js = [
-			'vue' => [
-				'nonce' => $this->nonce,
-				'src'   => $this->url . '/js/vue.min.js'
->>>>>>> fe8eaf83
-			],
 			'vendor' => [
 				'nonce' => $this->nonce,
-				'src'   => $this->url . '/js/vendor.min.js',
-				'type'  => 'module'
+				'src'   => $this->url . '/js/vendor.min.js'
 			],
 			'pluginloader' => [
 				'nonce' => $this->nonce,
-				'src'   => $this->url . '/js/plugins.js',
-				'type'  => 'module'
+				'src'   => $this->url . '/js/plugins.js'
 			],
 			'plugins' => [
 				'nonce' => $this->nonce,
@@ -268,22 +244,11 @@
 				'nonce' => $this->nonce,
 				'src'   => $src
 			]),
-<<<<<<< HEAD
-			[
-				'index' => [
-					'nonce' => $this->nonce,
-					'src'   => $this->url . '/js/index.min.js'
-				],
-			]
-		);
-=======
 			'index' => [
 				'nonce' => $this->nonce,
-				'src'   => $this->url . '/js/index.min.js',
-				'type'  => 'module'
+				'src'   => $this->url . '/js/index.min.js'
 			],
 		];
->>>>>>> fe8eaf83
 
 
 		// during dev mode, add vite client and adapt
@@ -294,24 +259,12 @@
 			//  development version of Vue
 			$js['vendor']['src'] = null;
 			$js['index']['src']  = $this->url . '/src/index.js';
-			$js['vue']['src']    = $this->url . '/node_modules/vue/dist/vue.js';
 
 			// add vite dev client
 			$js['vite'] = [
 				'nonce' => $this->nonce,
 				'src'   => $this->url . '/@vite/client'
 			];
-<<<<<<< HEAD
-
-			$js['index'] = [
-				'nonce' => $this->nonce,
-				'src'   => $this->url . '/src/index.js'
-			];
-
-			// remove the vendor script
-			$js['vendor']['src'] = null;
-=======
->>>>>>> fe8eaf83
 		}
 
 		return array_filter($js, fn ($js) => empty($js['src']) === false);
