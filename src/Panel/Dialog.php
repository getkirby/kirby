<?php

namespace Kirby\Panel;

use Kirby\Http\Response;

/**
 * The Dialog response class handles Fiber
 * requests to render the JSON object for
 * Panel dialogs and creates the routes
 * @since 3.6.0
 *
 * @package   Kirby Panel
 * @author    Bastian Allgeier <bastian@getkirby.com>
 * @link      https://getkirby.com
 * @copyright Bastian Allgeier
 * @license   https://getkirby.com/license
 */
class Dialog extends Json
{
	protected static string $key = 'dialog';

	/**
	 * Renders dialogs
	 */
	public static function response($data, array $options = []): Response
	{
		// interpret true as success
		if ($data === true) {
			$data = [
				'code' => 200
			];
		}

		return parent::response($data, $options);
	}

	/**
	 * Builds the routes for a dialog
	 */
	public static function routes(
		string $id,
		string $areaId,
		string $prefix = '',
		array $options = []
	) {
		$routes = [];

		// create the full pattern with dialogs prefix
		$pattern = trim($prefix . '/' . ($options['pattern'] ?? $id), '/');
		$type    = str_replace('$', '', static::$key);

<<<<<<< HEAD
		// create load/submit events from class handler
		if ($handler = $options['handler'] ?? null) {
			$options['load']   ??= fn (...$args) => $handler(...$args)->render();
			$options['submit'] ??= fn (...$args) => $handler(...$args)->submit();
=======
		// create load/submit events from controller class
		if ($controller = $options['controller'] ?? null) {
			if (is_string($controller) === true) {
				if (method_exists($controller, 'for') === true) {
					$controller = $controller::for(...);
				} else {
					$controller = fn (...$args) => new $controller(...$args);
				}
			}

			$options['load']   ??= fn (...$args) => $controller(...$args)->load();
			$options['submit'] ??= fn (...$args) => $controller(...$args)->submit();
>>>>>>> 18103eb3
		}

		// load event
		$routes[] = [
			'pattern' => $pattern,
			'type'    => $type,
			'area'    => $areaId,
			'action'  => $options['load'] ?? fn () => 'The load handler is missing'
		];

		// submit event
		$routes[] = [
			'pattern' => $pattern,
			'type'    => $type,
			'area'    => $areaId,
			'method'  => 'POST',
			'action'  => $options['submit'] ?? fn () => 'The submit handler is missing'
		];

		return $routes;
	}
}<|MERGE_RESOLUTION|>--- conflicted
+++ resolved
@@ -50,12 +50,6 @@
 		$pattern = trim($prefix . '/' . ($options['pattern'] ?? $id), '/');
 		$type    = str_replace('$', '', static::$key);
 
-<<<<<<< HEAD
-		// create load/submit events from class handler
-		if ($handler = $options['handler'] ?? null) {
-			$options['load']   ??= fn (...$args) => $handler(...$args)->render();
-			$options['submit'] ??= fn (...$args) => $handler(...$args)->submit();
-=======
 		// create load/submit events from controller class
 		if ($controller = $options['controller'] ?? null) {
 			if (is_string($controller) === true) {
@@ -68,7 +62,6 @@
 
 			$options['load']   ??= fn (...$args) => $controller(...$args)->load();
 			$options['submit'] ??= fn (...$args) => $controller(...$args)->submit();
->>>>>>> 18103eb3
 		}
 
 		// load event
