--- conflicted
+++ resolved
@@ -67,24 +67,20 @@
 			'input'          => $input,
 		]);
 
-		$changes   = $model->version(VersionId::changes());
-		$published = $model->version(VersionId::published());
+		$changes = $model->version(VersionId::changes());
+		$latest  = $model->version(VersionId::latest());
 
 		// combine the new field changes with the
 		// last published state
 		$changes->save(
 			fields: [
-<<<<<<< HEAD
-				...$published->read(),
-=======
-				...$model->version(VersionId::latest())->read(),
->>>>>>> afa013c4
+				...$latest->read(),
 				...$form->strings(),
 			],
 			language: 'current'
 		);
 
-		if ($published->diff(version: $changes, language: 'current') === []) {
+		if ($latest->diff(version: $changes, language: 'current') === []) {
 			$changes->delete();
 		}
 
