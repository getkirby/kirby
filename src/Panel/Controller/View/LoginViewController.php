--- conflicted
+++ resolved
@@ -45,14 +45,9 @@
 
 		return new View(
 			component: 'k-login-view',
-<<<<<<< HEAD
 			form:      $this->form(),
-			method:    $this->method()->type(),
-			methods:   $this->methods(),
-=======
 			method:    $method,
 			methods:   $methods,
->>>>>>> c3bb2e3b
 			pending:   $this->pending(),
 			value:     $this->value()
 		);
@@ -113,14 +108,11 @@
 		];
 	}
 
-<<<<<<< HEAD
 	public function status(): Status
 	{
 		return $this->auth->status();
 	}
 
-=======
->>>>>>> c3bb2e3b
 	public function value(): array
 	{
 		return [];
