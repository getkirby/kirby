--- conflicted
+++ resolved
@@ -235,15 +235,9 @@
 	 */
 	public function props(): array
 	{
-<<<<<<< HEAD
-		$props = parent::props();
-		$user  = $this->model;
-		$account = $user->isLoggedIn();
-=======
+		$props       = parent::props();
 		$user        = $this->model;
-		$account     = $user->isLoggedIn();
 		$permissions = $this->options();
->>>>>>> 2a78f6d7
 
 		// Additional model information
 		// @deprecated Use the top-level props instead
@@ -264,35 +258,18 @@
 		return [
 			...parent::props(),
 			...$this->prevNext(),
-<<<<<<< HEAD
-			'avatar'    => $model['avatar'],
-			'blueprint' => $this->model->role()->name(),
-			'email'     => $model['email'],
-			'language'  => $model['language'],
-			'model'     => $model,
-			'name'      => $model['name'],
-			'role'      => $model['role'],
-			'username'  => $model['username'],
-=======
+			'avatar'            => $model['avatar'],
 			'blueprint'         => $this->model->role()->name(),
 			'canChangeEmail'    => $permissions['changeEmail'],
 			'canChangeLanguage' => $permissions['changeLanguage'],
 			'canChangeName'     => $permissions['changeName'],
 			'canChangeRole'     => $this->model->roles()->count() > 1,
-			'model' => [
-				'account'  => $account,
-				'avatar'   => $user->avatar()?->url(),
-				'content'  => $this->content(),
-				'email'    => $user->email(),
-				'id'       => $user->id(),
-				'language' => $this->translation()->name(),
-				'link'     => $this->url(true),
-				'name'     => $user->name()->toString(),
-				'role'     => $user->role()->title(),
-				'username' => $user->username(),
-				'uuid'     => fn () => $user->uuid()?->toString()
-			]
->>>>>>> 2a78f6d7
+			'email'             => $model['email'],
+			'language'          => $model['language'],
+			'model'             => $model,
+			'name'              => $model['name'],
+			'role'              => $model['role'],
+			'username'          => $model['username'],
 		];
 	}
 
