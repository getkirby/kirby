--- conflicted
+++ resolved
@@ -238,10 +238,9 @@
 		$user    = $this->model;
 		$account = $user->isLoggedIn();
 
-<<<<<<< HEAD
 		return [
 			...parent::props(),
-			...$account ? [] : $this->prevNext(),
+			...$this->prevNext(),
 			'blueprint' => $this->model->role()->name(),
 			'model' => [
 				'account'  => $account,
@@ -255,26 +254,6 @@
 				'role'     => $user->role()->title(),
 				'username' => $user->username(),
 				'uuid'     => fn () => $user->uuid()?->toString()
-=======
-		return array_merge(
-			parent::props(),
-			$this->prevNext(),
-			[
-				'blueprint' => $this->model->role()->name(),
-				'model' => [
-					'account'  => $account,
-					'avatar'   => $user->avatar()?->url(),
-					'content'  => $this->content(),
-					'email'    => $user->email(),
-					'id'       => $user->id(),
-					'language' => $this->translation()->name(),
-					'link'     => $this->url(true),
-					'name'     => $user->name()->toString(),
-					'role'     => $user->role()->title(),
-					'username' => $user->username(),
-					'uuid'     => fn () => $user->uuid()?->toString()
-				]
->>>>>>> d6c41863
 			]
 		];
 	}
