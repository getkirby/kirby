<?php

namespace Kirby\Panel;

<<<<<<< HEAD
=======
use Kirby\Api\Upload;
>>>>>>> 00ab54a0
use Kirby\Cms\App;
use Kirby\Cms\Url;
use Kirby\Http\Response;
use Kirby\Http\Uri;
<<<<<<< HEAD
=======
use Kirby\Http\Url;
use Kirby\Panel\Response\DialogResponse;
use Kirby\Panel\Response\DrawerResponse;
use Kirby\Panel\Response\DropdownResponse;
use Kirby\Panel\Response\RequestResponse;
use Kirby\Panel\Response\SearchResponse;
use Kirby\Panel\Routes\DialogRoutes;
use Kirby\Panel\Routes\DrawerRoutes;
use Kirby\Panel\Routes\DropdownRoutes;
use Kirby\Panel\Routes\RequestRoutes;
use Kirby\Panel\Routes\SearchRoutes;
use Kirby\Panel\Routes\ViewRoutes;
>>>>>>> 00ab54a0
use Kirby\Toolkit\Str;

/**
 * The Panel class is only responsible to create
 * a working panel view with all the right URLs
 * and other panel options. The view template is
 * located in `kirby/views/panel.php`
 * @since 3.6.0
 *
 * @package   Kirby Panel
 * @author    Bastian Allgeier <bastian@getkirby.com>
 * @link      https://getkirby.com
 * @copyright Bastian Allgeier
 * @license   https://getkirby.com/license
 */
class Panel
{
<<<<<<< HEAD
	protected Areas $areas;
	protected Home $home;

	public function __construct(
		protected App $kirby
	) {
	}

	/**
	 * All registered Panel areas
	 * @since 5.0.0
	 */
	public function areas(): Areas
	{
		return $this->areas ??= new Areas();
=======
	/**
	 * Collect all registered areas
	 */
	public static function areas(): Areas
	{
		return new Areas();
>>>>>>> 00ab54a0
	}

	/**
	 * Check for access permissions
	 * @deprecated 5.0.0 Use `Panel\Access:has(throws: true)` instead
	 * @codeCoverageIgnore
	 */
	public static function firewall(
		User|null $user = null,
		string|null $areaId = null
	): bool {
		return Access::has($user, $areaId, throws: true);
	}

	/**
	 * Redirect to a Panel url
	 *
	 * @throws \Kirby\Panel\Redirect
	 * @codeCoverageIgnore
	 */
	public static function go(string|null $url = null, int $code = 302): void
	{
		throw new Redirect(static::url($url), $code);
	}

	/**
	 * Check if the given user has access to the panel
	 * or to a given area
	 *  @deprecated 5.0.0 Use `Panel\Access:has(throws: false)` instead
	 * @codeCoverageIgnore
	 */
	public static function hasAccess(
		User|null $user = null,
		string|null $area = null
	): bool {
		return Access::has($user, $area);
	}

	public function home(): Home
	{
		return $this->home ??= new Home($this);
	}

	/**
	 * Returns the Panel home instance
	 * @since 6.0.0
	 */
	public static function home(): Home
	{
		return new Home();
	}

	/**
	 * Checks for a Panel request
	 * via get parameters or headers
	 */
	public static function isStateRequest(): bool
	{
		$request = App::instance()->request();

		if ($request->method() === 'GET') {
			return
				(bool)($request->get('_json') ??
				$request->header('X-Panel'));
		}

		return false;
	}

	/**
	 * Checks if the given URL is a Panel Url
<<<<<<< HEAD
=======
	 * @since 6.0.0
>>>>>>> 00ab54a0
	 */
	public static function isPanelUrl(string $url): bool
	{
		$panel = App::instance()->url('panel');
		return Str::startsWith($url, $panel);
	}

	/**
	 * Returns a JSON response
	 * for State calls
	 */
	public static function json(array $data, int $code = 200): Response
	{
		$request = App::instance()->request();

		return Response::json($data, $code, $request->get('_pretty'), [
			'X-Panel'       => 'true',
			'Cache-Control' => 'no-store, private'
		]);
	}

	/**
	 * Checks for a multi-language installation
	 */
	public function multilang(): bool
	{
		return $this->kirby->option('languages') || $this->kirby->multilang();
	}

	/**
	 * Returns the path after /panel/ which can then
	 * be used in the router or to find a matching view
<<<<<<< HEAD
=======
	 * @since 6.0.0
	 */
	public static function path(string $url): string|null
	{
		$after = Str::after($url, App::instance()->url('panel'));
		return trim($after, '/');
	}

	/**
	 * Returns the referrer path if present
>>>>>>> 00ab54a0
	 */
	public static function path(string $url): string|null
	{
<<<<<<< HEAD
		$after = Str::after($url, App::instance()->url('panel'));
		return trim($after, '/');
=======
		$request = App::instance()->request();

		$referrer = $request->header('X-Panel-Referrer')
				 ?? $request->get('_referrer')
				 ?? '';

		return '/' . trim($referrer, '/');
>>>>>>> 00ab54a0
	}

	/**
	 * Returns the referrer path if present
	 */
	public function referrer(): string
	{
		$request  = $this->kirby->request();
		$referrer = $request->header('X-Fiber-Referrer')
				 ?? $request->get('_referrer')
				 ?? '';

<<<<<<< HEAD
		return '/' . trim($referrer, '/');
=======
		// handle different response types (view, dialog, ...)
		return match ($options['type'] ?? null) {
			'dialog'   => DialogResponse::from($result),
			'drawer'   => DrawerResponse::from($result),
			'dropdown' => DropdownResponse::from($result),
			'request'  => RequestResponse::from($result),
			'search'   => SearchResponse::from($result),
			default    => View::response($result, $options)
		};
>>>>>>> 00ab54a0
	}

	/**
	 * Router for the Panel views
	 */
	public function router(string|null $path = null): Response|null
	{
		if ($this->kirby->option('panel') === false) {
			return null;
		}

		// set the translation for Panel UI before
		// gathering areas and routes, so that the
		// `t()` helper can already be used
		$this->setTranslation();

		// set the language in multi-lang installations
<<<<<<< HEAD
		$this->setLanguage();

		return (new Router($this))->execute($path);
=======
		static::setLanguage();

		$areas  = static::areas()->toArray();
		$routes = static::routes($areas);

		// create a micro-router for the Panel
		return Router::execute($path, $method = $kirby->request()->method(), $routes, function ($route) use ($areas, $kirby, $method, $path) {
			// route needs authentication?
			$auth   = $route->attributes()['auth'] ?? true;
			$areaId = $route->attributes()['area'] ?? null;
			$type   = $route->attributes()['type'] ?? 'view';
			$area   = $areas[$areaId] ?? null;

			// call the route action to check the result
			try {
				// trigger hook
				$route = $kirby->apply(
					'panel.route:before',
					compact('route', 'path', 'method')
				);

				// check for access before executing area routes
				if ($auth !== false) {
					static::firewall($kirby->user(), $areaId);
				}

				$result = $route->action()->call($route, ...$route->arguments());
			} catch (Throwable $e) {
				$result = $e;
			}

			$response = static::response($result, [
				'area'  => $area,
				'areas' => $areas,
				'path'  => $path,
				'type'  => $type
			]);

			return $kirby->apply(
				'panel.route:after',
				compact('route', 'path', 'method', 'response'),
				'response'
			);
		});
	}

	/**
	 * Extract the routes from the given array
	 * of active areas.
	 */
	public static function routes(array $areas): array
	{
		$kirby = App::instance();

		// the browser incompatibility
		// warning is always needed
		$routes = [
			[
				'pattern' => 'browser',
				'auth'    => false,
				'action'  => fn () => new Response(
					Tpl::load($kirby->root('kirby') . '/views/browser.php')
				),
			]
		];

		// register all routes from areas
		foreach ($areas as $area) {
			$view     = new ViewRoutes($area, $area['views'] ?? []);
			$search   = new SearchRoutes($area, $area['searches'] ?? []);
			$dialog   = new DialogRoutes($area, $area['dialogs'] ?? []);
			$drawer   = new DrawerRoutes($area, $area['drawers'] ?? []);
			$dropdown = new DropdownRoutes($area, $area['dropdowns'] ?? []);
			$request  = new RequestRoutes($area, $area['requests'] ?? []);

			$routes = [
				...$routes,
				...$view->toArray(),
				...$search->toArray(),
				...$dialog->toArray(),
				...$drawer->toArray(),
				...$dropdown->toArray(),
				...$request->toArray()
			];
		}

		// if the Panel is already installed and/or the
		// user is authenticated, those areas won't be
		// included, which is why we add redirect routes
		// to main Panel view as fallbacks
		$routes[] = [
			'pattern' => [
				'/',
				'installation',
				'login',
			],
			'action' => fn () => Panel::go(Panel::home()->url()),
			'auth' => false
		];

		// catch all route
		$routes[] = [
			'pattern' => '(:all)',
			'action'  => fn (string $pattern) => 'Could not find Panel view for route: ' . $pattern
		];

		return $routes;
>>>>>>> 00ab54a0
	}

	/**
	 * Set the current language in multi-lang
	 * installations based on the session or the
	 * query language query parameter
	 */
	public function setLanguage(): string|null
	{
		// language switcher
		if ($this->multilang() === true) {
			$fallback = 'en';

			if ($defaultLanguage = $this->kirby->defaultLanguage()) {
				$fallback = $defaultLanguage->code();
			}

			$session         = $this->kirby->session();
			$sessionLanguage = $session->get('panel.language', $fallback);
			$language        = $this->kirby->request()->get('language') ?? $sessionLanguage;

			// keep the language for the next visit
			if ($language !== $sessionLanguage) {
				$session->set('panel.language', $language);
			}

			// activate the current language in Kirby
			$this->kirby->setCurrentLanguage($language);

			return $language;
		}

		return null;
	}

	/**
	 * Set the currently active Panel translation
	 * based on the current user or config
	 */
	public function setTranslation(): string
	{
		// use the user language for the default translation or
		// fall back to the language from the config
		$translation =
			$this->kirby->user()?->language() ??
			$this->kirby->panelLanguage();

		$this->kirby->setCurrentTranslation($translation);

		return $translation;
	}

	/**
	 * Creates an absolute Panel URL
	 * independent of the Panel slug config
	 */
	public static function url(
		string|null $url = null,
		array $options = []
	): string {
		// only touch relative paths
		if (Url::isAbsolute($url) === false) {
			$kirby = App::instance();
			$slug  = $kirby->option('panel.slug', 'panel');
			$path  = trim($url ?? '', '/');

			$baseUri  = new Uri($kirby->url());
			$basePath = trim($baseUri->path()->toString(), '/');

			// removes base path if relative path contains it
			if (
				empty($basePath) === false &&
				Str::startsWith($path, $basePath) === true
			) {
				$path = Str::after($path, $basePath);
			}
			// add the panel slug prefix if it it's not
			// included in the path yet
			elseif (Str::startsWith($path, $slug . '/') === false) {
				$path = $slug . '/' . $path;
			}

			// create an absolute URL
			$url = Url::to($path, $options);
		}

		return $url;
	}
}<|MERGE_RESOLUTION|>--- conflicted
+++ resolved
@@ -2,29 +2,10 @@
 
 namespace Kirby\Panel;
 
-<<<<<<< HEAD
-=======
-use Kirby\Api\Upload;
->>>>>>> 00ab54a0
 use Kirby\Cms\App;
 use Kirby\Cms\Url;
 use Kirby\Http\Response;
 use Kirby\Http\Uri;
-<<<<<<< HEAD
-=======
-use Kirby\Http\Url;
-use Kirby\Panel\Response\DialogResponse;
-use Kirby\Panel\Response\DrawerResponse;
-use Kirby\Panel\Response\DropdownResponse;
-use Kirby\Panel\Response\RequestResponse;
-use Kirby\Panel\Response\SearchResponse;
-use Kirby\Panel\Routes\DialogRoutes;
-use Kirby\Panel\Routes\DrawerRoutes;
-use Kirby\Panel\Routes\DropdownRoutes;
-use Kirby\Panel\Routes\RequestRoutes;
-use Kirby\Panel\Routes\SearchRoutes;
-use Kirby\Panel\Routes\ViewRoutes;
->>>>>>> 00ab54a0
 use Kirby\Toolkit\Str;
 
 /**
@@ -42,7 +23,6 @@
  */
 class Panel
 {
-<<<<<<< HEAD
 	protected Areas $areas;
 	protected Home $home;
 
@@ -58,14 +38,6 @@
 	public function areas(): Areas
 	{
 		return $this->areas ??= new Areas();
-=======
-	/**
-	 * Collect all registered areas
-	 */
-	public static function areas(): Areas
-	{
-		return new Areas();
->>>>>>> 00ab54a0
 	}
 
 	/**
@@ -137,10 +109,7 @@
 
 	/**
 	 * Checks if the given URL is a Panel Url
-<<<<<<< HEAD
-=======
 	 * @since 6.0.0
->>>>>>> 00ab54a0
 	 */
 	public static function isPanelUrl(string $url): bool
 	{
@@ -173,9 +142,6 @@
 	/**
 	 * Returns the path after /panel/ which can then
 	 * be used in the router or to find a matching view
-<<<<<<< HEAD
-=======
-	 * @since 6.0.0
 	 */
 	public static function path(string $url): string|null
 	{
@@ -184,48 +150,27 @@
 	}
 
 	/**
-	 * Returns the referrer path if present
->>>>>>> 00ab54a0
+	 * Returns the path after /panel/ which can then
+	 * be used in the router or to find a matching view
+	 * @since 6.0.0
 	 */
 	public static function path(string $url): string|null
 	{
-<<<<<<< HEAD
 		$after = Str::after($url, App::instance()->url('panel'));
 		return trim($after, '/');
-=======
-		$request = App::instance()->request();
-
+	}
+
+	/**
+	 * Returns the referrer path if present
+	 */
+	public function referrer(): string
+	{
+		$request  = $this->kirby->request();
 		$referrer = $request->header('X-Panel-Referrer')
 				 ?? $request->get('_referrer')
 				 ?? '';
 
 		return '/' . trim($referrer, '/');
->>>>>>> 00ab54a0
-	}
-
-	/**
-	 * Returns the referrer path if present
-	 */
-	public function referrer(): string
-	{
-		$request  = $this->kirby->request();
-		$referrer = $request->header('X-Fiber-Referrer')
-				 ?? $request->get('_referrer')
-				 ?? '';
-
-<<<<<<< HEAD
-		return '/' . trim($referrer, '/');
-=======
-		// handle different response types (view, dialog, ...)
-		return match ($options['type'] ?? null) {
-			'dialog'   => DialogResponse::from($result),
-			'drawer'   => DrawerResponse::from($result),
-			'dropdown' => DropdownResponse::from($result),
-			'request'  => RequestResponse::from($result),
-			'search'   => SearchResponse::from($result),
-			default    => View::response($result, $options)
-		};
->>>>>>> 00ab54a0
 	}
 
 	/**
@@ -243,119 +188,9 @@
 		$this->setTranslation();
 
 		// set the language in multi-lang installations
-<<<<<<< HEAD
 		$this->setLanguage();
 
 		return (new Router($this))->execute($path);
-=======
-		static::setLanguage();
-
-		$areas  = static::areas()->toArray();
-		$routes = static::routes($areas);
-
-		// create a micro-router for the Panel
-		return Router::execute($path, $method = $kirby->request()->method(), $routes, function ($route) use ($areas, $kirby, $method, $path) {
-			// route needs authentication?
-			$auth   = $route->attributes()['auth'] ?? true;
-			$areaId = $route->attributes()['area'] ?? null;
-			$type   = $route->attributes()['type'] ?? 'view';
-			$area   = $areas[$areaId] ?? null;
-
-			// call the route action to check the result
-			try {
-				// trigger hook
-				$route = $kirby->apply(
-					'panel.route:before',
-					compact('route', 'path', 'method')
-				);
-
-				// check for access before executing area routes
-				if ($auth !== false) {
-					static::firewall($kirby->user(), $areaId);
-				}
-
-				$result = $route->action()->call($route, ...$route->arguments());
-			} catch (Throwable $e) {
-				$result = $e;
-			}
-
-			$response = static::response($result, [
-				'area'  => $area,
-				'areas' => $areas,
-				'path'  => $path,
-				'type'  => $type
-			]);
-
-			return $kirby->apply(
-				'panel.route:after',
-				compact('route', 'path', 'method', 'response'),
-				'response'
-			);
-		});
-	}
-
-	/**
-	 * Extract the routes from the given array
-	 * of active areas.
-	 */
-	public static function routes(array $areas): array
-	{
-		$kirby = App::instance();
-
-		// the browser incompatibility
-		// warning is always needed
-		$routes = [
-			[
-				'pattern' => 'browser',
-				'auth'    => false,
-				'action'  => fn () => new Response(
-					Tpl::load($kirby->root('kirby') . '/views/browser.php')
-				),
-			]
-		];
-
-		// register all routes from areas
-		foreach ($areas as $area) {
-			$view     = new ViewRoutes($area, $area['views'] ?? []);
-			$search   = new SearchRoutes($area, $area['searches'] ?? []);
-			$dialog   = new DialogRoutes($area, $area['dialogs'] ?? []);
-			$drawer   = new DrawerRoutes($area, $area['drawers'] ?? []);
-			$dropdown = new DropdownRoutes($area, $area['dropdowns'] ?? []);
-			$request  = new RequestRoutes($area, $area['requests'] ?? []);
-
-			$routes = [
-				...$routes,
-				...$view->toArray(),
-				...$search->toArray(),
-				...$dialog->toArray(),
-				...$drawer->toArray(),
-				...$dropdown->toArray(),
-				...$request->toArray()
-			];
-		}
-
-		// if the Panel is already installed and/or the
-		// user is authenticated, those areas won't be
-		// included, which is why we add redirect routes
-		// to main Panel view as fallbacks
-		$routes[] = [
-			'pattern' => [
-				'/',
-				'installation',
-				'login',
-			],
-			'action' => fn () => Panel::go(Panel::home()->url()),
-			'auth' => false
-		];
-
-		// catch all route
-		$routes[] = [
-			'pattern' => '(:all)',
-			'action'  => fn (string $pattern) => 'Could not find Panel view for route: ' . $pattern
-		];
-
-		return $routes;
->>>>>>> 00ab54a0
 	}
 
 	/**
