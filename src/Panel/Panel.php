--- conflicted
+++ resolved
@@ -380,14 +380,8 @@
                 'installation',
                 'login',
             ],
-<<<<<<< HEAD
-            'action' => function () {
-                Panel::go(Home::url());
-            },
+            'action' => fn () => Panel::go(Home::url()),
             'auth' => false
-=======
-            'action' => fn () => Panel::go(Home::url())
->>>>>>> 7e69972e
         ];
 
         // catch all route
