--- conflicted
+++ resolved
@@ -665,30 +665,11 @@
      */
     public static function view(App $kirby, array $area, array $view = []): array
     {
-<<<<<<< HEAD
-        // get view-specific defaults
-        $view = static::$views[$id] ?? static::$views['site'];
-
-        // create default array
-        $defaults = [
-            'breadcrumb'      => $props['breadcrumb'] ?? [],
-            'breadcrumbLabel' => $view['breadcrumbLabel'] ?? $view['label'],
-            'icon'            => $view['icon'],
-            'id'              => $view['id'],
-            'label'           => $view['label'],
-            'link'            => $view['link'],
-            'menu'            => $view['menu'] ?? true,
-            'path'            => Str::after($kirby->path(), '/'),
-            'search'          => $view['search'] ?? $kirby->option('panel.search.type', 'pages'),
-            'title'           => $view['label'],
-        ];
-=======
         // merge view with area defaults
         $view = array_replace_recursive($area, $view);
 
-        $view['path']   = $kirby->request()->path()->slice(1)->toString();
+        $view['path']   = Str::after($kirby->path(), '/');
         $view['search'] = $view['search'] ?? $kirby->option('panel.search.type', 'pages');
->>>>>>> f9c26ea9
 
         // make sure that routes are gone
         unset($view['routes']);
