--- conflicted
+++ resolved
@@ -60,13 +60,8 @@
 	 */
 	public static function go(string|null $url = null, int $code = 302, int|false $refresh = false): void
 	{
-<<<<<<< HEAD
-		throw new Redirect(App::instance()->panel()->url($url), $code);
-=======
-		throw new Redirect(static::url($url), $code, $refresh);
->>>>>>> 0a3498d4
-	}
-
+		throw new Redirect(App::instance()->panel()->url($url), $code, $refresh);
+	}
 
 	/**
 	 * Returns the Panel home instance
