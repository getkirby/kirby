<?php

namespace Kirby\Panel;

use Kirby\Cms\App;
use Kirby\Cms\User;
use Kirby\Exception\InvalidArgumentException;
use Kirby\Exception\NotFoundException;
use Kirby\Http\Router;
use Kirby\Http\Uri;
<<<<<<< HEAD
use Kirby\Panel\Router as PanelRouter;
use Kirby\Panel\Ui\Menu;
=======
>>>>>>> 00ab54a0
use Throwable;

/**
 * The Home class creates the secure redirect
 * URL after logins. The URL can either come
 * from the session to remember the last view
 * before the automatic logout, or from a user
 * blueprint to redirect to custom views.
 *
 * The Home class also makes sure to check access
 * before a redirect happens and avoids redirects
 * to inaccessible views.
 * @since 3.6.0
 *
 * @package   Kirby Panel
 * @author    Bastian Allgeier <bastian@getkirby.com>
 * @link      https://getkirby.com
 * @copyright Bastian Allgeier
 * @license   https://getkirby.com/license
 */
class Home
{
	protected App $kirby;
	protected User|null $user;

<<<<<<< HEAD
	public function __construct(
		protected Panel $panel
	) {
=======
	public function __construct()
	{
>>>>>>> 00ab54a0
		$this->kirby = App::instance();
		$this->user  = $this->kirby->user();
	}

	/**
	 * Returns an alternative URL if access
	 * to the first choice is blocked.
	 *
	 * It will go through the entire menu and
	 * take the first area which is not disabled
	 * or locked in other ways
	 */
	public function alternative(): string
	{
		$permissions = $this->user->role()->permissions();

		// no access to the panel? The only good alternative is the main url
		if ($permissions->for('access', 'panel') === false) {
			return $this->kirby->site()->url();
		}

		// needed to create a proper menu
<<<<<<< HEAD
		$areas = $this->kirby->panel()->areas()->toArray();
		$menu  = new Menu(areas: $areas, permissions: $permissions->toArray());
		$menu  = $menu->items();
=======
		$areas = Panel::areas()->toArray();
		$menu  = new Menu($areas, $permissions->toArray());
		$menu  = $menu->entries();
>>>>>>> 00ab54a0

		// go through the menu and search for the first
		// available view we can go to
		foreach ($menu as $menuItem) {
			// skip separators
			if ($menuItem === '-') {
				continue;
			}

			// skip disabled items
			if (($menuItem['props']['disabled'] ?? false) === true) {
				continue;
			}

			// skip buttons that don't open a link
			// (but e.g. a dialog)
			if (isset($menuItem['props']['link']) === false) {
				continue;
			}

			// skip the logout button
			if ($menuItem['props']['link'] === 'logout') {
				continue;
			}

			return Panel::url($menuItem['props']['link']);
		}

		throw new NotFoundException(
			message: 'There’s no available Panel page to redirect to'
		);
	}

	/**
	 * Checks if the current user has access to the given
	 * Panel path. This is quite tricky, because we
	 * need to call a trimmed down router to check
	 * for available routes and their firewall status.
	 */
	public function hasAccess(string $path): bool
	{
<<<<<<< HEAD
		$routes = PanelRouter::routes(
			areas: $this->panel->areas()->toArray()
		);
=======
		$areas  = Panel::areas()->toArray();
		$routes = Panel::routes($areas);
>>>>>>> 00ab54a0

		// Remove fallback routes. Otherwise a route
		// would be found even if the view does
		// not exist at all.
		foreach ($routes as $index => $route) {
			if ($route['pattern'] === '(:all)') {
				unset($routes[$index]);
			}
		}

		// create a dummy router to check if we can access this route at all
		try {
			return Router::execute($path, 'GET', $routes, function ($route) {
				$attrs  = $route->attributes();
				$auth   = $attrs['auth'] ?? true;
				$areaId = $attrs['area'] ?? null;
				$type   = $attrs['type'] ?? 'view';

				// only allow redirects to views
				if ($type !== 'view') {
					return false;
				}

				// if auth is not required the redirect is allowed
				if ($auth === false) {
					return true;
				}

				// check the firewall
<<<<<<< HEAD
				return Access::has($this->user, $areaId);
=======
				return Panel::hasAccess($this->user, $areaId);
>>>>>>> 00ab54a0
			});
		} catch (Throwable) {
			return false;
		}
	}

	/**
	 * Checks if the given Uri has the same domain
	 * as the index URL of the Kirby installation.
	 * This is used to block external URLs to third-party
	 * domains as redirect options.
	 */
	public function hasValidDomain(Uri $uri): bool
	{
		$rootUrl = $this->kirby->site()->url();
		$rootUri = new Uri($rootUrl);
		return $uri->domain() === $rootUri->domain();
	}

	/**
	 * Returns the Url that has been stored in the session
	 * before the last logout. We take this Url if possible
	 * to redirect the user back to the last point where they
	 * left before they got logged out.
	 */
	public static function remembered(): string|null
	{
		// check for a stored path after login
		if ($remembered = App::instance()->session()->pull('panel.path')) {
			// convert the result to an absolute URL if available
			return Panel::url($remembered);
		}

		return null;
	}

	/**
	 * Tries to find the best possible Url to redirect
	 * the user to after the login.
	 *
	 * When the user got logged out, we try to send them back
	 * to the point where they left.
	 *
	 * If they have a custom redirect Url defined in their blueprint
	 * via the `home` option, we send them there if no Url is stored
	 * in the session.
	 *
	 * If none of the options above find any result, we try to send
	 * them to the site view.
	 *
	 * Before the redirect happens, the final Url is sanitized, the query
	 * and params are removed to avoid any attacks and the domain is compared
	 * to avoid redirects to external Urls.
	 *
	 * Afterwards, we also check for permissions before the redirect happens
	 * to avoid redirects to inaccessible Panel views. In such a case
	 * the next best accessible view is picked from the menu.
	 */
	public function url(): string
	{
		// if there's no authenticated user, all internal
		// redirects will be blocked and the user is redirected
		// to the login instead
		if ($this->user === null) {
			return Panel::url('login');
		}

		// get the last visited url from the session or the custom home
		$url = $this->remembered() ?? $this->user->panel()->home();

		// inspect the given URL
		$uri = new Uri($url);

		// compare domains to avoid external redirects
		if ($this->hasValidDomain($uri) !== true) {
			throw new InvalidArgumentException(
				message: 'External URLs are not allowed for Panel redirects'
			);
		}

		// remove all params to avoid
		// possible attack vectors
		$uri->params = '';
		$uri->query  = '';

		// get a clean version of the URL
		$url = $uri->toString();

		// Don't further inspect URLs outside of the Panel
		if (Panel::isPanelUrl($url) === false) {
			return $url;
		}

		// get the plain panel path
		$path = Panel::path($url);

		// a redirect to login, logout or installation
		// views would lead to an infinite redirect loop
		$loops = ['', 'login', 'logout', 'installation'];

		if (in_array($path, $loops, true) === true) {
			$path = 'site';
		}

		// Check if the user can access the URL
		if ($this->hasAccess($path) === true) {
			return Panel::url($path);
		}

		// Try to find an alternative
		return $this->alternative();
	}
}<|MERGE_RESOLUTION|>--- conflicted
+++ resolved
@@ -8,11 +8,8 @@
 use Kirby\Exception\NotFoundException;
 use Kirby\Http\Router;
 use Kirby\Http\Uri;
-<<<<<<< HEAD
 use Kirby\Panel\Router as PanelRouter;
 use Kirby\Panel\Ui\Menu;
-=======
->>>>>>> 00ab54a0
 use Throwable;
 
 /**
@@ -38,14 +35,9 @@
 	protected App $kirby;
 	protected User|null $user;
 
-<<<<<<< HEAD
 	public function __construct(
 		protected Panel $panel
 	) {
-=======
-	public function __construct()
-	{
->>>>>>> 00ab54a0
 		$this->kirby = App::instance();
 		$this->user  = $this->kirby->user();
 	}
@@ -68,15 +60,9 @@
 		}
 
 		// needed to create a proper menu
-<<<<<<< HEAD
 		$areas = $this->kirby->panel()->areas()->toArray();
-		$menu  = new Menu(areas: $areas, permissions: $permissions->toArray());
+		$menu  = new Menu($areas, $permissions->toArray());
 		$menu  = $menu->items();
-=======
-		$areas = Panel::areas()->toArray();
-		$menu  = new Menu($areas, $permissions->toArray());
-		$menu  = $menu->entries();
->>>>>>> 00ab54a0
 
 		// go through the menu and search for the first
 		// available view we can go to
@@ -118,14 +104,9 @@
 	 */
 	public function hasAccess(string $path): bool
 	{
-<<<<<<< HEAD
 		$routes = PanelRouter::routes(
 			areas: $this->panel->areas()->toArray()
 		);
-=======
-		$areas  = Panel::areas()->toArray();
-		$routes = Panel::routes($areas);
->>>>>>> 00ab54a0
 
 		// Remove fallback routes. Otherwise a route
 		// would be found even if the view does
@@ -155,11 +136,7 @@
 				}
 
 				// check the firewall
-<<<<<<< HEAD
 				return Access::has($this->user, $areaId);
-=======
-				return Panel::hasAccess($this->user, $areaId);
->>>>>>> 00ab54a0
 			});
 		} catch (Throwable) {
 			return false;
