--- conflicted
+++ resolved
@@ -3,9 +3,7 @@
 namespace Kirby\Panel;
 
 use Kirby\Cms\App;
-use Kirby\Data\Json;
 use Kirby\Filesystem\F;
-use Kirby\Toolkit\A;
 use Kirby\Toolkit\Str;
 
 /**
@@ -92,23 +90,6 @@
 			$dist[] = $content;
 		}
 
-<<<<<<< HEAD
-=======
-		if ($type === 'mjs') {
-			// if no index.dev.mjs modules exist, we MUST return an empty string instead
-			// of loading an empty array; this is because the module loader code uses
-			// top level await, which is not compatible with Kirby's minimum browser
-			// version requirements and therefore must not appear in a default setup
-			if ($dist === []) {
-				return '';
-			}
-
-			$modules = Json::encode($dist);
-			$modulePromise = "Promise.all($modules.map(url => import(url)))";
-			return "try { await $modulePromise } catch (e) { console.error(e) }" . PHP_EOL;
-		}
-
->>>>>>> 50ca6eeb
 		return implode(PHP_EOL . PHP_EOL, $dist);
 	}
 
