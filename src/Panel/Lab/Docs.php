<?php

namespace Kirby\Panel\Lab;

use Kirby\Cms\App;
use Kirby\Data\Data;
use Kirby\Filesystem\Dir;
use Kirby\Filesystem\F;
use Kirby\Toolkit\A;
use Kirby\Toolkit\Str;

/**
 * Docs for a single Vue component
 *
 * @internal
 * @since 4.0.0
 * @codeCoverageIgnore
 *
 * @package   Kirby Panel
 * @author    Nico Hoffmann <nico@getkirby.com>
 * @link      https://getkirby.com
 * @copyright Bastian Allgeier
 * @license   https://getkirby.com/license
 */
class Docs
{
	protected array $json;
	protected App $kirby;

	public function __construct(
		protected string $name
	) {
		$this->kirby = App::instance();
		$this->json  = Data::read($this->file());
	}

	public static function all(): array
	{
		$docs = A::map(
			Dir::inventory(App::instance()->root('panel') . '/dist/ui')['files'],
			function ($file) {
				$component = 'k-' . Str::camelToKebab(F::name($file['filename']));

				return [
					'image' => [
						'icon' => 'book',
						'back' => 'white',
					],
					'text' => $component,
					'link' => '/lab/docs/' . $component,
				];
			}
		);

		return array_values($docs);
	}

	public function deprecated(): string|null
	{
		return $this->kt($this->json['tags']['deprecated'][0]['description'] ?? '');
	}

	public function description(): string
	{
		return $this->kt($this->json['description'] ?? '');
	}

	public function docBlock(): string
	{
		return $this->kt($this->json['docsBlocks'][0] ?? '');
	}

	public function events(): array
	{
		$events = A::map(
			$this->json['events'] ?? [],
			fn ($event) => [
				'name'        => $event['name'],
				'description' => $this->kt($event['description'] ?? ''),
				'deprecated'  => $this->kt($event['tags']['deprecated'][0]['description'] ?? ''),
				'since'       => $event['tags']['since'][0]['description'] ?? null,
				'properties'  => A::map(
					$event['properties'] ?? [],
					fn ($property) => [
						'name'        => $property['name'],
						'type'        => $property['type']['names'][0] ?? '',
						'description' => $this->kt($property['description'] ?? '', true),
					]
				),
			]
		);

		usort($events, fn ($a, $b) => $a['name'] <=> $b['name']);

		return $events;
	}

	public function examples(): array
	{
		if (empty($this->json['tags']['examples']) === false) {
			return $this->json['tags']['examples'];
		}

		return [];
	}

	public function file(): string
	{
		$name = Str::after($this->name, 'k-');
		$name = Str::kebabToCamel($name);
		return $this->kirby->root('panel') . '/dist/ui/' . $name . '.json';
	}

	public function github(): string
	{
		return 'https://github.com/getkirby/kirby/tree/main/panel/' . $this->json['sourceFile'];
	}

	protected function kt(string $text, bool $inline = false): string
	{
		return $this->kirby->kirbytext($text, [
			'markdown' => [
				'breaks' => false,
				'inline' => $inline,
			]
		]);
	}

	public function lab(): string|null
	{
		$root = $this->kirby->root('panel') . '/lab';

<<<<<<< HEAD
		foreach (glob($root . "/{,*/,*/*/,*/*/*/}index.php", GLOB_BRACE) as $example) {
=======
		foreach (glob($root . '/{,*/,*/*/,*/*/*/}index.php', GLOB_BRACE) as $example) {
>>>>>>> 037f2aca
			$props = require $example;

			if (($props['docs'] ?? null) === $this->name) {
				return Str::before(Str::after($example, $root), 'index.php');
			}
		}

		return null;
	}

	public function methods(): array
	{
		$methods = A::map(
			$this->json['methods'] ?? [],
			fn ($method) => [
				'name'        => $method['name'],
				'description' => $this->kt($method['description'] ?? ''),
				'deprecated'  => $this->kt($method['tags']['deprecated'][0]['description'] ?? ''),
				'since'       => $method['tags']['since'][0]['description'] ?? null,
				'params'      => A::map(
					$method['params'] ?? [],
					fn ($param) => [
						'name'        => $param['name'],
						'type'        => $param['type']['name'] ?? '',
						'description' => $this->kt($param['description'] ?? '', true),
					]
				),
				'returns'     => $method['returns']['type']['name'] ?? null,
			]
		);

		usort($methods, fn ($a, $b) => $a['name'] <=> $b['name']);

		return $methods;
	}

	public function name(): string
	{
		return $this->name;
	}

	public function prop(string|int $key): array|null
	{
		$prop = $this->json['props'][$key];

		// filter private props
		if (($prop['tags']['access'][0]['description'] ?? null) === 'private') {
			return null;
		}

		// filter unset props
		if (($type = $prop['type']['name'] ?? null) === 'null') {
			return null;
		}

		$default    = $prop['defaultValue']['value'] ?? null;
		$deprecated = $this->kt($prop['tags']['deprecated'][0]['description'] ?? '');

		return [
			'name'        => Str::camelToKebab($prop['name']),
			'type'        => $type,
			'description' => $this->kt($prop['description'] ?? ''),
			'default'     => $this->propDefault($default, $type),
			'deprecated'  => $deprecated,
			'example'     => $prop['tags']['example'][0]['description'] ?? null,
			'required'    => $prop['required'] ?? false,
			'since'       => $prop['tags']['since'][0]['description'] ?? null,
			'value'       => $prop['tags']['value'][0]['description'] ?? null,
			'values'      => $prop['values'] ?? null,
		];
	}

	protected function propDefault(
		string|null $default,
		string|null $type
	): string|null {
		if ($default !== null) {
			// normalize longform function
			if (preg_match('/function\(\) {.*return (.*);.*}/si', $default, $matches) === 1) {
				return $matches[1];
			}

			// normalize object shorthand function
			if (preg_match('/\(\) => \((.*)\)/si', $default, $matches) === 1) {
				return $matches[1];
			}

			// normalize all other defaults from shorthand function
			if (preg_match('/\(\) => (.*)/si', $default, $matches) === 1) {
				return $matches[1];
			}

			return $default;
		}

		// if type is boolean primarily and no default
		// value has been set, add `false` as default
		// for clarity
		if (Str::startsWith($type, 'boolean')) {
			return 'false';
		}

		return null;
	}

	public function props(): array
	{
		$props = A::map(
			array_keys($this->json['props'] ?? []),
			fn ($key) => $this->prop($key)
		);

		// remove empty props
		$props = array_filter($props);

		usort($props, fn ($a, $b) => $a['name'] <=> $b['name']);

		// always return an array
		return array_values($props);
	}

	public function since(): string|null
	{
		return $this->json['tags']['since'][0]['description'] ?? null;
	}

	public function slots(): array
	{
		$slots = A::map(
			$this->json['slots'] ?? [],
			fn ($slot) => [
				'name'        => $slot['name'],
				'description' => $this->kt($slot['description'] ?? ''),
				'deprecated'  => $this->kt($slot['tags']['deprecated'][0]['description'] ?? ''),
				'since'       => $slot['tags']['since'][0]['description'] ?? null,
				'bindings'    => A::map(
					$slot['bindings'] ?? [],
					fn ($binding) => [
						'name'        => $binding['name'],
						'type'        => $binding['type']['name'] ?? '',
						'description' => $this->kt($binding['description'] ?? '', true),
					]
				),
			]
		);

		usort($slots, fn ($a, $b) => $a['name'] <=> $b['name']);

		return $slots;
	}

	public function toArray(): array
	{
		return [
			'component'   => $this->name(),
			'deprecated'  => $this->deprecated(),
			'description' => $this->description(),
			'docBlock'    => $this->docBlock(),
			'events'      => $this->events(),
			'examples'    => $this->examples(),
			'github'      => $this->github(),
			'methods'     => $this->methods(),
			'props'       => $this->props(),
			'since'       => $this->since(),
			'slots'       => $this->slots(),
		];
	}
}<|MERGE_RESOLUTION|>--- conflicted
+++ resolved
@@ -130,11 +130,7 @@
 	{
 		$root = $this->kirby->root('panel') . '/lab';
 
-<<<<<<< HEAD
-		foreach (glob($root . "/{,*/,*/*/,*/*/*/}index.php", GLOB_BRACE) as $example) {
-=======
 		foreach (glob($root . '/{,*/,*/*/,*/*/*/}index.php', GLOB_BRACE) as $example) {
->>>>>>> 037f2aca
 			$props = require $example;
 
 			if (($props['docs'] ?? null) === $this->name) {
