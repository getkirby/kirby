<?php

namespace Kirby\Panel\Lab;

use Kirby\Cms\App;
use Kirby\Filesystem\Dir;
use Kirby\Filesystem\F;
use Kirby\Toolkit\A;
use Kirby\Toolkit\Str;

/**
 * Category of lab examples located in
 * `kirby/panel/lab` and `site/lab`.
 *
 * @internal
 * @since 4.0.0
 * @codeCoverageIgnore
 *
 * @package   Kirby Panel
 * @author    Nico Hoffmann <nico@getkirby.com>
 * @link      https://getkirby.com
 * @copyright Bastian Allgeier
 * @license   https://getkirby.com/license
 */
class Category
{
	protected string $root;

	public function __construct(
		protected string $id,
		string|null $root = null,
		protected array $props = []
	) {
		$this->root = $root ?? static::base() . '/' . $this->id;

<<<<<<< HEAD
		if (file_exists($this->root . '/index.php') === true) {
			$this->props = [
				...require $this->root . '/index.php',
				...$this->props
			];
=======
		if (F::exists($this->root . '/index.php', static::base()) === true) {
			$this->props = array_merge(
				require $this->root . '/index.php',
				$this->props
			);
>>>>>>> 053f21f4
		}
	}

	public static function all(): array
	{
		// all core lab examples from `kirby/panel/lab`
		$examples = A::map(
			Dir::inventory(static::base())['children'],
			fn ($props) => (new static($props['dirname']))->toArray()
		);

		// all custom lab examples from `site/lab`
		$custom = static::factory('site')->toArray();

		array_push($examples, $custom);

		return $examples;
	}

	public static function base(): string
	{
		return App::instance()->root('panel') . '/lab';
	}

	public function example(string $id, string|null $tab = null): Example
	{
		return new Example(parent: $this, id: $id, tab: $tab);
	}

	public function examples(): array
	{
		return A::map(
			Dir::inventory($this->root)['children'],
			fn ($props) => $this->example($props['dirname'])->toArray()
		);
	}

	public static function factory(string $id)
	{
		return match ($id) {
			'site'  => static::site(),
			default => new static($id)
		};
	}

	public function icon(): string
	{
		return $this->props['icon'] ?? 'palette';
	}

	public function id(): string
	{
		return $this->id;
	}

	public static function isInstalled(): bool
	{
		return Dir::exists(static::base()) === true;
	}

	public function name(): string
	{
		return $this->props['name'] ?? ucfirst($this->id);
	}

	public function root(): string
	{
		return $this->root;
	}

	public static function site(): static
	{
		return new static(
			'site',
			App::instance()->root('site') . '/lab',
			[
				'name' => 'Your examples',
				'icon' => 'live'
			]
		);
	}

	public function toArray(): array
	{
		return [
			'name'     => $this->name(),
			'examples' => $this->examples(),
			'icon'     => $this->icon(),
			'path'     => Str::after(
				$this->root(),
				App::instance()->root('index')
			),
		];
	}
}<|MERGE_RESOLUTION|>--- conflicted
+++ resolved
@@ -33,19 +33,11 @@
 	) {
 		$this->root = $root ?? static::base() . '/' . $this->id;
 
-<<<<<<< HEAD
-		if (file_exists($this->root . '/index.php') === true) {
-			$this->props = [
-				...require $this->root . '/index.php',
-				...$this->props
-			];
-=======
 		if (F::exists($this->root . '/index.php', static::base()) === true) {
 			$this->props = array_merge(
 				require $this->root . '/index.php',
 				$this->props
 			);
->>>>>>> 053f21f4
 		}
 	}
 
