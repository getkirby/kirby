--- conflicted
+++ resolved
@@ -30,22 +30,13 @@
 	public static array $loaded = [];
 
 	protected AcceptRules $acceptRules;
-<<<<<<< HEAD
 	protected array $fields;
-=======
-	protected array $fields = [];
->>>>>>> 51f0cce4
 	protected ModelWithContent $model;
 	protected array $normalizedProps;
 	protected array $props;
-<<<<<<< HEAD
 	protected array $sections;
 	protected array $sectionsProps;
 	protected array $tabs;
-=======
-	protected array $sections = [];
-	protected array $tabs = [];
->>>>>>> 51f0cce4
 
 	/**
 	 * Creates a new blueprint object with the given props
@@ -93,11 +84,6 @@
 	}
 
 	/**
-<<<<<<< HEAD
-=======
-	 * Gathers what file templates are allowed in
-	 * a model based on the blueprint
->>>>>>> 51f0cce4
 	 * @since 6.0.0
 	 */
 	public function acceptRules(): AcceptRules
@@ -111,11 +97,7 @@
 	 */
 	public function acceptedFileTemplates(string|null $inSection = null): array
 	{
-<<<<<<< HEAD
-		return $this->acceptRules()->acceptedFileTemplates($inSection);
-=======
 		return $this->acceptRules()->fileTemplates($inSection);
->>>>>>> 51f0cce4
 	}
 
 	/**
