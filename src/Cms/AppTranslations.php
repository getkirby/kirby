<?php

namespace Kirby\Cms;

use Kirby\Toolkit\I18n;
use Kirby\Toolkit\Str;

/**
 * AppTranslations
 *
 * @package   Kirby Cms
 * @author    Bastian Allgeier <bastian@getkirby.com>
 * @link      https://getkirby.com
 * @copyright Bastian Allgeier
 * @license   https://getkirby.com/license
 */
trait AppTranslations
{
	protected Translations|null $translations = null;

	/**
	 * Setup internationalization
	 */
	protected function i18n(): void
	{
		I18n::$load = function ($locale): array {
			$data = $this->translation($locale)?->data() ?? [];

			// inject translations from the current language
			if (
				$this->multilang() === true &&
				$language = $this->languages()->find($locale)
			) {
				$data = [...$data, ...$language->translations()];
			}


			return $data;
		};

		// the actual locale is set using $app->setCurrentTranslation()
		I18n::$locale = function (): string {
			if ($this->multilang() === true) {
				return $this->defaultLanguage()->code();
			}

			return 'en';
		};

		I18n::$fallback = function (): array {
			if ($this->multilang() === true) {
				// first try to fall back to the configured default language
				$defaultCode = $this->defaultLanguage()->code();
				$fallback    = [$defaultCode];

				// if the default language is specified with a country code
				// (e.g. `en-us`), also try with just the language code
				if (preg_match('/^([a-z]{2})-[a-z]+$/i', $defaultCode, $matches) === 1) {
					$fallback[] = $matches[1];
				}

				// fall back to the complete English translation
				// as a last resort
				$fallback[] = 'en';

				return $fallback;
			}

			return ['en'];
		};

		I18n::$translations = [];

		// add slug rules based on config option
		if ($slugs = $this->option('slugs')) {
			// two ways that the option can be defined:
			// "slugs" => "de" or "slugs" => ["language" => "de"]
			if ($slugs = $slugs['language'] ?? $slugs ?? null) {
				Str::$language = Language::loadRules($slugs);
			}
		}
	}

	/**
	 * Returns the language code that will be used
	 * for the Panel if no user is logged in or if
	 * no language is configured for the user
	 */
	public function panelLanguage(): string
	{
		if ($this->multilang() === true) {
			$defaultCode = $this->defaultLanguage()->code();

			// extract the language code from a language that
			// contains the country code (e.g. `en-us`)
			if (preg_match('/^([a-z]{2})-[a-z]+$/i', $defaultCode, $matches) === 1) {
				$defaultCode = $matches[1];
			}
		} else {
			$defaultCode = 'en';
		}

		return $this->option('panel.language', $defaultCode);
	}

	/**
<<<<<<< HEAD
	 * Load and set the current language if it exists
	 * Otherwise fall back to the default language
	 *
	 * @internal
	 */
	public function setCurrentLanguage(
		string|null $languageCode = null
	): Language|null {
		if ($this->multilang() === false) {
			Locale::set($this->option('locale', 'en_US.utf-8'));
			return $this->language = null;
		}

		$this->language   = $this->language($languageCode);
		$this->language ??= $this->defaultLanguage();

		if ($this->language) {
			Locale::set($this->language->locale());
		}

		// add language slug rules to Str class
		Str::$language = $this->language->rules();

		return $this->language;
	}

	/**
=======
>>>>>>> 6d138062
	 * Set the current translation
	 *
	 * @internal
	 */
	public function setCurrentTranslation(string|null $translationCode = null): void
	{
		I18n::$locale = $translationCode ?? 'en';
	}

	/**
	 * Load a specific translation by locale
	 *
	 * @param string|null $locale Locale name or `null` for the current locale
	 */
	public function translation(string|null $locale = null): Translation
	{
		$locale ??= I18n::locale();
		$locale   = basename($locale);

		// prefer loading them from the translations collection
		if ($this->translations instanceof Translations) {
			if ($translation = $this->translations()->find($locale)) {
				return $translation;
			}
		}

		// get injected translation data from plugins etc.
		$inject = $this->extensions['translations'][$locale] ?? [];

		// inject current language translations
		if ($language = $this->language($locale)) {
			$inject = [...$inject, ...$language->translations()];
		}

		// load from disk instead
		return Translation::load(
			$locale,
			$this->root('i18n:translations') . '/' . $locale . '.json',
			$inject
		);
	}

	/**
	 * Returns all available translations
	 */
	public function translations(): Translations
	{
		if ($this->translations instanceof Translations) {
			return $this->translations;
		}

		$translations = $this->extensions['translations'] ?? [];

		// injects languages translations
		if ($languages = $this->languages()) {
			foreach ($languages as $language) {
				$languageCode         = $language->code();
				$languageTranslations = $language->translations();

				// merges language translations with extensions translations
				if (empty($languageTranslations) === false) {
					$translations[$languageCode] = [
						...$translations[$languageCode] ?? [],
						...$languageTranslations
					];
				}
			}
		}

		return $this->translations = Translations::load(
			$this->root('i18n:translations'),
			$translations
		);
	}
}<|MERGE_RESOLUTION|>--- conflicted
+++ resolved
@@ -104,36 +104,6 @@
 	}
 
 	/**
-<<<<<<< HEAD
-	 * Load and set the current language if it exists
-	 * Otherwise fall back to the default language
-	 *
-	 * @internal
-	 */
-	public function setCurrentLanguage(
-		string|null $languageCode = null
-	): Language|null {
-		if ($this->multilang() === false) {
-			Locale::set($this->option('locale', 'en_US.utf-8'));
-			return $this->language = null;
-		}
-
-		$this->language   = $this->language($languageCode);
-		$this->language ??= $this->defaultLanguage();
-
-		if ($this->language) {
-			Locale::set($this->language->locale());
-		}
-
-		// add language slug rules to Str class
-		Str::$language = $this->language->rules();
-
-		return $this->language;
-	}
-
-	/**
-=======
->>>>>>> 6d138062
 	 * Set the current translation
 	 *
 	 * @internal
