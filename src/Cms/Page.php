--- conflicted
+++ resolved
@@ -23,14 +23,10 @@
 
     use PageActions;
     use HasChildren;
-<<<<<<< HEAD
     use HasContent {
         update as protected updateContent;
     }
-=======
-    use HasContent;
     use HasErrors;
->>>>>>> 33292bf2
     use HasFiles;
     use HasMethods;
     use HasSiblings;
