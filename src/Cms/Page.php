<?php

namespace Kirby\Cms;

use Closure;
use Kirby\Content\Field;
use Kirby\Content\VersionId;
use Kirby\Exception\Exception;
use Kirby\Exception\InvalidArgumentException;
use Kirby\Exception\NotFoundException;
use Kirby\Filesystem\Dir;
use Kirby\Http\Response;
use Kirby\Panel\Page as Panel;
use Kirby\Template\Template;
use Kirby\Toolkit\A;
use Kirby\Toolkit\LazyValue;
use Kirby\Toolkit\Str;
use Throwable;

/**
 * The `$page` object is the heart and
 * soul of Kirby. It is used to construct
 * pages and all their dependencies like
 * children, files, content, etc.
 *
 * @package   Kirby Cms
 * @author    Bastian Allgeier <bastian@getkirby.com>
 * @link      https://getkirby.com
 * @copyright Bastian Allgeier
 * @license   https://getkirby.com/license
 */
class Page extends ModelWithContent
{
	use HasChildren;
	use HasFiles;
	use HasMethods;
	/**
	 * @use \Kirby\Cms\HasSiblings<\Kirby\Cms\Pages>
	 */
	use HasSiblings;
	use PageActions;
	use PageSiblings;

	public const CLASS_ALIAS = 'page';

	/**
	 * All registered page methods
	 * @todo Remove when support for PHP 8.2 is dropped
	 */
	public static array $methods = [];

	/**
	 * Registry with all Page models
	 */
	public static array $models = [];

	/**
	 * The PageBlueprint object
	 */
	protected PageBlueprint|null $blueprint = null;

	/**
	 * Nesting level
	 */
	protected int $depth;

	/**
	 * Sorting number + slug
	 */
	protected string|null $dirname;

	/**
	 * Path of dirnames
	 */
	protected string|null $diruri = null;

	/**
	 * Draft status flag
	 */
	protected bool $isDraft;

	/**
	 * The Page id
	 */
	protected string|null $id = null;

	/**
	 * The template, that should be loaded
	 * if it exists
	 */
	protected Template|null $intendedTemplate = null;

	protected array|null $inventory = null;

	/**
	 * The sorting number
	 */
	protected int|null $num;

	/**
	 * The parent page
	 */
	protected Page|null $parent;

	/**
	 * Absolute path to the page directory
	 */
	protected string|null $root;

	/**
	 * The URL-appendix aka slug
	 */
	protected string $slug;

	/**
	 * The intended page template
	 */
	protected Template|null $template = null;

	/**
	 * The page url
	 */
	protected string|null $url;

	/**
	 * Creates a new page object
	 */
	public function __construct(array $props)
	{
		if (isset($props['slug']) === false) {
			throw new InvalidArgumentException(
				message: 'The page slug is required'
			);
		}

		$this->slug    = $props['slug'];
		// Sets the dirname manually, which works
		// more reliable in connection with the inventory
		// than computing the dirname afterwards
		$this->dirname = $props['dirname'] ?? null;
		$this->isDraft = $props['isDraft'] ?? false;
		$this->num     = $props['num'] ?? null;
		$this->parent  = $props['parent'] ?? null;
		$this->root    = $props['root'] ?? null;

<<<<<<< HEAD
		// The blueprint must be set before the content
		// or translations are set. Otherwise, the version
		// classes will not be able to use the fields from
		// the blueprint for updates
=======
		// Set blueprint before setting content
		// or translations in the parent constructor.
		// Otherwise, the blueprint definition cannot be
		// used when creating the right field values
		// for the content.
>>>>>>> d48e16ba
		$this->setBlueprint($props['blueprint'] ?? null);

		parent::__construct($props);

		$this->setChildren($props['children'] ?? null);
		$this->setDrafts($props['drafts'] ?? null);
		$this->setFiles($props['files'] ?? null);
		$this->setTemplate($props['template'] ?? null);
		$this->setUrl($props['url'] ?? null);
	}

	/**
	 * Magic caller
	 */
	public function __call(string $method, array $arguments = []): mixed
	{
		// public property access
		if (isset($this->$method) === true) {
			return $this->$method;
		}

		// page methods
		if ($this->hasMethod($method)) {
			return $this->callMethod($method, $arguments);
		}

		// return page content otherwise
		return $this->content()->get($method);
	}

	/**
	 * Improved `var_dump` output
	 * @codeCoverageIgnore
	 */
	public function __debugInfo(): array
	{
		return [
			...$this->toArray(),
			'content'      => $this->content(),
			'children'     => $this->children(),
			'siblings'     => $this->siblings(),
			'translations' => $this->translations(),
			'files'        => $this->files(),
		];
	}

	/**
	 * Returns the url to the api endpoint
	 * @internal
	 */
	public function apiUrl(bool $relative = false): string
	{
		if ($relative === true) {
			return 'pages/' . $this->panel()->id();
		}

		return $this->kirby()->url('api') . '/pages/' . $this->panel()->id();
	}

	/**
	 * Returns the blueprint object
	 */
	public function blueprint(): PageBlueprint
	{
		return $this->blueprint ??= PageBlueprint::factory(
			'pages/' . $this->intendedTemplate(),
			'pages/default',
			$this
		);
	}

	/**
	 * Returns an array with all blueprints that are available for the page
	 */
	public function blueprints(string|null $inSection = null): array
	{
		if ($inSection !== null) {
			return $this->blueprint()->section($inSection)->blueprints();
		}

		if ($this->blueprints !== null) {
			return $this->blueprints;
		}

		$blueprints  = [];
		$templates   = $this->blueprint()->changeTemplate() ?? null;
		$templates ??= $this->blueprint()->options()['changeTemplate'] ?? [];

		$currentTemplate = $this->intendedTemplate()->name();

		if (is_array($templates) === false) {
			$templates = [];
		}

		// add the current template to the array if it's not already there
		if (in_array($currentTemplate, $templates, true) === false) {
			array_unshift($templates, $currentTemplate);
		}

		// make sure every template is only included once
		$templates = array_unique($templates);

		foreach ($templates as $template) {
			try {
				$props = Blueprint::load('pages/' . $template);

				$blueprints[] = [
					'name'  => basename($props['name']),
					'title' => $props['title'],
				];
			} catch (Exception) {
				// skip invalid blueprints
			}
		}

		return $this->blueprints = array_values($blueprints);
	}

	/**
	 * Builds the cache id for the page
	 */
	protected function cacheId(string $contentType, VersionId $versionId): string
	{
		$cacheId = [$this->id()];

		if ($this->kirby()->multilang() === true) {
			$cacheId[] = $this->kirby()->language()->code();
		}

		$cacheId[] = $versionId->value();
		$cacheId[] = $contentType;

		return implode('.', $cacheId);
	}

	/**
	 * Prepares the content for the write method
	 * @internal
	 */
	public function contentFileData(
		array $data,
		string|null $languageCode = null
	): array {
		return A::prepend($data, [
			'title' => $data['title'] ?? null,
			'slug'  => $data['slug']  ?? null
		]);
	}

	/**
	 * Call the page controller
	 * @internal
	 *
	 * @throws \Kirby\Exception\InvalidArgumentException If the controller returns invalid objects for `kirby`, `site`, `pages` or `page`
	 */
	public function controller(
		array $data = [],
		string $contentType = 'html'
	): array {
		// create the template data
		$data = [
			...$data,
			'kirby' => $kirby = $this->kirby(),
			'site'  => $site  = $this->site(),
			'pages' => new LazyValue(fn () => $site->children()),
			'page'  => new LazyValue(fn () => $site->visit($this))
		];

		// call the template controller if there's one.
		$controllerData = $kirby->controller(
			$this->template()->name(),
			$data,
			$contentType
		);

		// merge controller data with original data safely
		// to provide original data to template even if
		// it wasn't returned by the controller explicitly
		if ($controllerData !== []) {
			$classes = [
				'kirby' => App::class,
				'site'  => Site::class,
				'pages' => Pages::class,
				'page'  => Page::class
			];

			foreach ($controllerData as $key => $value) {
				$data[$key] = match (true) {
					// original data wasn't overwritten
					array_key_exists($key, $classes) === false => $value,
					// original data was overwritten, but matches expected type
					$value instanceof $classes[$key] => $value,
					// throw error if data was overwritten with wrong type
					default => throw new InvalidArgumentException(
						message: 'The returned variable "' . $key . '" from the controller "' . $this->template()->name() . '" is not of the required type "' . $classes[$key] . '"'
					)
				};
			}
		}

		// unwrap remaining lazy values in data
		// (happens if the controller didn't override an original lazy Kirby object)
		$data = LazyValue::unwrap($data);

		return $data;
	}

	/**
	 * Returns a number indicating how deep the page
	 * is nested within the content folder
	 */
	public function depth(): int
	{
		return $this->depth ??= (substr_count($this->id(), '/') + 1);
	}

	/**
	 * Sorting number + Slug
	 */
	public function dirname(): string
	{
		if ($this->dirname !== null) {
			return $this->dirname;
		}

		if ($this->num() !== null) {
			return $this->dirname = $this->num() . Dir::$numSeparator . $this->uid();
		}

		return $this->dirname = $this->uid();
	}

	/**
	 * Sorting number + Slug
	 */
	public function diruri(): string
	{
		if (is_string($this->diruri) === true) {
			return $this->diruri;
		}

		$dirname = match ($this->isDraft()) {
			true  => '_drafts/' . $this->dirname(),
			false => $this->dirname()
		};

		if ($parent = $this->parent()) {
			return $this->diruri = $parent->diruri() . '/' . $dirname;
		}

		return $this->diruri = $dirname;
	}

	/**
	 * Checks if the page exists on disk
	 */
	public function exists(): bool
	{
		return is_dir($this->root()) === true;
	}

	/**
	 * Constructs a Page object and also
	 * takes page models into account.
	 * @internal
	 */
	public static function factory($props): static
	{
		return static::model($props['model'] ?? $props['template'] ?? 'default', $props);
	}

	/**
	 * Redirects to this page,
	 * wrapper for the `go()` helper
	 *
	 * @since 3.4.0
	 *
	 * @param array $options Options for `Kirby\Http\Uri` to create URL parts
	 * @param int $code HTTP status code
	 */
	public function go(array $options = [], int $code = 302): void
	{
		Response::go($this->url($options), $code);
	}

	/**
	 * Checks if the intended template
	 * for the page exists.
	 */
	public function hasTemplate(): bool
	{
		return $this->intendedTemplate() === $this->template();
	}

	/**
	 * Returns the Page Id
	 */
	public function id(): string
	{
		if ($this->id !== null) {
			return $this->id;
		}

		// set the id, depending on the parent
		if ($parent = $this->parent()) {
			return $this->id = $parent->id() . '/' . $this->uid();
		}

		return $this->id = $this->uid();
	}

	/**
	 * Returns the template that should be
	 * loaded if it exists.
	 */
	public function intendedTemplate(): Template
	{
		if ($this->intendedTemplate !== null) {
			return $this->intendedTemplate;
		}

		return $this
			->setTemplate($this->inventory()['template'])
			->intendedTemplate();
	}

	/**
	 * Returns the inventory of files
	 * children and content files
	 * @internal
	 */
	public function inventory(): array
	{
		if ($this->inventory !== null) {
			return $this->inventory;
		}

		$kirby = $this->kirby();

		return $this->inventory = Dir::inventory(
			$this->root(),
			$kirby->contentExtension(),
			$kirby->contentIgnore(),
			$kirby->multilang()
		);
	}

	/**
	 * Compares the current object with the given page object
	 *
	 * @param \Kirby\Cms\Page|string $page
	 */
	public function is($page): bool
	{
		if ($page instanceof self === false) {
			if (is_string($page) === false) {
				return false;
			}

			$page = $this->kirby()->page($page);
		}

		if ($page instanceof self === false) {
			return false;
		}

		return $this->id() === $page->id();
	}

	/**
	 * Checks if the page is accessible to the current user
	 * This permission depends on the `read` option until v6
	 */
	public function isAccessible(): bool
	{
		// TODO: remove this check when `read` option deprecated in v6
		if ($this->isReadable() === false) {
			return false;
		}

		return PagePermissions::canFromCache($this, 'access');
	}

	/**
	 * Checks if the page is the current page
	 */
	public function isActive(): bool
	{
		return $this->site()->page()?->is($this) === true;
	}

	/**
	 * Checks if the page is a direct or indirect ancestor
	 * of the given $page object
	 */
	public function isAncestorOf(Page $child): bool
	{
		return $child->parents()->has($this->id()) === true;
	}

	/**
	 * Checks if the page can be cached in the
	 * pages cache. This will also check if one
	 * of the ignore rules from the config kick in.
	 */
	public function isCacheable(VersionId|null $versionId = null): bool
	{
		$kirby   = $this->kirby();
		$cache   = $kirby->cache('pages');
		$options = $cache->options();
		$ignore  = $options['ignore'] ?? null;

		// the pages cache is switched off
		if (($options['active'] ?? false) === false) {
			return false;
		}

		// updating the changes version does not flush the pages cache
		if ($versionId?->is('changes') === true) {
			return false;
		}

		// inspect the current request
		$request = $kirby->request();

		// disable the pages cache for any request types but GET or HEAD
		if (in_array($request->method(), ['GET', 'HEAD'], true) === false) {
			return false;
		}

		// disable the pages cache when there's request data
		if (empty($request->data()) === false) {
			return false;
		}

		// disable the pages cache when there are any params
		if ($request->params()->isNotEmpty()) {
			return false;
		}

		// check for a custom ignore rule
		if ($ignore instanceof Closure) {
			if ($ignore($this) === true) {
				return false;
			}
		}

		// ignore pages by id
		if (is_array($ignore) === true) {
			if (in_array($this->id(), $ignore, true) === true) {
				return false;
			}
		}

		return true;
	}

	/**
	 * Checks if the page is a child of the given page
	 *
	 * @param \Kirby\Cms\Page|string $parent
	 */
	public function isChildOf($parent): bool
	{
		return $this->parent()?->is($parent) ?? false;
	}

	/**
	 * Checks if the page is a descendant of the given page
	 *
	 * @param \Kirby\Cms\Page|string $parent
	 */
	public function isDescendantOf($parent): bool
	{
		if (is_string($parent) === true) {
			$parent = $this->site()->find($parent);
		}

		if (!$parent) {
			return false;
		}

		return $this->parents()->has($parent->id()) === true;
	}

	/**
	 * Checks if the page is a descendant of the currently active page
	 */
	public function isDescendantOfActive(): bool
	{
		if ($active = $this->site()->page()) {
			return $this->isDescendantOf($active);
		}

		return false;
	}

	/**
	 * Checks if the current page is a draft
	 */
	public function isDraft(): bool
	{
		return $this->isDraft;
	}

	/**
	 * Checks if the page is the error page
	 */
	public function isErrorPage(): bool
	{
		return $this->id() === $this->site()->errorPageId();
	}

	/**
	 * Checks if the page is the home page
	 */
	public function isHomePage(): bool
	{
		return $this->id() === $this->site()->homePageId();
	}

	/**
	 * It's often required to check for the
	 * home and error page to stop certain
	 * actions. That's why there's a shortcut.
	 */
	public function isHomeOrErrorPage(): bool
	{
		return $this->isHomePage() === true || $this->isErrorPage() === true;
	}

	/**
	 * Check if the page can be listable by the current user
	 * This permission depends on the `read` option until v6
	 */
	public function isListable(): bool
	{
		// TODO: remove this check when `read` option deprecated in v6
		if ($this->isReadable() === false) {
			return false;
		}

		// not accessible also means not listable
		if ($this->isAccessible() === false) {
			return false;
		}

		return PagePermissions::canFromCache($this, 'list');
	}

	/**
	 * Checks if the page has a sorting number
	 */
	public function isListed(): bool
	{
		return $this->isPublished() && $this->num() !== null;
	}

	public function isMovableTo(Page|Site $parent): bool
	{
		try {
			PageRules::move($this, $parent);
			return true;
		} catch (Throwable) {
			return false;
		}
	}

	/**
	 * Checks if the page is open.
	 * Open pages are either the current one
	 * or descendants of the current one.
	 */
	public function isOpen(): bool
	{
		if ($this->isActive() === true) {
			return true;
		}

		if ($this->site()->page()?->parents()->has($this->id()) === true) {
			return true;
		}

		return false;
	}

	/**
	 * Checks if the page is not a draft.
	 */
	public function isPublished(): bool
	{
		return $this->isDraft() === false;
	}

	/**
	 * Check if the page can be read by the current user
	 * @todo Deprecate `read` option in v6 and make the necessary changes for `access` and `list` options.
	 */
	public function isReadable(): bool
	{
		static $readable   = [];
		$role              = $this->kirby()->role()?->id() ?? '__none__';
		$template          = $this->intendedTemplate()->name();
		$readable[$role] ??= [];

		return $readable[$role][$template] ??= $this->permissions()->can('read');
	}

	/**
	 * Checks if the page is sortable
	 */
	public function isSortable(): bool
	{
		return $this->permissions()->can('sort');
	}

	/**
	 * Checks if the page has no sorting number
	 */
	public function isUnlisted(): bool
	{
		return $this->isPublished() && $this->num() === null;
	}

	/**
	 * Returns the root to the media folder for the page
	 * @internal
	 */
	public function mediaRoot(): string
	{
		return $this->kirby()->root('media') . '/pages/' . $this->id();
	}

	/**
	 * The page's base URL for any files
	 * @internal
	 */
	public function mediaUrl(): string
	{
		return $this->kirby()->url('media') . '/pages/' . $this->id();
	}

	/**
	 * Creates a page model if it has been registered
	 * @internal
	 */
	public static function model(string $name, array $props = []): static
	{
		$name    = strtolower($name);
		$class   = static::$models[$name] ?? null;
		$class ??= static::$models['default'] ?? null;

		if ($class !== null) {
			$object = new $class($props);

			if ($object instanceof self) {
				return $object;
			}
		}

		return new static($props);
	}

	/**
	 * Returns the last modification date of the page
	 */
	public function modified(
		string|null $format = null,
		string|null $handler = null,
		string|null $languageCode = null
	): int|string|false|null {
		$modified = $this->version()->modified(
			$languageCode ?? 'current'
		);

		if ($modified === null) {
			return null;
		}

		return Str::date($modified, $format, $handler);
	}

	/**
	 * Returns the sorting number
	 */
	public function num(): int|null
	{
		return $this->num;
	}

	/**
	 * Returns the panel info object
	 */
	public function panel(): Panel
	{
		return new Panel($this);
	}

	/**
	 * Returns the parent Page object
	 */
	public function parent(): Page|null
	{
		return $this->parent;
	}

	/**
	 * Returns the parent id, if a parent exists
	 * @internal
	 */
	public function parentId(): string|null
	{
		return $this->parent()?->id();
	}

	/**
	 * Returns the parent model,
	 * which can either be another Page
	 * or the Site
	 * @internal
	 */
	public function parentModel(): Page|Site
	{
		return $this->parent() ?? $this->site();
	}

	/**
	 * Returns a list of all parents and their parents recursively
	 */
	public function parents(): Pages
	{
		$parents = new Pages();
		$page    = $this->parent();

		while ($page instanceof Page) {
			$parents->append($page->id(), $page);
			$page = $page->parent();
		}

		return $parents;
	}

	/**
	 * Return the permanent URL to the page using its UUID
	 * @since 3.8.0
	 */
	public function permalink(): string|null
	{
		return $this->uuid()?->url();
	}

	/**
	 * Returns the permissions object for this page
	 */
	public function permissions(): PagePermissions
	{
		return new PagePermissions($this);
	}

	/**
	 * Returns the preview URL with authentication for drafts and versions
	 * @internal
	 */
	public function previewUrl(VersionId|string $versionId = 'latest'): string|null
	{
		return $this->version($versionId)->url();
	}

	/**
	 * Renders the page with the given data.
	 *
	 * An optional content type can be passed to
	 * render a content representation instead of
	 * the default template.
	 *
	 * @param string $contentType
	 * @param \Kirby\Content\VersionId|string|null $versionId Optional override for the auto-detected version to render
	 * @throws \Kirby\Exception\NotFoundException If the default template cannot be found
	 */
	public function render(
		array $data = [],
		$contentType = 'html',
		VersionId|string|null $versionId = null
	): string {
		$kirby = $this->kirby();
		$cache = $cacheId = $html = null;

		// if not manually overridden, first use a globally set
		// version ID (e.g. when rendering within another render),
		// otherwise auto-detect from the request and fall back to
		// the latest version if request is unauthenticated (no valid token);
		// make sure to convert it to an object no matter what happened
		$versionId ??= VersionId::$render;
		$versionId ??= $this->renderVersionFromRequest();
		$versionId ??= VersionId::latest();
		$versionId   = VersionId::from($versionId);

		// try to get the page from cache
		if ($data === [] && $this->isCacheable($versionId) === true) {
			$cache       = $kirby->cache('pages');
			$cacheId     = $this->cacheId($contentType, $versionId);
			$result      = $cache->get($cacheId);
			$html        = $result['html'] ?? null;
			$response    = $result['response'] ?? [];
			$usesAuth    = $result['usesAuth'] ?? false;
			$usesCookies = $result['usesCookies'] ?? [];

			// if the request contains dynamic data that the cached response
			// relied on, don't use the cache to allow dynamic code to run
			if (Responder::isPrivate($usesAuth, $usesCookies) === true) {
				$html = null;
			}

			// reconstruct the response configuration
			if (empty($html) === false && empty($response) === false) {
				$kirby->response()->fromArray($response);
			}
		}

		// fetch the page regularly
		if ($html === null) {
			// set `VersionId::$render` to the intended version (only) while we render
			$html = VersionId::render($versionId, function () use ($kirby, $data, $contentType) {
				$template = match ($contentType) {
					'html'  => $this->template(),
					default => $this->representation($contentType)
				};

				if ($template->exists() === false) {
					throw new NotFoundException(
						key: 'template.default.notFound'
					);
				}

				$kirby->data = $this->controller($data, $contentType);

				// trigger before hook and apply for `data`
				$kirby->data = $kirby->apply('page.render:before', [
					'contentType' => $contentType,
					'data'        => $kirby->data,
					'page'        => $this
				], 'data');

				// render the page
				$html = $template->render($kirby->data);

				// trigger after hook and apply for `html`
				return $kirby->apply('page.render:after', [
					'contentType' => $contentType,
					'data'        => $kirby->data,
					'html'        => $html,
					'page'        => $this
				], 'html');
			});

			// cache the result
			$response = $kirby->response();
			if ($cache !== null && $response->cache() === true) {
				$cache->set($cacheId, [
					'html'        => $html,
					'response'    => $response->toArray(),
					'usesAuth'    => $response->usesAuth(),
					'usesCookies' => $response->usesCookies(),
				], $response->expires() ?? 0);
			}
		}

		return $html;
	}

	/**
	 * Determines which version (if any) can be rendered
	 * based on the token authentication in the current request
	 * @internal
	 */
	public function renderVersionFromRequest(): VersionId|null
	{
		$request = $this->kirby()->request();
		$token   = $request->get('_token', '');

		try {
			$versionId = VersionId::from($request->get('_version', ''));
		} catch (InvalidArgumentException) {
			// ignore invalid enum values in the request
			$versionId = VersionId::latest();
		}

		// authenticated requests can always be trusted
		$expectedToken = $this->version($versionId)->previewToken();
		if ($token !== '' && hash_equals($expectedToken, $token) === true) {
			return $versionId;
		}

		// published pages with published parents can render
		// the latest version without (valid) token
		if (
			$this->isPublished() === true &&
			$this->parents()->findBy('status', 'draft') === null
		) {
			return VersionId::latest();
		}

		// drafts cannot be accessed without authentication
		return null;
	}

	/**
	 * @internal
	 * @throws \Kirby\Exception\NotFoundException If the content representation cannot be found
	 */
	public function representation(mixed $type): Template
	{
		$kirby          = $this->kirby();
		$template       = $this->template();
		$representation = $kirby->template($template->name(), $type);

		if ($representation->exists() === true) {
			return $representation;
		}

		throw new NotFoundException(
			message: 'The content representation cannot be found'
		);
	}

	/**
	 * Returns the absolute root to the page directory
	 * No matter if it exists or not.
	 */
	public function root(): string
	{
		return $this->root ??= $this->kirby()->root('content') . '/' . $this->diruri();
	}

	/**
	 * Returns the PageRules class instance
	 * which is being used in various methods
	 * to check for valid actions and input.
	 */
	protected function rules(): PageRules
	{
		return new PageRules();
	}

	/**
	 * Search all pages within the current page
	 */
	public function search(string|null $query = null, string|array $params = []): Pages
	{
		return $this->index()->search($query, $params);
	}

	/**
	 * Sets the Blueprint object
	 *
	 * @return $this
	 */
	protected function setBlueprint(array|null $blueprint = null): static
	{
		if ($blueprint !== null) {
			$blueprint['model'] = $this;
			$this->blueprint = new PageBlueprint($blueprint);
		}

		return $this;
	}

	/**
	 * Sets the intended template
	 *
	 * @return $this
	 */
	protected function setTemplate(string|null $template = null): static
	{
		if ($template !== null) {
			$this->intendedTemplate = $this->kirby()->template(strtolower($template));
		}

		return $this;
	}

	/**
	 * Sets the Url
	 *
	 * @return $this
	 */
	protected function setUrl(string|null $url = null): static
	{
		if (is_string($url) === true) {
			$url = rtrim($url, '/');
		}

		$this->url = $url;
		return $this;
	}

	/**
	 * Returns the slug of the page
	 */
	public function slug(string|null $languageCode = null): string
	{
		if ($this->kirby()->multilang() === true) {
			$languageCode      ??= $this->kirby()->languageCode();
			$defaultLanguageCode = $this->kirby()->defaultLanguage()->code();

			if (
				$languageCode !== $defaultLanguageCode &&
				$translation = $this->translations()->find($languageCode)
			) {
				return $translation->slug() ?? $this->slug;
			}
		}

		return $this->slug;
	}

	/**
	 * Returns the page status, which
	 * can be `draft`, `listed` or `unlisted`
	 */
	public function status(): string
	{
		if ($this->isDraft() === true) {
			return 'draft';
		}

		if ($this->isUnlisted() === true) {
			return 'unlisted';
		}

		return 'listed';
	}

	/**
	 * Returns the final template
	 */
	public function template(): Template
	{
		if ($this->template !== null) {
			return $this->template;
		}

		$intended = $this->intendedTemplate();

		if ($intended->exists() === true) {
			return $this->template = $intended;
		}

		return $this->template = $this->kirby()->template('default');
	}

	/**
	 * Returns the title field or the slug as fallback
	 */
	public function title(): Field
	{
		return $this->content()->get('title')->or($this->slug());
	}

	/**
	 * Converts the most important
	 * properties to array
	 */
	public function toArray(): array
	{
		return [
			...parent::toArray(),
			'children'  => $this->children()->keys(),
			'files'     => $this->files()->keys(),
			'id'        => $this->id(),
			'mediaUrl'  => $this->mediaUrl(),
			'mediaRoot' => $this->mediaRoot(),
			'num'       => $this->num(),
			'parent'    => $this->parent()?->id(),
			'slug'      => $this->slug(),
			'template'  => $this->template(),
			'uid'       => $this->uid(),
			'uri'       => $this->uri(),
			'url'       => $this->url()
		];
	}

	/**
	 * Returns the UID of the page.
	 * The UID is basically the same as the
	 * slug, but stays the same on
	 * multi-language sites. Whereas the slug
	 * can be translated.
	 *
	 * @see self::slug()
	 */
	public function uid(): string
	{
		return $this->slug;
	}

	/**
	 * The uri is the same as the id, except
	 * that it will be translated in multi-language setups
	 */
	public function uri(string|null $languageCode = null): string
	{
		// set the id, depending on the parent
		if ($parent = $this->parent()) {
			return $parent->uri($languageCode) . '/' . $this->slug($languageCode);
		}

		return $this->slug($languageCode);
	}

	/**
	 * Returns the Url
	 *
	 * @param array|string|null $options
	 */
	public function url($options = null): string
	{
		if ($this->kirby()->multilang() === true) {
			if (is_string($options) === true) {
				return $this->urlForLanguage($options);
			}

			return $this->urlForLanguage(null, $options);
		}

		if ($options !== null) {
			return Url::to($this->url(), $options);
		}

		if (is_string($this->url) === true) {
			return $this->url;
		}

		if ($this->isHomePage() === true) {
			return $this->url = $this->site()->url();
		}

		if ($parent = $this->parent()) {
			if ($parent->isHomePage() === true) {
				return $this->url = $this->kirby()->url('base') . '/' . $parent->uid() . '/' . $this->uid();
			}

			return $this->url = $this->parent()->url() . '/' . $this->uid();
		}

		return $this->url = $this->kirby()->url('base') . '/' . $this->uid();
	}

	/**
	 * Builds the Url for a specific language
	 *
	 * @internal
	 * @param string|null $language
	 */
	public function urlForLanguage(
		$language = null,
		array|null $options = null
	): string {
		if ($options !== null) {
			return Url::to($this->urlForLanguage($language), $options);
		}

		if ($this->isHomePage() === true) {
			return $this->url = $this->site()->urlForLanguage($language);
		}

		if ($parent = $this->parent()) {
			if ($parent->isHomePage() === true) {
				return $this->url = $this->site()->urlForLanguage($language) . '/' . $parent->slug($language) . '/' . $this->slug($language);
			}

			return $this->url = $this->parent()->urlForLanguage($language) . '/' . $this->slug($language);
		}

		return $this->url = $this->site()->urlForLanguage($language) . '/' . $this->slug($language);
	}
}<|MERGE_RESOLUTION|>--- conflicted
+++ resolved
@@ -143,18 +143,11 @@
 		$this->parent  = $props['parent'] ?? null;
 		$this->root    = $props['root'] ?? null;
 
-<<<<<<< HEAD
-		// The blueprint must be set before the content
-		// or translations are set. Otherwise, the version
-		// classes will not be able to use the fields from
-		// the blueprint for updates
-=======
 		// Set blueprint before setting content
 		// or translations in the parent constructor.
 		// Otherwise, the blueprint definition cannot be
 		// used when creating the right field values
 		// for the content.
->>>>>>> d48e16ba
 		$this->setBlueprint($props['blueprint'] ?? null);
 
 		parent::__construct($props);
