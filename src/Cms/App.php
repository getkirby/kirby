--- conflicted
+++ resolved
@@ -354,14 +354,11 @@
 	 * Returns a specific user-defined collection
 	 * by name. All relevant dependencies are
 	 * automatically injected
-<<<<<<< HEAD
-=======
 	 *
 	 * @return \Kirby\Toolkit\Collection|null
 	 * @todo 5.0 Add return type declaration
->>>>>>> 9105d860
-	 */
-	public function collection(string $name): Collection|null
+	 */
+	public function collection(string $name)
 	{
 		return $this->collections()->get($name, [
 			'kirby' => $this,
