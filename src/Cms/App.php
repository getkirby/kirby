<?php

namespace Kirby\Cms;

use Closure;
use Kirby\Data\Data;
use Kirby\Exception\ErrorPageException;
use Kirby\Exception\Exception;
use Kirby\Exception\InvalidArgumentException;
use Kirby\Exception\LogicException;
use Kirby\Exception\NotFoundException;
use Kirby\Filesystem\Dir;
use Kirby\Filesystem\F;
use Kirby\Http\Environment;
use Kirby\Http\Request;
use Kirby\Http\Response;
use Kirby\Http\Router;
use Kirby\Http\Uri;
use Kirby\Http\Visitor;
use Kirby\Session\AutoSession;
use Kirby\Template\Snippet;
use Kirby\Text\KirbyTag;
use Kirby\Text\KirbyTags;
use Kirby\Toolkit\A;
use Kirby\Toolkit\Config;
use Kirby\Toolkit\Controller;
use Kirby\Toolkit\Properties;
use Kirby\Toolkit\Str;
use Kirby\Uuid\Uuid;
use Throwable;

/**
 * The `$kirby` object is the app instance of
 * your Kirby installation. It's the central
 * starting point to get all the different
 * aspects of your site, like the options, urls,
 * roots, languages, roles, etc.
 *
 * @package   Kirby Cms
 * @author    Bastian Allgeier <bastian@getkirby.com>
 * @link      https://getkirby.com
 * @copyright Bastian Allgeier
 * @license   https://getkirby.com/license
 */
class App
{
	use AppCaches;
	use AppErrors;
	use AppPlugins;
	use AppTranslations;
	use AppUsers;
	use Properties;

	public const CLASS_ALIAS = 'kirby';

	protected static $instance;
	protected static $version;

	public $data = [];

	protected $api;
	protected $collections;
	protected $core;
	protected $defaultLanguage;
	protected $environment;
	protected $language;
	protected $languages;
	protected $locks;
	protected $multilang;
	protected $nonce;
	protected $options;
	protected $path;
	protected $request;
	protected $response;
	protected $roles;
	protected $roots;
	protected $routes;
	protected $router;
	protected $sessionHandler;
	protected $site;
	protected $system;
	protected $urls;
	protected $user;
	protected $users;
	protected $visitor;

	/**
	 * Creates a new App instance
	 *
	 * @param array $props
	 * @param bool $setInstance If false, the instance won't be set globally
	 */
	public function __construct(array $props = [], bool $setInstance = true)
	{
		$this->core = new Core($this);

		// register all roots to be able to load stuff afterwards
		$this->bakeRoots($props['roots'] ?? []);

		try {
			// stuff from config and additional options
			$this->optionsFromConfig();
			$this->optionsFromProps($props['options'] ?? []);
			$this->optionsFromEnvironment($props);
		} finally {
			// register the Whoops error handler inside of a
			// try-finally block to ensure it's still registered
			// even if there is a problem loading the configurations
			$this->handleErrors();
		}

		// a custom request setup must come before defining the path
		$this->setRequest($props['request'] ?? null);

		// set the path to make it available for the url bakery
		$this->setPath($props['path'] ?? null);

		// create all urls after the config, so possible
		// options can be taken into account
		$this->bakeUrls($props['urls'] ?? []);

		// configurable properties
		$this->setOptionalProperties($props, [
			'languages',
			'roles',
			'site',
			'user',
			'users'
		]);

		// set the singleton
		if (static::$instance === null || $setInstance === true) {
			Model::$kirby = static::$instance = $this;
		}

		// setup the I18n class with the translation loader
		$this->i18n();

		// load all extensions
		$this->extensionsFromSystem();
		$this->extensionsFromProps($props);
		$this->extensionsFromPlugins();
		$this->extensionsFromOptions();
		$this->extensionsFromFolders();

		// trigger hook for use in plugins
		$this->trigger('system.loadPlugins:after');

		// execute a ready callback from the config
		$this->optionsFromReadyCallback();

		// bake config
		$this->bakeOptions();
	}

	/**
	 * Improved `var_dump` output
	 *
	 * @return array
	 */
	public function __debugInfo(): array
	{
		return [
			'languages' => $this->languages(),
			'options'   => $this->options(),
			'request'   => $this->request(),
			'roots'     => $this->roots(),
			'site'      => $this->site(),
			'urls'      => $this->urls(),
			'version'   => $this->version(),
		];
	}

	/**
	 * Returns the Api instance
	 *
	 * @internal
	 * @return \Kirby\Cms\Api
	 */
	public function api()
	{
		if ($this->api !== null) {
			return $this->api;
		}

		$root       = $this->root('kirby') . '/config/api';
		$extensions = $this->extensions['api'] ?? [];
		$routes     = (include $root . '/routes.php')($this);

		$api = [
			'debug'          => $this->option('debug', false),
			'authentication' => $extensions['authentication'] ?? include $root . '/authentication.php',
			'data'           => $extensions['data']           ?? [],
			'collections'    => array_merge($extensions['collections'] ?? [], include $root . '/collections.php'),
			'models'         => array_merge($extensions['models']      ?? [], include $root . '/models.php'),
			'routes'         => array_merge($routes, $extensions['routes'] ?? []),
			'kirby'          => $this,
		];

		return $this->api = new Api($api);
	}

	/**
	 * Applies a hook to the given value
	 *
	 * @internal
	 * @param string $name Full event name
	 * @param array $args Associative array of named event arguments
	 * @param string $modify Key in $args that is modified by the hooks
	 * @param \Kirby\Cms\Event|null $originalEvent Event object (internal use)
	 * @return mixed Resulting value as modified by the hooks
	 */
	public function apply(string $name, array $args, string $modify, ?Event $originalEvent = null)
	{
		$event = $originalEvent ?? new Event($name, $args);

		if ($functions = $this->extension('hooks', $name)) {
			foreach ($functions as $function) {
				// bind the App object to the hook
				$newValue = $event->call($this, $function);

				// update value if one was returned
				if ($newValue !== null) {
					$event->updateArgument($modify, $newValue);
				}
			}
		}

		// apply wildcard hooks if available
		$nameWildcards = $event->nameWildcards();
		if ($originalEvent === null && count($nameWildcards) > 0) {
			foreach ($nameWildcards as $nameWildcard) {
				// the $event object is passed by reference
				// and will be modified down the chain
				$this->apply($nameWildcard, $event->arguments(), $modify, $event);
			}
		}

		return $event->argument($modify);
	}

	/**
	 * Normalizes and globally sets the configured options
	 *
	 * @return $this
	 */
	protected function bakeOptions()
	{
		// convert the old plugin option syntax to the new one
		foreach ($this->options as $key => $value) {
			// detect option keys with the `vendor.plugin.option` format
			if (preg_match('/^([a-z0-9-]+\.[a-z0-9-]+)\.(.*)$/i', $key, $matches) === 1) {
				list(, $plugin, $option) = $matches;

				// verify that it's really a plugin option
				if (isset(static::$plugins[str_replace('.', '/', $plugin)]) !== true) {
					continue;
				}

				// ensure that the target option array exists
				// (which it will if the plugin has any options)
				if (isset($this->options[$plugin]) !== true) {
					$this->options[$plugin] = []; // @codeCoverageIgnore
				}

				// move the option to the plugin option array
				// don't overwrite nested arrays completely but merge them
				$this->options[$plugin] = array_replace_recursive($this->options[$plugin], [$option => $value]);
				unset($this->options[$key]);
			}
		}

		Config::$data = $this->options;
		return $this;
	}

	/**
	 * Sets the directory structure
	 *
	 * @param array|null $roots
	 * @return $this
	 */
	protected function bakeRoots(array $roots = null)
	{
		$roots = array_merge($this->core->roots(), (array)$roots);
		$this->roots = Ingredients::bake($roots);
		return $this;
	}

	/**
	 * Sets the Url structure
	 *
	 * @param array|null $urls
	 * @return $this
	 */
	protected function bakeUrls(array $urls = null)
	{
		$urls = array_merge($this->core->urls(), (array)$urls);
		$this->urls = Ingredients::bake($urls);
		return $this;
	}

	/**
	 * Returns all available blueprints for this installation
	 *
	 * @param string $type
	 * @return array
	 */
	public function blueprints(string $type = 'pages'): array
	{
		$blueprints = [];

		foreach ($this->extensions('blueprints') as $name => $blueprint) {
			if (dirname($name) === $type) {
				$name = basename($name);
				$blueprints[$name] = $name;
			}
		}

		foreach (glob($this->root('blueprints') . '/' . $type . '/*.yml') as $blueprint) {
			$name = F::name($blueprint);
			$blueprints[$name] = $name;
		}

		ksort($blueprints);

		return array_values($blueprints);
	}

	/**
	 * Calls any Kirby route
	 *
	 * @param string|null $path
	 * @param string|null $method
	 * @return mixed
	 */
	public function call(string $path = null, string $method = null)
	{
		$path   ??= $this->path();
		$method ??= $this->request()->method();
		return $this->router()->call($path, $method);
	}

	/**
	 * Creates an instance with the same
	 * initial properties
	 *
	 * @param array $props
	 * @param bool $setInstance If false, the instance won't be set globally
	 * @return static
	 */
	public function clone(array $props = [], bool $setInstance = true)
	{
		$props = array_replace_recursive($this->propertyData, $props);

		$clone = new static($props, $setInstance);
		$clone->data = $this->data;

		return $clone;
	}

	/**
	 * Returns a specific user-defined collection
	 * by name. All relevant dependencies are
	 * automatically injected
	 *
<<<<<<< HEAD
	 * @param string $name
	 * @param string $options
	 * @return \Kirby\Cms\Collection|null
=======
	 * @return \Kirby\Toolkit\Collection|null
	 * @todo 5.0 Add return type declaration
>>>>>>> 7ba75a8b
	 */
	public function collection(string $name, array $options = [])
	{
		return $this->collections()->get($name, array_merge($options, [
			'kirby' => $this,
			'site'  => $this->site(),
			'pages' => $this->site()->children(),
			'users' => $this->users()
		]));
	}

	/**
	 * Returns all user-defined collections
	 */
	public function collections(): Collections
	{
		return $this->collections ??= new Collections();
	}

	/**
	 * Returns a core component
	 *
	 * @internal
	 * @param string $name
	 * @return mixed
	 */
	public function component($name)
	{
		return $this->extensions['components'][$name] ?? null;
	}

	/**
	 * Returns the content extension
	 *
	 * @internal
	 * @return string
	 */
	public function contentExtension(): string
	{
		return $this->options['content']['extension'] ?? 'txt';
	}

	/**
	 * Returns files that should be ignored when scanning folders
	 *
	 * @internal
	 * @return array
	 */
	public function contentIgnore(): array
	{
		return $this->options['content']['ignore'] ?? Dir::$ignore;
	}

	/**
	 * Generates a non-guessable token based on model
	 * data and a configured salt
	 *
	 * @param mixed $model Object to pass to the salt callback if configured
	 * @param string $value Model data to include in the generated token
	 * @return string
	 */
	public function contentToken($model, string $value): string
	{
		if (method_exists($model, 'root') === true) {
			$default = $model->root();
		} else {
			$default = $this->root('content');
		}

		$salt = $this->option('content.salt', $default);

		if ($salt instanceof Closure) {
			$salt = $salt($model);
		}

		return hash_hmac('sha1', $value, $salt);
	}

	/**
	 * Calls a page controller by name
	 * and with the given arguments
	 *
	 * @internal
	 * @param string $name
	 * @param array $arguments
	 * @param string $contentType
	 * @return array
	 */
	public function controller(string $name, array $arguments = [], string $contentType = 'html'): array
	{
		$name = basename(strtolower($name));

		if ($controller = $this->controllerLookup($name, $contentType)) {
			return (array)$controller->call($this, $arguments);
		}

		if ($contentType !== 'html') {
			// no luck for a specific representation controller?
			// let's try the html controller instead
			if ($controller = $this->controllerLookup($name)) {
				return (array)$controller->call($this, $arguments);
			}
		}

		// still no luck? Let's take the site controller
		if ($controller = $this->controllerLookup('site')) {
			return (array)$controller->call($this, $arguments);
		}

		return [];
	}

	/**
	 * Try to find a controller by name
	 */
	protected function controllerLookup(string $name, string $contentType = 'html'): Controller|null
	{
		if ($contentType !== null && $contentType !== 'html') {
			$name .= '.' . $contentType;
		}

		// controller from site root
		$controller   = Controller::load($this->root('controllers') . '/' . $name . '.php');
		// controller from extension
		$controller ??= $this->extension('controllers', $name);

		if ($controller instanceof Controller) {
			return $controller;
		}

		if ($controller !== null) {
			return new Controller($controller);
		}

		return null;
	}

	/**
	 * Get access to object that lists
	 * all parts of Kirby core
	 *
	 * @return \Kirby\Cms\Core
	 */
	public function core()
	{
		return $this->core;
	}

	/**
	 * Checks/returns a CSRF token
	 * @since 3.7.0
	 *
	 * @param string|null $check Pass a token here to compare it to the one in the session
	 * @return string|bool Either the token or a boolean check result
	 */
	public function csrf(string|null $check = null)
	{
		$session = $this->session();

		// no arguments, generate/return a token
		// (check explicitly if there have been no arguments at all;
		// checking for null introduces a security issue because null could come
		// from user input or bugs in the calling code!)
		if (func_num_args() === 0) {
			$token = $session->get('kirby.csrf');

			if (is_string($token) !== true) {
				$token = bin2hex(random_bytes(32));
				$session->set('kirby.csrf', $token);
			}

			return $token;
		}

		// argument has been passed, check the token
		if (
			is_string($check) === true &&
			is_string($session->get('kirby.csrf')) === true
		) {
			return hash_equals($session->get('kirby.csrf'), $check) === true;
		}

		return false;
	}

	/**
	 * Returns the default language object
	 */
	public function defaultLanguage(): Language|null
	{
		return $this->defaultLanguage ??= $this->languages()->default();
	}

	/**
	 * Destroy the instance singleton and
	 * purge other static props
	 *
	 * @internal
	 */
	public static function destroy(): void
	{
		static::$plugins  = [];
		static::$instance = null;
	}

	/**
	 * Detect the preferred language from the visitor object
	 */
	public function detectedLanguage(): Language|null
	{
		$languages = $this->languages();
		$visitor   = $this->visitor();

		foreach ($visitor->acceptedLanguages() as $acceptedLang) {
			$closure = function ($language) use ($acceptedLang) {
				$languageLocale = $language->locale(LC_ALL);
				$acceptedLocale = $acceptedLang->locale();

				return $languageLocale === $acceptedLocale ||
					$acceptedLocale === Str::substr($languageLocale, 0, 2);
			};

			if ($language = $languages->filter($closure)?->first()) {
				return $language;
			}
		}

		foreach ($visitor->acceptedLanguages() as $acceptedLang) {
			if ($language = $languages->findBy('code', $acceptedLang->code())) {
				return $language;
			}
		}

		return $this->defaultLanguage();
	}

	/**
	 * Returns the Email singleton
	 *
	 * @param mixed $preset
	 * @param array $props
	 * @return \Kirby\Email\Email
	 */
	public function email($preset = [], array $props = [])
	{
		$debug = $props['debug'] ?? false;
		$props = (new Email($preset, $props))->toArray();

		return ($this->component('email'))($this, $props, $debug);
	}

	/**
	 * Returns the environment object with access
	 * to the detected host, base url and dedicated options
	 *
	 * @return \Kirby\Http\Environment
	 */
	public function environment()
	{
		return $this->environment ?? new Environment();
	}

	/**
	 * Finds any file in the content directory
	 *
	 * @param string $path
	 * @param mixed $parent
	 * @param bool $drafts
	 * @return \Kirby\Cms\File|null
	 */
	public function file(string $path, $parent = null, bool $drafts = true)
	{
		// find by global UUID
		if (Uuid::is($path, 'file') === true) {
			// prefer files of parent, when parent given
			return Uuid::for($path, $parent?->files())->model();
		}

		$parent   = $parent ?? $this->site();
		$id       = dirname($path);
		$filename = basename($path);

		if ($parent instanceof User) {
			return $parent->file($filename);
		}

		if ($parent instanceof File) {
			$parent = $parent->parent();
		}

		if ($id === '.') {
			return $parent->file($filename) ?? $this->site()->file($filename);
		}

		if ($page = $this->page($id, $parent, $drafts)) {
			return $page->file($filename);
		}

		if ($page = $this->page($id, null, $drafts)) {
			return $page->file($filename);
		}

		return null;
	}

	/**
	 * Return an image from any page
	 * specified by the path
	 *
	 * Example:
	 * <?= App::image('some/page/myimage.jpg') ?>
	 *
	 * @param string|null $path
	 * @return \Kirby\Cms\File|null
	 *
	 * @todo merge with App::file()
	 */
	public function image(string|null $path = null)
	{
		if ($path === null) {
			return $this->site()->page()->image();
		}

		$uri      = dirname($path);
		$filename = basename($path);

		if ($uri === '.') {
			$uri = null;
		}

		$parent = match ($uri) {
			'/'     => $this->site(),
			null    => $this->site()->page(),
			default => $this->site()->page($uri)
		};

		return $parent?->image($filename);
	}

	/**
	 * Returns the current App instance
	 *
	 * @param \Kirby\Cms\App|null $instance
	 * @param bool $lazy If `true`, the instance is only returned if already existing
	 * @return static|null
	 * @psalm-return ($lazy is false ? static : static|null)
	 */
	public static function instance(self $instance = null, bool $lazy = false)
	{
		if ($instance !== null) {
			return static::$instance = $instance;
		}

		if ($lazy === true) {
			return static::$instance;
		}

		return static::$instance ?? new static();
	}

	/**
	 * Takes almost any kind of input and
	 * tries to convert it into a valid response
	 *
	 * @internal
	 * @param mixed $input
	 * @return \Kirby\Http\Response
	 */
	public function io($input)
	{
		// use the current response configuration
		$response = $this->response();

		// any direct exception will be turned into an error page
		if ($input instanceof Throwable) {
			if ($input instanceof Exception) {
				$code = $input->getHttpCode();
			} else {
				$code = $input->getCode();
			}
			$message = $input->getMessage();

			if ($code < 400 || $code > 599) {
				$code = 500;
			}

			if ($errorPage = $this->site()->errorPage()) {
				return $response->code($code)->send($errorPage->render([
					'errorCode'    => $code,
					'errorMessage' => $message,
					'errorType'    => get_class($input)
				]));
			}

			return $response
				->code($code)
				->type('text/html')
				->send($message);
		}

		// Empty input
		if (empty($input) === true) {
			return $this->io(new NotFoundException());
		}

		// (Modified) global response configuration, e.g. in routes
		if ($input instanceof Responder) {
			// return the passed object unmodified (without injecting headers
			// from the global object) to allow a complete response override
			// https://github.com/getkirby/kirby/pull/4144#issuecomment-1034766726
			return $input->send();
		}

		// Responses
		if ($input instanceof Response) {
			$data = $input->toArray();

			// inject headers from the global response configuration
			// lazily (only if they are not already set);
			// the case-insensitive nature of headers will be
			// handled by PHP's `header()` function
			$data['headers'] = array_merge(
				$response->headers(),
				$data['headers']
			);

			return new Response($data);
		}

		// Pages
		if ($input instanceof Page) {
			try {
				$html = $input->render();
			} catch (ErrorPageException $e) {
				return $this->io($e);
			}

			if (
				$input->isErrorPage() === true &&
				$response->code() === null
			) {
				$response->code(404);
			}

			return $response->send($html);
		}

		// Files
		if ($input instanceof File) {
			return $response->redirect($input->mediaUrl(), 307)->send();
		}

		// Simple HTML response
		if (is_string($input) === true) {
			return $response->send($input);
		}

		// array to json conversion
		if (is_array($input) === true) {
			return $response->json($input)->send();
		}

		throw new InvalidArgumentException('Unexpected input');
	}

	/**
	 * Renders a single KirbyTag with the given attributes
	 *
	 * @internal
	 * @param string|array $type Tag type or array with all tag arguments
	 *                           (the key of the first element becomes the type)
	 * @param string|null $value
	 * @param array $attr
	 * @param array $data
	 * @return string
	 */
	public function kirbytag($type, string|null $value = null, array $attr = [], array $data = []): string
	{
		if (is_array($type) === true) {
			$kirbytag = $type;
			$type     = key($kirbytag);
			$value    = current($kirbytag);
			$attr     = $kirbytag;

			// check data attribute and separate from attr data if exists
			if (isset($attr['data']) === true) {
				$data = $attr['data'];
				unset($attr['data']);
			}
		}

		$data['kirby']  = $data['kirby']  ?? $this;
		$data['site']   = $data['site']   ?? $data['kirby']->site();
		$data['parent'] = $data['parent'] ?? $data['site']->page();

		return (new KirbyTag($type, $value, $attr, $data, $this->options))->render();
	}

	/**
	 * KirbyTags Parser
	 *
	 * @internal
	 * @param string|null $text
	 * @param array $data
	 * @return string
	 */
	public function kirbytags(string $text = null, array $data = []): string
	{
		$data['kirby']  ??= $this;
		$data['site']   ??= $data['kirby']->site();
		$data['parent'] ??= $data['site']->page();

		$options = $this->options;

		$text = $this->apply('kirbytags:before', compact('text', 'data', 'options'), 'text');
		$text = KirbyTags::parse($text, $data, $options);
		$text = $this->apply('kirbytags:after', compact('text', 'data', 'options'), 'text');

		return $text;
	}

	/**
	 * Parses KirbyTags first and Markdown afterwards
	 *
	 * @internal
	 * @param string|null $text
	 * @param array $options
	 * @return string
	 */
	public function kirbytext(string $text = null, array $options = []): string
	{
		$text = $this->apply('kirbytext:before', compact('text'), 'text');
		$text = $this->kirbytags($text, $options);
		$text = $this->markdown($text, $options['markdown'] ?? []);

		if ($this->option('smartypants', false) !== false) {
			$text = $this->smartypants($text);
		}

		$text = $this->apply('kirbytext:after', compact('text'), 'text');

		return $text;
	}

	/**
	 * Returns the current language
	 *
	 * @param string|null $code
	 * @return \Kirby\Cms\Language|null
	 */
	public function language(string $code = null)
	{
		if ($this->multilang() === false) {
			return null;
		}

		if ($code === 'default') {
			return $this->defaultLanguage();
		}

		// if requesting a non-default language,
		// find it but don't cache it
		if ($code !== null) {
			return $this->languages()->find($code);
		}

		// otherwise return language set by `AppTranslation::setCurrentLanguage`
		// or default language
		return $this->language ??= $this->defaultLanguage();
	}

	/**
	 * Returns the current language code
	 *
	 * @internal
	 * @param string|null $languageCode
	 * @return string|null
	 */
	public function languageCode(string $languageCode = null): string|null
	{
		return $this->language($languageCode)?->code();
	}

	/**
	 * Returns all available site languages
	 */
	public function languages(bool $clone = true): Languages
	{
		if ($this->languages !== null) {
			return $clone === true ? clone $this->languages : $this->languages;
		}

		return $this->languages = Languages::load();
	}

	/**
	 * Access Kirby's part loader
	 *
	 * @return \Kirby\Cms\Loader
	 */
	public function load()
	{
		return new Loader($this);
	}

	/**
	 * Returns the app's locks object
	 *
	 * @return \Kirby\Cms\ContentLocks
	 */
	public function locks(): ContentLocks
	{
		if ($this->locks !== null) {
			return $this->locks;
		}

		return $this->locks = new ContentLocks();
	}

	/**
	 * Parses Markdown
	 *
	 * @internal
	 * @param string|null $text
	 * @param array $options
	 * @return string
	 */
	public function markdown(string $text = null, array $options = null): string
	{
		// merge global options with local options
		$options = array_merge(
			$this->options['markdown'] ?? [],
			(array)$options
		);

		return ($this->component('markdown'))($this, $text, $options);
	}

	/**
	 * Check for a multilang setup
	 *
	 * @return bool
	 */
	public function multilang(): bool
	{
		if ($this->multilang !== null) {
			return $this->multilang;
		}

		return $this->multilang = $this->languages()->count() !== 0;
	}

	/**
	 * Returns the nonce, which is used
	 * in the panel for inline scripts
	 * @since 3.3.0
	 *
	 * @return string
	 */
	public function nonce(): string
	{
		return $this->nonce ??= base64_encode(random_bytes(20));
	}

	/**
	 * Load a specific configuration option
	 *
	 * @param string $key
	 * @param mixed $default
	 * @return mixed
	 */
	public function option(string $key, $default = null)
	{
		return A::get($this->options, $key, $default);
	}

	/**
	 * Returns all configuration options
	 *
	 * @return array
	 */
	public function options(): array
	{
		return $this->options;
	}

	/**
	 * Load all options from files in site/config
	 *
	 * @return array
	 */
	protected function optionsFromConfig(): array
	{
		// create an empty config container
		Config::$data = [];

		// load the main config options
		$root    = $this->root('config');
		$options = F::load($root . '/config.php', [], allowOutput: false);

		// merge into one clean options array
		return $this->options = array_replace_recursive(Config::$data, $options);
	}

	/**
	 * Load all options for the current
	 * server environment
	 *
	 * @param array $props
	 * @return array
	 */
	protected function optionsFromEnvironment(array $props = []): array
	{
		$root = $this->root('config');

		// first load `config/env.php` to access its `url` option
		$envOptions = F::load($root . '/env.php', [], allowOutput: false);

		// use the option from the main `config.php`,
		// but allow the `env.php` to override it
		$globalUrl = $envOptions['url'] ?? $this->options['url'] ?? null;

		// create the URL setup based on hostname and server IP address
		$this->environment = new Environment([
			'allowed' => $globalUrl,
			'cli'     => $props['cli'] ?? null,
		], $props['server'] ?? null);

		// merge into one clean options array;
		// the `env.php` options always override everything else
		$hostAddrOptions = $this->environment()->options($root);
		$this->options = array_replace_recursive($this->options, $hostAddrOptions, $envOptions);

		// reload the environment if the host/address config has overridden
		// the `url` option; this ensures that the base URL is correct
		$envUrl = $this->options['url'] ?? null;
		if ($envUrl !== $globalUrl) {
			$this->environment->detect([
				'allowed' => $envUrl,
				'cli'     => $props['cli'] ?? null
			], $props['server'] ?? null);
		}

		return $this->options;
	}

	/**
	 * Inject options from Kirby instance props
	 *
	 * @param array $options
	 * @return array
	 */
	protected function optionsFromProps(array $options = []): array
	{
		return $this->options = array_replace_recursive(
			$this->options,
			$options
		);
	}

	/**
	 * Merge last-minute options from ready callback
	 *
	 * @return array
	 */
	protected function optionsFromReadyCallback(): array
	{
		if (isset($this->options['ready']) === true && is_callable($this->options['ready']) === true) {
			// fetch last-minute options from the callback
			$options = (array)$this->options['ready']($this);

			// inject all last-minute options recursively
			$this->options = array_replace_recursive($this->options, $options);

			// update the system with changed options
			if (
				isset($options['debug']) === true ||
				isset($options['whoops']) === true ||
				isset($options['editor']) === true
			) {
				$this->handleErrors();
			}

			if (isset($options['debug']) === true) {
				$this->api = null;
			}

			if (isset($options['home']) === true || isset($options['error']) === true) {
				$this->site = null;
			}

			// checks custom language definition for slugs
			if ($slugsOption = $this->option('slugs')) {
				// slugs option must be set to string or "slugs" => ["language" => "de"] as array
				if (is_string($slugsOption) === true || isset($slugsOption['language']) === true) {
					$this->i18n();
				}
			}
		}

		return $this->options;
	}

	/**
	 * Returns any page from the content folder
	 *
	 * @param string|null $id
	 * @param \Kirby\Cms\Page|\Kirby\Cms\Site|null $parent
	 * @param bool $drafts
	 * @return \Kirby\Cms\Page|null
	 */
	public function page(string|null $id = null, $parent = null, bool $drafts = true)
	{
		if ($id === null) {
			return null;
		}

		// find by global UUID
		if (Uuid::is($id, 'page') === true) {
			return Uuid::for($id, $parent?->childrenAndDrafts())->model();
		}

		$parent = $parent ?? $this->site();

		if ($page = $parent->find($id)) {
			/**
			 * We passed a single $id, we can be sure that the result is
			 * @var \Kirby\Cms\Page $page
			 */
			return $page;
		}

		if ($drafts === true && $draft = $parent->draft($id)) {
			return $draft;
		}

		return null;
	}

	/**
	 * Returns the request path
	 *
	 * @return string
	 */
	public function path(): string
	{
		if (is_string($this->path) === true) {
			return $this->path;
		}

		$current = $this->request()->path()->toString();
		$index   = $this->environment()->baseUri()->path()->toString();
		$path    = Str::afterStart($current, $index);

		return $this->setPath($path)->path;
	}

	/**
	 * Returns the Response object for the
	 * current request
	 *
	 * @param string|null $path
	 * @param string|null $method
	 * @return \Kirby\Http\Response
	 */
	public function render(string $path = null, string $method = null)
	{
		if (($_ENV['KIRBY_RENDER'] ?? true) === false) {
			return null;
		}

		return $this->io($this->call($path, $method));
	}

	/**
	 * Returns the Request singleton
	 *
	 * @return \Kirby\Http\Request
	 */
	public function request()
	{
		if ($this->request !== null) {
			return $this->request;
		}

		$env = $this->environment();

		return $this->request = new Request([
			'cli' => $env->cli(),
			'url' => $env->requestUri()
		]);
	}

	/**
	 * Path resolver for the router
	 *
	 * @internal
	 * @param string|null $path
	 * @param string|null $language
	 * @return mixed
	 * @throws \Kirby\Exception\NotFoundException if the home page cannot be found
	 */
	public function resolve(string $path = null, string $language = null)
	{
		// set the current translation
		$this->setCurrentTranslation($language);

		// set the current locale
		$this->setCurrentLanguage($language);

		// directly prevent path with incomplete content representation
		if (Str::endsWith($path, '.') === true) {
			return null;
		}

		// the site is needed a couple times here
		$site = $this->site();

		// use the home page
		if ($path === null) {
			if ($homePage = $site->homePage()) {
				return $homePage;
			}

			throw new NotFoundException('The home page does not exist');
		}

		// search for the page by path
		$page = $site->find($path);

		// search for a draft if the page cannot be found
		if (!$page && $draft = $site->draft($path)) {
			if (
				$this->user() ||
				$draft->isVerified($this->request()->get('token'))
			) {
				$page = $draft;
			}
		}

		// try to resolve content representations if the path has an extension
		$extension = F::extension($path);

		// no content representation? then return the page
		if (empty($extension) === true) {
			return $page;
		}

		// only try to return a representation
		// when the page has been found
		if ($page) {
			try {
				$response = $this->response();
				$output   = $page->render([], $extension);

				// attach a MIME type based on the representation
				// only if no custom MIME type was set
				if ($response->type() === null) {
					$response->type($extension);
				}

				return $response->body($output);
			} catch (NotFoundException) {
				return null;
			}
		}

		$id       = dirname($path);
		$filename = basename($path);

		// try to resolve image urls for pages and drafts
		if ($page = $site->findPageOrDraft($id)) {
			return $page->file($filename);
		}

		// try to resolve site files at least
		return $site->file($filename);
	}

	/**
	 * Response configuration
	 *
	 * @return \Kirby\Cms\Responder
	 */
	public function response()
	{
		return $this->response ??= new Responder();
	}

	/**
	 * Returns all user roles
	 *
	 * @return \Kirby\Cms\Roles
	 */
	public function roles()
	{
		return $this->roles ??= Roles::load($this->root('roles'));
	}

	/**
	 * Returns a system root
	 *
	 * @param string $type
	 * @return string|null
	 */
	public function root(string $type = 'index'): string|null
	{
		return $this->roots->__get($type);
	}

	/**
	 * Returns the directory structure
	 *
	 * @return \Kirby\Cms\Ingredients
	 */
	public function roots()
	{
		return $this->roots;
	}

	/**
	 * Returns the currently active route
	 *
	 * @return \Kirby\Http\Route|null
	 */
	public function route()
	{
		return $this->router()->route();
	}

	/**
	 * Returns the Router singleton
	 *
	 * @internal
	 * @return \Kirby\Http\Router
	 */
	public function router()
	{
		$routes = $this->routes();

		if ($this->multilang() === true) {
			foreach ($routes as $index => $route) {
				if (empty($route['language']) === false) {
					unset($routes[$index]);
				}
			}
		}

		$hooks = [
			'beforeEach' => function ($route, $path, $method) {
				$this->trigger('route:before', compact('route', 'path', 'method'));
			},
			'afterEach' => function ($route, $path, $method, $result, $final) {
				return $this->apply('route:after', compact('route', 'path', 'method', 'result', 'final'), 'result');
			}
		];

		return $this->router ??= new Router($routes, $hooks);
	}

	/**
	 * Returns all defined routes
	 *
	 * @internal
	 * @return array
	 */
	public function routes(): array
	{
		if (is_array($this->routes) === true) {
			return $this->routes;
		}

		$registry = $this->extensions('routes');
		$system   = $this->core->routes();
		$routes   = array_merge($system['before'], $registry, $system['after']);

		return $this->routes = $routes;
	}

	/**
	 * Returns the current session object
	 *
	 * @param array $options Additional options, see the session component
	 * @return \Kirby\Session\Session
	 */
	public function session(array $options = [])
	{
		$session = $this->sessionHandler()->get($options);

		// disable caching for sessions that use the `Authorization` header;
		// cookie sessions are already covered by the `Cookie` class
		if ($session->mode() === 'manual') {
			$this->response()->cache(false);
			$this->response()->header('Cache-Control', 'no-store, private', true);
		}

		return $session;
	}

	/**
	 * Returns the session handler
	 *
	 * @return \Kirby\Session\AutoSession
	 */
	public function sessionHandler()
	{
		$this->sessionHandler = $this->sessionHandler ?? new AutoSession($this->root('sessions'), $this->option('session', []));
		return $this->sessionHandler;
	}

	/**
	 * Create your own set of languages
	 *
	 * @param array|null $languages
	 * @return $this
	 */
	protected function setLanguages(array $languages = null)
	{
		if ($languages !== null) {
			$objects = [];

			foreach ($languages as $props) {
				$objects[] = new Language($props);
			}

			$this->languages = new Languages($objects);
		}

		return $this;
	}

	/**
	 * Sets the request path that is
	 * used for the router
	 *
	 * @param string|null $path
	 * @return $this
	 */
	protected function setPath(string $path = null)
	{
		$this->path = $path !== null ? trim($path, '/') : null;
		return $this;
	}

	/**
	 * Sets the request
	 *
	 * @param array|null $request
	 * @return $this
	 */
	protected function setRequest(array $request = null)
	{
		if ($request !== null) {
			$this->request = new Request($request);
		}

		return $this;
	}

	/**
	 * Create your own set of roles
	 *
	 * @param array|null $roles
	 * @return $this
	 */
	protected function setRoles(array $roles = null)
	{
		if ($roles !== null) {
			$this->roles = Roles::factory($roles, [
				'kirby' => $this
			]);
		}

		return $this;
	}

	/**
	 * Sets a custom Site object
	 *
	 * @param \Kirby\Cms\Site|array|null $site
	 * @return $this
	 */
	protected function setSite($site = null)
	{
		if (is_array($site) === true) {
			$site = new Site($site + [
				'kirby' => $this
			]);
		}

		$this->site = $site;
		return $this;
	}

	/**
	 * Initializes and returns the Site object
	 *
	 * @return \Kirby\Cms\Site
	 */
	public function site()
	{
		return $this->site ??= new Site([
			'errorPageId' => $this->options['error'] ?? 'error',
			'homePageId'  => $this->options['home']  ?? 'home',
			'kirby'       => $this,
			'url'         => $this->url('index'),
		]);
	}

	/**
	 * Applies the smartypants rule on the text
	 *
	 * @internal
	 * @param string|null $text
	 * @return string
	 */
	public function smartypants(string $text = null): string
	{
		$options = $this->option('smartypants', []);

		if ($options === false) {
			return $text;
		}

		if (is_array($options) === false) {
			$options = [];
		}

		if ($this->multilang() === true) {
			$languageSmartypants = $this->language()->smartypants() ?? [];

			if (empty($languageSmartypants) === false) {
				$options = array_merge($options, $languageSmartypants);
			}
		}

		return ($this->component('smartypants'))($this, $text, $options);
	}

	/**
	 * Uses the snippet component to create
	 * and return a template snippet
	 *
	 * @param array|object $data Variables or an object that becomes `$item`
	 * @param bool $return On `false`, directly echo the snippet
	 * @psalm-return ($return is true ? string : null)
	 */
	public function snippet(string|array|null $name, $data = [], bool $return = true, bool $slots = false): Snippet|string|null
	{
		if (is_object($data) === true) {
			$data = ['item' => $data];
		}

		$snippet = ($this->component('snippet'))(
			$this,
			$name,
			array_merge($this->data, $data),
			$slots
		);

		if ($return === true || $slots === true) {
			return $snippet;
		}

		echo $snippet;
		return null;
	}

	/**
	 * System check class
	 *
	 * @return \Kirby\Cms\System
	 */
	public function system()
	{
		return $this->system ??= new System($this);
	}

	/**
	 * Uses the template component to initialize
	 * and return the Template object
	 *
	 * @internal
	 * @return \Kirby\Template\Template
	 * @param string $name
	 * @param string $type
	 * @param string $defaultType
	 */
	public function template(string $name, string $type = 'html', string $defaultType = 'html')
	{
		return ($this->component('template'))($this, $name, $type, $defaultType);
	}

	/**
	 * Thumbnail creator
	 *
	 * @param string $src
	 * @param string $dst
	 * @param array $options
	 * @return string
	 */
	public function thumb(string $src, string $dst, array $options = []): string
	{
		return ($this->component('thumb'))($this, $src, $dst, $options);
	}

	/**
	 * Trigger a hook by name
	 *
	 * @internal
	 * @param string $name Full event name
	 * @param array $args Associative array of named event arguments
	 * @param \Kirby\Cms\Event|null $originalEvent Event object (internal use)
	 * @return void
	 */
	public function trigger(string $name, array $args = [], ?Event $originalEvent = null)
	{
		$event = $originalEvent ?? new Event($name, $args);

		if ($functions = $this->extension('hooks', $name)) {
			static $level = 0;
			static $triggered = [];
			$level++;

			foreach ($functions as $index => $function) {
				if (in_array($function, $triggered[$name] ?? []) === true) {
					continue;
				}

				// mark the hook as triggered, to avoid endless loops
				$triggered[$name][] = $function;

				// bind the App object to the hook
				$event->call($this, $function);
			}

			$level--;

			if ($level === 0) {
				$triggered = [];
			}
		}

		// trigger wildcard hooks if available
		$nameWildcards = $event->nameWildcards();
		if ($originalEvent === null && count($nameWildcards) > 0) {
			foreach ($nameWildcards as $nameWildcard) {
				$this->trigger($nameWildcard, $args, $event);
			}
		}
	}

	/**
	 * Returns a system url
	 *
	 * @param string $type
	 * @param bool $object If set to `true`, the URL is converted to an object
	 * @return string|\Kirby\Http\Uri|null
	 * @psalm-return ($object is false ? string|null : \Kirby\Http\Uri)
	 */
	public function url(string $type = 'index', bool $object = false)
	{
		$url = $this->urls->__get($type);

		if ($object === true) {
			if (Url::isAbsolute($url)) {
				return Url::toObject($url);
			}

			// index URL was configured without host, use the current host
			return Uri::current([
				'path'   => $url,
				'query'  => null
			]);
		}

		return $url;
	}

	/**
	 * Returns the url structure
	 *
	 * @return \Kirby\Cms\Ingredients
	 */
	public function urls()
	{
		return $this->urls;
	}

	/**
	 * Returns the current version number from
	 * the composer.json (Keep that up to date! :))
	 *
	 * @return string|null
	 * @throws \Kirby\Exception\LogicException if the Kirby version cannot be detected
	 */
	public static function version(): string|null
	{
		try {
			return static::$version ??= Data::read(dirname(__DIR__, 2) . '/composer.json')['version'] ?? null;
		} catch (Throwable) {
			throw new LogicException('The Kirby version cannot be detected. The composer.json is probably missing or not readable.');
		}
	}

	/**
	 * Creates a hash of the version number
	 *
	 * @return string
	 */
	public static function versionHash(): string
	{
		return md5(static::version());
	}

	/**
	 * Returns the visitor object
	 *
	 * @return \Kirby\Http\Visitor
	 */
	public function visitor()
	{
		return $this->visitor ??= new Visitor();
	}
}<|MERGE_RESOLUTION|>--- conflicted
+++ resolved
@@ -364,14 +364,8 @@
 	 * by name. All relevant dependencies are
 	 * automatically injected
 	 *
-<<<<<<< HEAD
-	 * @param string $name
-	 * @param string $options
-	 * @return \Kirby\Cms\Collection|null
-=======
 	 * @return \Kirby\Toolkit\Collection|null
 	 * @todo 5.0 Add return type declaration
->>>>>>> 7ba75a8b
 	 */
 	public function collection(string $name, array $options = [])
 	{
