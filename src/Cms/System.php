--- conflicted
+++ resolved
@@ -368,13 +368,8 @@
 	public function php(): bool
 	{
 		return
-<<<<<<< HEAD
 			version_compare(PHP_VERSION, '8.3.0', '>=') === true &&
-			version_compare(PHP_VERSION, '8.5.0', '<')  === true;
-=======
-			version_compare(PHP_VERSION, '8.2.0', '>=') === true &&
 			version_compare(PHP_VERSION, '8.6.0', '<')  === true;
->>>>>>> 11fc7351
 	}
 
 	/**
