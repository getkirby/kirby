--- conflicted
+++ resolved
@@ -43,17 +43,11 @@
 		return $this->model->isHomeOrErrorPage() !== true;
 	}
 
-<<<<<<< HEAD
-=======
 	protected function canMove(): bool
 	{
 		return $this->model->isHomeOrErrorPage() !== true;
 	}
 
-	/**
-	 * @return bool
-	 */
->>>>>>> 53b90adf
 	protected function canSort(): bool
 	{
 		if ($this->model->isErrorPage() === true) {
