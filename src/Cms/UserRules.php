<?php

namespace Kirby\Cms;

use Kirby\Exception\DuplicateException;
use Kirby\Exception\InvalidArgumentException;
use Kirby\Exception\LogicException;
use Kirby\Exception\PermissionException;
use Kirby\Toolkit\Str;
use Kirby\Toolkit\Totp;
use Kirby\Toolkit\V;
use SensitiveParameter;

/**
 * Validators for all user actions
 *
 * @package   Kirby Cms
 * @author    Bastian Allgeier <bastian@getkirby.com>
 * @link      https://getkirby.com
 * @copyright Bastian Allgeier
 * @license   https://getkirby.com/license
 */
class UserRules
{
	/**
	 * Validates if the email address can be changed
	 *
	 * @throws \Kirby\Exception\PermissionException If the user is not allowed to change the address
	 */
	public static function changeEmail(User $user, string $email): void
	{
		if ($user->permissions()->changeEmail() !== true) {
			throw new PermissionException(
				key: 'user.changeEmail.permission',
				data: ['name' => $user->username()]
			);
		}

		static::validEmail($user, $email);
	}

	/**
	 * Validates if the language can be changed
	 *
	 * @throws \Kirby\Exception\PermissionException If the user is not allowed to change the language
	 */
	public static function changeLanguage(User $user, string $language): void
	{
		if ($user->permissions()->changeLanguage() !== true) {
			throw new PermissionException(
				key: 'user.changeLanguage.permission',
				data: ['name' => $user->username()]
			);
		}

		static::validLanguage($user, $language);
	}

	/**
	 * Validates if the name can be changed
	 *
	 * @throws \Kirby\Exception\PermissionException If the user is not allowed to change the name
	 */
	public static function changeName(User $user, string $name): void
	{
		if ($user->permissions()->changeName() !== true) {
			throw new PermissionException(
				key: 'user.changeName.permission',
				data: ['name' => $user->username()]
			);
		}
	}

	/**
	 * Validates if the password can be changed
	 *
	 * @throws \Kirby\Exception\PermissionException If the user is not allowed to change the password
	 */
	public static function changePassword(
		User $user,
		#[SensitiveParameter]
		string $password
	): void {
		if ($user->permissions()->changePassword() !== true) {
			throw new PermissionException(
				key: 'user.changePassword.permission',
				data: ['name' => $user->username()]
			);
		}

		static::validPassword($user, $password);
	}

	/**
	 * Validates if the role can be changed
	 *
	 * @throws \Kirby\Exception\LogicException If the user is the last admin
	 * @throws \Kirby\Exception\PermissionException If the user is not allowed to change the role
	 */
	public static function changeRole(User $user, string $role): void
	{
		// prevent non-admins making a user to admin
		if (
			$user->kirby()->user()->isAdmin() === false &&
			$role === 'admin'
		) {
			throw new PermissionException(
				key: 'user.changeRole.toAdmin'
			);
		}

		// prevent demoting the last admin
		if ($role !== 'admin' && $user->isLastAdmin() === true) {
			throw new LogicException(
				key: 'user.changeRole.lastAdmin',
				data: ['name' => $user->username()]
			);
		}

		// check permissions
		if ($user->permissions()->changeRole() !== true) {
			throw new PermissionException(
				key: 'user.changeRole.permission',
				data: ['name' => $user->username()]
			);
		}

		// prevent changing to role that is not available for user
<<<<<<< HEAD
		if ($user->roles('change')->find($role) instanceof Role === false) {
			throw new InvalidArgumentException(
				key: 'user.role.invalid',
			);
=======
		if ($user->roles()->find($role) instanceof Role === false) {
			throw new InvalidArgumentException([
				'key' => 'user.role.invalid',
			]);
>>>>>>> f5fee06a
		}
	}

	/**
	 * Validates if the TOTP can be changed
	 * @since 4.0.0
	 *
	 * @throws \Kirby\Exception\PermissionException If the user is not allowed to change the password
	 */
	public static function changeTotp(
		User $user,
		#[SensitiveParameter]
		string|null $secret
	): void {
		$currentUser = $user->kirby()->user();

		if (
			$currentUser->is($user) === false &&
			$currentUser->isAdmin() === false
		) {
			throw new PermissionException(
				message: 'You cannot change the time-based code for ' . $user->email()
			);
		}

		// safety check to avoid accidental insecure secrets;
		// throws an exception for secrets of the wrong length
		if ($secret !== null) {
			new Totp($secret);
		}
	}

	/**
	 * Validates if the user can be created
	 *
	 * @throws \Kirby\Exception\PermissionException If the user is not allowed to create a new user
	 */
	public static function create(User $user, array $props = []): void
	{
		static::validId($user, $user->id());
		static::validEmail($user, $user->email(), true);
		static::validLanguage($user, $user->language());

		// the first user must have a password
		if ($user->kirby()->users()->count() === 0 && empty($props['password'])) {
			// trigger invalid password error
			static::validPassword($user, ' ');
		}

		if (empty($props['password']) === false) {
			static::validPassword($user, $props['password']);
		}

		// get the current user if it exists
		$currentUser = $user->kirby()->user();

		// admins are allowed everything
		if ($currentUser?->isAdmin() === true) {
			return;
		}

		// check user permissions (if not on install)
		if (
			$user->kirby()->users()->count() > 0 &&
			$user->permissions()->create() !== true
		) {
			throw new PermissionException(
				key: 'user.create.permission'
			);
		}

		$role = $props['role'] ?? null;

		// prevent creating a role that is not available for user
		if (
			in_array($role, [null, 'default', 'nobody'], true) === false &&
			$user->kirby()->roles()->canBeCreated()->find($role) instanceof Role === false
		) {
			throw new InvalidArgumentException([
				'key' => 'user.role.invalid',
			]);
		}
	}

	/**
	 * Validates if the user can be deleted
	 *
	 * @throws \Kirby\Exception\LogicException If this is the last user or last admin, which cannot be deleted
	 * @throws \Kirby\Exception\PermissionException If the user is not allowed to delete this user
	 */
	public static function delete(User $user): void
	{
		if ($user->isLastAdmin() === true) {
			throw new LogicException(
				key: 'user.delete.lastAdmin'
			);
		}

		if ($user->isLastUser() === true) {
			throw new LogicException(
				key: 'user.delete.lastUser'
			);
		}

		if ($user->permissions()->delete() !== true) {
			throw new PermissionException(
				key: 'user.delete.permission',
				data: ['name' => $user->username()]
			);
		}
	}

	/**
	 * Validates if the user can be updated
	 *
	 * @throws \Kirby\Exception\PermissionException If the user it not allowed to update this user
	 */
	public static function update(
		User $user,
		array $values = [],
		array $strings = []
	): void {
		if ($user->permissions()->update() !== true) {
			throw new PermissionException(
				key: 'user.update.permission',
				data: ['name' => $user->username()]
			);
		}
	}

	/**
	 * Validates an email address
	 *
	 * @throws \Kirby\Exception\DuplicateException If the email address already exists
	 * @throws \Kirby\Exception\InvalidArgumentException If the email address is invalid
	 */
	public static function validEmail(
		User $user,
		string $email,
		bool $strict = false
	): void {
		if (V::email($email ?? null) === false) {
			throw new InvalidArgumentException(
				key: 'user.email.invalid'
			);
		}

		$duplicate = match ($strict) {
			true  => $user->kirby()->users()->find($email),
			false => $user->kirby()->users()->not($user)->find($email)
		};

		if ($duplicate) {
			throw new DuplicateException(
				key: 'user.duplicate',
				data: ['email' => $email]
			);
		}
	}

	/**
	 * Validates a user id
	 *
	 * @throws \Kirby\Exception\DuplicateException If the user already exists
	 */
	public static function validId(User $user, string $id): void
	{
		if (in_array($id, ['account', 'kirby', 'nobody'], true) === true) {
			throw new InvalidArgumentException(
				message: '"' . $id . '" is a reserved word and cannot be used as user id'
			);
		}

		if ($user->kirby()->users()->find($id)) {
			throw new DuplicateException(
				message: 'A user with this id exists'
			);
		}
	}

	/**
	 * Validates a user language code
	 *
	 * @throws \Kirby\Exception\InvalidArgumentException If the language does not exist
	 */
	public static function validLanguage(User $user, string $language): void
	{
		if (in_array($language, $user->kirby()->translations()->keys(), true) === false) {
			throw new InvalidArgumentException(key: 'user.language.invalid');
		}
	}

	/**
	 * Validates a password
	 *
	 * @throws \Kirby\Exception\InvalidArgumentException If the password is too short
	 */
	public static function validPassword(
		User $user,
		#[SensitiveParameter]
		string $password
	): void {
		// too short passwords are ineffective
		if (Str::length($password ?? null) < 8) {
			throw new InvalidArgumentException(key: 'user.password.invalid');
		}

		// too long passwords can cause DoS attacks
		// and are therefore blocked in the auth system
		// (blocked here as well to avoid passwords
		// that cannot be used to log in)
		if (Str::length($password ?? null) > 1000) {
			throw new InvalidArgumentException(key: 'user.password.excessive');
		}
	}

	/**
	 * Validates a user role
	 *
	 * @throws \Kirby\Exception\InvalidArgumentException If the user role does not exist
	 * @deprecated 4.5.0
	 */
	public static function validRole(User $user, string $role): void
	{
		if ($user->kirby()->roles()->find($role) instanceof Role === false) {
			throw new InvalidArgumentException(
				key: 'user.role.invalid',
			);
		}
	}
}<|MERGE_RESOLUTION|>--- conflicted
+++ resolved
@@ -126,17 +126,10 @@
 		}
 
 		// prevent changing to role that is not available for user
-<<<<<<< HEAD
-		if ($user->roles('change')->find($role) instanceof Role === false) {
+		if ($user->roles()->find($role) instanceof Role === false) {
 			throw new InvalidArgumentException(
 				key: 'user.role.invalid',
 			);
-=======
-		if ($user->roles()->find($role) instanceof Role === false) {
-			throw new InvalidArgumentException([
-				'key' => 'user.role.invalid',
-			]);
->>>>>>> f5fee06a
 		}
 	}
 
