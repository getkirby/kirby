<?php

namespace Kirby\Cms;

use Kirby\Exception\DuplicateException;
use Kirby\Exception\InvalidArgumentException;
use Kirby\Exception\LogicException;
use Kirby\Exception\PermissionException;
use Kirby\Toolkit\Str;
use Kirby\Toolkit\Totp;
use Kirby\Toolkit\V;
use SensitiveParameter;

/**
 * Validators for all user actions
 *
 * @package   Kirby Cms
 * @author    Bastian Allgeier <bastian@getkirby.com>
 * @link      https://getkirby.com
 * @copyright Bastian Allgeier
 * @license   https://getkirby.com/license
 */
class UserRules
{
	/**
	 * Validates if the email address can be changed
	 *
	 * @throws \Kirby\Exception\PermissionException If the user is not allowed to change the address
	 */
	public static function changeEmail(User $user, string $email): void
	{
		if ($user->permissions()->changeEmail() !== true) {
			throw new PermissionException(
				key: 'user.changeEmail.permission',
				data: ['name' => $user->username()]
			);
		}

		static::validEmail($user, $email);
	}

	/**
	 * Validates if the language can be changed
	 *
	 * @throws \Kirby\Exception\PermissionException If the user is not allowed to change the language
	 */
	public static function changeLanguage(User $user, string $language): void
	{
		if ($user->permissions()->changeLanguage() !== true) {
			throw new PermissionException(
				key: 'user.changeLanguage.permission',
				data: ['name' => $user->username()]
			);
		}

		static::validLanguage($user, $language);
	}

	/**
	 * Validates if the name can be changed
	 *
	 * @throws \Kirby\Exception\PermissionException If the user is not allowed to change the name
	 */
	public static function changeName(User $user, string $name): void
	{
		if ($user->permissions()->changeName() !== true) {
			throw new PermissionException(
				key: 'user.changeName.permission',
				data: ['name' => $user->username()]
			);
		}
	}

	/**
	 * Validates if the password can be changed
	 *
	 * @throws \Kirby\Exception\PermissionException If the user is not allowed to change the password
	 */
	public static function changePassword(
		User $user,
		#[SensitiveParameter]
		string $password
	): void {
		if ($user->permissions()->changePassword() !== true) {
			throw new PermissionException(
				key: 'user.changePassword.permission',
				data: ['name' => $user->username()]
			);
		}

		static::validPassword($user, $password);
	}

	/**
	 * Validates if the role can be changed
	 *
	 * @throws \Kirby\Exception\LogicException If the user is the last admin
	 * @throws \Kirby\Exception\PermissionException If the user is not allowed to change the role
	 */
	public static function changeRole(User $user, string $role): void
	{
<<<<<<< HEAD
		// protect admin from role changes by non-admin
		if (
			$user->kirby()->user()->isAdmin() === false &&
			$user->isAdmin() === true
		) {
			throw new PermissionException(
				key: 'user.changeRole.permission',
				data: ['name' => $user->username()]
			);
		}

=======
>>>>>>> db506f55
		// prevent non-admins making a user to admin
		if (
			$user->kirby()->user()->isAdmin() === false &&
			$role === 'admin'
		) {
			throw new PermissionException(
				key: 'user.changeRole.toAdmin'
			);
		}

		// prevent demoting the last admin
		if ($role !== 'admin' && $user->isLastAdmin() === true) {
			throw new LogicException(
				key: 'user.changeRole.lastAdmin',
				data: ['name' => $user->username()]
			);
		}

		// check permissions
		if ($user->permissions()->changeRole() !== true) {
			throw new PermissionException(
				key: 'user.changeRole.permission',
				data: ['name' => $user->username()]
			);
		}
<<<<<<< HEAD
=======

		// prevent changing to role that is not available for user
		if ($user->roles('change')->find($role) instanceof Role === false) {
			throw new InvalidArgumentException([
				'key' => 'user.role.invalid',
			]);
		}

		return true;
>>>>>>> db506f55
	}

	/**
	 * Validates if the TOTP can be changed
	 * @since 4.0.0
	 *
	 * @throws \Kirby\Exception\PermissionException If the user is not allowed to change the password
	 */
	public static function changeTotp(
		User $user,
		#[SensitiveParameter]
		string|null $secret
	): void {
		$currentUser = $user->kirby()->user();

		if (
			$currentUser->is($user) === false &&
			$currentUser->isAdmin() === false
		) {
			throw new PermissionException(
				message: 'You cannot change the time-based code for ' . $user->email()
			);
		}

		// safety check to avoid accidental insecure secrets;
		// throws an exception for secrets of the wrong length
		if ($secret !== null) {
			new Totp($secret);
		}
	}

	/**
	 * Validates if the user can be created
	 *
	 * @throws \Kirby\Exception\PermissionException If the user is not allowed to create a new user
	 */
	public static function create(User $user, array $props = []): void
	{
		static::validId($user, $user->id());
		static::validEmail($user, $user->email(), true);
		static::validLanguage($user, $user->language());

		// the first user must have a password
		if ($user->kirby()->users()->count() === 0 && empty($props['password'])) {
			// trigger invalid password error
			static::validPassword($user, ' ');
		}

		if (empty($props['password']) === false) {
			static::validPassword($user, $props['password']);
		}

		// get the current user if it exists
		$currentUser = $user->kirby()->user();

		// admins are allowed everything
		if ($currentUser?->isAdmin() === true) {
			return;
		}

<<<<<<< HEAD
		// only admins are allowed to add admins
		$role = $props['role'] ?? null;

		if ($role === 'admin' && $currentUser?->isAdmin() === false) {
			throw new PermissionException(
				key: 'user.create.permission'
			);
		}

=======
>>>>>>> db506f55
		// check user permissions (if not on install)
		if (
			$user->kirby()->users()->count() > 0 &&
			$user->permissions()->can('create') !== true
		) {
			throw new PermissionException(
				key: 'user.create.permission'
			);
		}
	}

	/**
	 * Validates if the user can be deleted
	 *
	 * @throws \Kirby\Exception\LogicException If this is the last user or last admin, which cannot be deleted
	 * @throws \Kirby\Exception\PermissionException If the user is not allowed to delete this user
	 */
	public static function delete(User $user): void
	{
		if ($user->isLastAdmin() === true) {
			throw new LogicException(
				key: 'user.delete.lastAdmin'
			);
		}

		if ($user->isLastUser() === true) {
			throw new LogicException(
				key: 'user.delete.lastUser'
			);
		}

		if ($user->permissions()->delete() !== true) {
			throw new PermissionException(
				key: 'user.delete.permission',
				data: ['name' => $user->username()]
			);
		}
	}

	/**
	 * Validates if the user can be updated
	 *
	 * @throws \Kirby\Exception\PermissionException If the user it not allowed to update this user
	 */
	public static function update(
		User $user,
		array $values = [],
		array $strings = []
	): void {
		if ($user->permissions()->update() !== true) {
			throw new PermissionException(
				key: 'user.update.permission',
				data: ['name' => $user->username()]
			);
		}
	}

	/**
	 * Validates an email address
	 *
	 * @throws \Kirby\Exception\DuplicateException If the email address already exists
	 * @throws \Kirby\Exception\InvalidArgumentException If the email address is invalid
	 */
	public static function validEmail(
		User $user,
		string $email,
		bool $strict = false
	): void {
		if (V::email($email ?? null) === false) {
			throw new InvalidArgumentException(
				key: 'user.email.invalid'
			);
		}

		$duplicate = match ($strict) {
			true  => $user->kirby()->users()->find($email),
			false => $user->kirby()->users()->not($user)->find($email)
		};

		if ($duplicate) {
			throw new DuplicateException(
				key: 'user.duplicate',
				data: ['email' => $email]
			);
		}
	}

	/**
	 * Validates a user id
	 *
	 * @throws \Kirby\Exception\DuplicateException If the user already exists
	 */
	public static function validId(User $user, string $id): void
	{
		if (in_array($id, ['account', 'kirby', 'nobody'], true) === true) {
			throw new InvalidArgumentException(
				'"' . $id . '" is a reserved word and cannot be used as user id'
			);
		}

		if ($user->kirby()->users()->find($id)) {
			throw new DuplicateException('A user with this id exists');
		}
	}

	/**
	 * Validates a user language code
	 *
	 * @throws \Kirby\Exception\InvalidArgumentException If the language does not exist
	 */
	public static function validLanguage(User $user, string $language): void
	{
		if (in_array($language, $user->kirby()->translations()->keys(), true) === false) {
			throw new InvalidArgumentException(key: 'user.language.invalid');
		}
	}

	/**
	 * Validates a password
	 *
	 * @throws \Kirby\Exception\InvalidArgumentException If the password is too short
	 */
	public static function validPassword(
		User $user,
		#[SensitiveParameter]
		string $password
	): void {
		// too short passwords are ineffective
		if (Str::length($password ?? null) < 8) {
			throw new InvalidArgumentException(key: 'user.password.invalid');
		}

		// too long passwords can cause DoS attacks
		// and are therefore blocked in the auth system
		// (blocked here as well to avoid passwords
		// that cannot be used to log in)
		if (Str::length($password ?? null) > 1000) {
			throw new InvalidArgumentException(key: 'user.password.excessive');
		}
	}

	/**
	 * Validates a user role
	 *
	 * @throws \Kirby\Exception\InvalidArgumentException If the user role does not exist
	 * @deprecated 4.5.0
	 */
	public static function validRole(User $user, string $role): void
	{
		if ($user->kirby()->roles()->find($role) instanceof Role === false) {
			throw new InvalidArgumentException(
				key: 'user.role.invalid',
			);
		}
	}
}<|MERGE_RESOLUTION|>--- conflicted
+++ resolved
@@ -99,20 +99,6 @@
 	 */
 	public static function changeRole(User $user, string $role): void
 	{
-<<<<<<< HEAD
-		// protect admin from role changes by non-admin
-		if (
-			$user->kirby()->user()->isAdmin() === false &&
-			$user->isAdmin() === true
-		) {
-			throw new PermissionException(
-				key: 'user.changeRole.permission',
-				data: ['name' => $user->username()]
-			);
-		}
-
-=======
->>>>>>> db506f55
 		// prevent non-admins making a user to admin
 		if (
 			$user->kirby()->user()->isAdmin() === false &&
@@ -138,18 +124,13 @@
 				data: ['name' => $user->username()]
 			);
 		}
-<<<<<<< HEAD
-=======
 
 		// prevent changing to role that is not available for user
 		if ($user->roles('change')->find($role) instanceof Role === false) {
-			throw new InvalidArgumentException([
-				'key' => 'user.role.invalid',
-			]);
-		}
-
-		return true;
->>>>>>> db506f55
+			throw new InvalidArgumentException(
+				key: 'user.role.invalid',
+			);
+		}
 	}
 
 	/**
@@ -210,18 +191,6 @@
 			return;
 		}
 
-<<<<<<< HEAD
-		// only admins are allowed to add admins
-		$role = $props['role'] ?? null;
-
-		if ($role === 'admin' && $currentUser?->isAdmin() === false) {
-			throw new PermissionException(
-				key: 'user.create.permission'
-			);
-		}
-
-=======
->>>>>>> db506f55
 		// check user permissions (if not on install)
 		if (
 			$user->kirby()->users()->count() > 0 &&
