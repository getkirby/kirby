--- conflicted
+++ resolved
@@ -165,15 +165,12 @@
         static::validEmail($user, $user->email(), true);
         static::validLanguage($user, $user->language());
 
-<<<<<<< HEAD
         // the first user must have a password
         if ($user->kirby()->users()->count() === 0 && empty($props['password'])) {
             // trigger invalid password error
             static::validPassword($user, ' ');
         }
 
-=======
->>>>>>> 6112f1cb
         if (empty($props['password']) === false) {
             static::validPassword($user, $props['password']);
         }
