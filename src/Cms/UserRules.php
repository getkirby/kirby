<?php

namespace Kirby\Cms;

use Kirby\Exception\DuplicateException;
use Kirby\Exception\InvalidArgumentException;
use Kirby\Exception\LogicException;
use Kirby\Exception\PermissionException;
use Kirby\Toolkit\Str;
use Kirby\Toolkit\Totp;
use Kirby\Toolkit\V;
use SensitiveParameter;

/**
 * Validators for all user actions
 *
 * @package   Kirby Cms
 * @author    Bastian Allgeier <bastian@getkirby.com>
 * @link      https://getkirby.com
 * @copyright Bastian Allgeier
 * @license   https://getkirby.com/license
 */
class UserRules
{
	/**
	 * Validates if the email address can be changed
	 *
	 * @throws \Kirby\Exception\PermissionException If the user is not allowed to change the address
	 */
	public static function changeEmail(User $user, string $email): void
	{
		if ($user->permissions()->changeEmail() !== true) {
			throw new PermissionException(
				key: 'user.changeEmail.permission',
				data: ['name' => $user->username()]
			);
		}

		static::validEmail($user, $email);
	}

	/**
	 * Validates if the language can be changed
	 *
	 * @throws \Kirby\Exception\PermissionException If the user is not allowed to change the language
	 */
	public static function changeLanguage(User $user, string $language): void
	{
		if ($user->permissions()->changeLanguage() !== true) {
			throw new PermissionException(
				key: 'user.changeLanguage.permission',
				data: ['name' => $user->username()]
			);
		}

		static::validLanguage($user, $language);
	}

	/**
	 * Validates if the name can be changed
	 *
	 * @throws \Kirby\Exception\PermissionException If the user is not allowed to change the name
	 */
	public static function changeName(User $user, string $name): void
	{
		if ($user->permissions()->changeName() !== true) {
			throw new PermissionException(
				key: 'user.changeName.permission',
				data: ['name' => $user->username()]
			);
		}
	}

	/**
	 * Validates if the password can be changed
	 *
	 * @throws \Kirby\Exception\PermissionException If the user is not allowed to change the password
	 */
	public static function changePassword(
		User $user,
		#[SensitiveParameter]
		string $password
	): void {
		if ($user->permissions()->changePassword() !== true) {
			throw new PermissionException(
				key: 'user.changePassword.permission',
				data: ['name' => $user->username()]
			);
		}

		static::validPassword($user, $password);
	}

	/**
	 * Validates if the role can be changed
	 *
	 * @throws \Kirby\Exception\LogicException If the user is the last admin
	 * @throws \Kirby\Exception\PermissionException If the user is not allowed to change the role
	 */
	public static function changeRole(User $user, string $role): void
	{
		// prevent non-admins making a user to admin
		if (
			$user->kirby()->user()->isAdmin() === false &&
			$role === 'admin'
		) {
			throw new PermissionException(
				key: 'user.changeRole.toAdmin'
			);
		}

		// prevent demoting the last admin
		if ($role !== 'admin' && $user->isLastAdmin() === true) {
			throw new LogicException(
				key: 'user.changeRole.lastAdmin',
				data: ['name' => $user->username()]
			);
		}

		// check permissions
		if ($user->permissions()->changeRole() !== true) {
			throw new PermissionException(
				key: 'user.changeRole.permission',
				data: ['name' => $user->username()]
			);
		}

		// prevent changing to role that is not available for user
		if ($user->roles()->find($role) instanceof Role === false) {
			throw new InvalidArgumentException(
				key: 'user.role.invalid',
			);
		}
	}

	/**
	 * Validates if the TOTP can be changed
	 * @since 4.0.0
	 *
	 * @throws \Kirby\Exception\PermissionException If the user is not allowed to change the password
	 */
	public static function changeTotp(
		User $user,
		#[SensitiveParameter]
		string|null $secret
	): void {
		$currentUser = $user->kirby()->user();

		if (
			$currentUser->is($user) === false &&
			$currentUser->isAdmin() === false
		) {
			throw new PermissionException(
				message: 'You cannot change the time-based code for ' . $user->email()
			);
		}

		// safety check to avoid accidental insecure secrets;
		// throws an exception for secrets of the wrong length
		if ($secret !== null) {
			new Totp($secret);
		}
	}

	/**
	 * Validates if the user can be created
	 *
	 * @throws \Kirby\Exception\PermissionException If the user is not allowed to create a new user
	 */
	public static function create(User $user, array $props = []): void
	{
		static::validId($user, $user->id());
		static::validEmail($user, $user->email(), true);
		static::validLanguage($user, $user->language());

		// the first user must have a password
		if ($user->kirby()->users()->count() === 0 && empty($props['password'])) {
			// trigger invalid password error
			static::validPassword($user, ' ');
		}

		if (empty($props['password']) === false) {
			static::validPassword($user, $props['password']);
		}

		// get the current user if it exists
		$currentUser = $user->kirby()->user();

		// admins are allowed everything
		if ($currentUser?->isAdmin() === true) {
			return;
		}

		// allow to create the first user
		if ($user->kirby()->users()->count() === 0) {
			return true;
		}

<<<<<<< HEAD
		// check user permissions (if not on install)
		if (
			$user->kirby()->users()->count() > 0 &&
			$user->permissions()->create() !== true
		) {
			throw new PermissionException(
				key: 'user.create.permission'
			);
=======
		// check user permissions
		if ($user->permissions()->create() !== true) {
			throw new PermissionException([
				'key' => 'user.create.permission'
			]);
>>>>>>> fae67d02
		}

		$role = $props['role'] ?? null;

		// prevent creating a role that is not available for user
		if (
			in_array($role, [null, 'default', 'nobody'], true) === false &&
			$user->kirby()->roles()->canBeCreated()->find($role) instanceof Role === false
		) {
			throw new InvalidArgumentException([
				'key' => 'user.role.invalid',
			]);
		}
	}

	/**
	 * Validates if the user can be deleted
	 *
	 * @throws \Kirby\Exception\LogicException If this is the last user or last admin, which cannot be deleted
	 * @throws \Kirby\Exception\PermissionException If the user is not allowed to delete this user
	 */
	public static function delete(User $user): void
	{
		if ($user->isLastAdmin() === true) {
			throw new LogicException(
				key: 'user.delete.lastAdmin'
			);
		}

		if ($user->isLastUser() === true) {
			throw new LogicException(
				key: 'user.delete.lastUser'
			);
		}

		if ($user->permissions()->delete() !== true) {
			throw new PermissionException(
				key: 'user.delete.permission',
				data: ['name' => $user->username()]
			);
		}
	}

	/**
	 * Validates if the user can be updated
	 *
	 * @throws \Kirby\Exception\PermissionException If the user it not allowed to update this user
	 */
	public static function update(
		User $user,
		array $values = [],
		array $strings = []
	): void {
		if ($user->permissions()->update() !== true) {
			throw new PermissionException(
				key: 'user.update.permission',
				data: ['name' => $user->username()]
			);
		}
	}

	/**
	 * Validates an email address
	 *
	 * @throws \Kirby\Exception\DuplicateException If the email address already exists
	 * @throws \Kirby\Exception\InvalidArgumentException If the email address is invalid
	 */
	public static function validEmail(
		User $user,
		string $email,
		bool $strict = false
	): void {
		if (V::email($email ?? null) === false) {
			throw new InvalidArgumentException(
				key: 'user.email.invalid'
			);
		}

		$duplicate = match ($strict) {
			true  => $user->kirby()->users()->find($email),
			false => $user->kirby()->users()->not($user)->find($email)
		};

		if ($duplicate) {
			throw new DuplicateException(
				key: 'user.duplicate',
				data: ['email' => $email]
			);
		}
	}

	/**
	 * Validates a user id
	 *
	 * @throws \Kirby\Exception\DuplicateException If the user already exists
	 */
	public static function validId(User $user, string $id): void
	{
		if (in_array($id, ['account', 'kirby', 'nobody'], true) === true) {
			throw new InvalidArgumentException(
				message: '"' . $id . '" is a reserved word and cannot be used as user id'
			);
		}

		if ($user->kirby()->users()->find($id)) {
			throw new DuplicateException(
				message: 'A user with this id exists'
			);
		}
	}

	/**
	 * Validates a user language code
	 *
	 * @throws \Kirby\Exception\InvalidArgumentException If the language does not exist
	 */
	public static function validLanguage(User $user, string $language): void
	{
		if (in_array($language, $user->kirby()->translations()->keys(), true) === false) {
			throw new InvalidArgumentException(key: 'user.language.invalid');
		}
	}

	/**
	 * Validates a password
	 *
	 * @throws \Kirby\Exception\InvalidArgumentException If the password is too short
	 */
	public static function validPassword(
		User $user,
		#[SensitiveParameter]
		string $password
	): void {
		// too short passwords are ineffective
		if (Str::length($password ?? null) < 8) {
			throw new InvalidArgumentException(key: 'user.password.invalid');
		}

		// too long passwords can cause DoS attacks
		// and are therefore blocked in the auth system
		// (blocked here as well to avoid passwords
		// that cannot be used to log in)
		if (Str::length($password ?? null) > 1000) {
			throw new InvalidArgumentException(key: 'user.password.excessive');
		}
	}

	/**
	 * Validates a user role
	 *
	 * @throws \Kirby\Exception\InvalidArgumentException If the user role does not exist
	 * @deprecated 4.5.0
	 */
	public static function validRole(User $user, string $role): void
	{
		if ($user->kirby()->roles()->find($role) instanceof Role === false) {
			throw new InvalidArgumentException(
				key: 'user.role.invalid',
			);
		}
	}
}<|MERGE_RESOLUTION|>--- conflicted
+++ resolved
@@ -193,25 +193,14 @@
 
 		// allow to create the first user
 		if ($user->kirby()->users()->count() === 0) {
-			return true;
-		}
-
-<<<<<<< HEAD
-		// check user permissions (if not on install)
-		if (
-			$user->kirby()->users()->count() > 0 &&
-			$user->permissions()->create() !== true
-		) {
-			throw new PermissionException(
-				key: 'user.create.permission'
-			);
-=======
+			return;
+		}
+
 		// check user permissions
 		if ($user->permissions()->create() !== true) {
 			throw new PermissionException([
 				'key' => 'user.create.permission'
 			]);
->>>>>>> fae67d02
 		}
 
 		$role = $props['role'] ?? null;
