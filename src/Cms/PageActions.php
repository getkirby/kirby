<?php

namespace Kirby\Cms;

use Closure;
use Kirby\Content\VersionId;
use Kirby\Exception\DuplicateException;
use Kirby\Exception\InvalidArgumentException;
use Kirby\Exception\LogicException;
use Kirby\Exception\NotFoundException;
use Kirby\Filesystem\Dir;
use Kirby\Form\Form;
use Kirby\Toolkit\A;
use Kirby\Toolkit\I18n;
use Kirby\Toolkit\Str;
use Kirby\Uuid\Uuid;
use Kirby\Uuid\Uuids;

/**
 * PageActions
 *
 * @package   Kirby Cms
 * @author    Bastian Allgeier <bastian@getkirby.com>
 * @link      https://getkirby.com
 * @copyright Bastian Allgeier
 * @license   https://getkirby.com/license
 */
trait PageActions
{
	/**
	 * Changes the sorting number.
	 * The sorting number must already be correct
	 * when the method is called.
	 * This only affects this page,
	 * siblings will not be resorted.
	 *
	 * @return $this|static
	 * @throws \Kirby\Exception\LogicException If a draft is being sorted or the directory cannot be moved
	 */
	public function changeNum(int|null $num = null): static
	{
		if ($this->isDraft() === true) {
			throw new LogicException(
				message: 'Drafts cannot change their sorting number'
			);
		}

		// don't run the action if everything stayed the same
		if ($this->num() === $num) {
			return $this;
		}

		return $this->commit('changeNum', ['page' => $this, 'num' => $num], function ($oldPage, $num) {
			$newPage = $oldPage->clone([
				'num'     => $num,
				'dirname' => null,
				'root'    => null
			]);

			// actually move the page on disk
			if ($oldPage->exists() === true) {
				if (Dir::move($oldPage->root(), $newPage->root()) === true) {
					// Updates the root path of the old page with the root path
					// of the moved new page to use fly actions on old page in loop
					$oldPage->root = $newPage->root();
				} else {
					throw new LogicException(
						message: 'The page directory cannot be moved'
					);
				}
			}

			return $newPage;
		});
	}

	/**
	 * Changes the slug/uid of the page
	 *
	 * @return $this|static
	 * @throws \Kirby\Exception\LogicException If the directory cannot be moved
	 */
	public function changeSlug(
		string $slug,
		string|null $languageCode = null
	): static {
		// always sanitize the slug
		$slug = Url::slug($slug);

		// in multi-language installations the slug for the non-default
		// languages is stored in the text file. The changeSlugForLanguage
		// method takes care of that.
		if ($this->kirby()->language($languageCode)?->isDefault() === false) {
			return $this->changeSlugForLanguage($slug, $languageCode);
		}

		// if the slug stays exactly the same,
		// nothing needs to be done.
		if ($slug === $this->slug()) {
			return $this;
		}

		$arguments = ['page' => $this, 'slug' => $slug, 'languageCode' => null];
		return $this->commit('changeSlug', $arguments, function ($oldPage, $slug) {
			$newPage = $oldPage->clone([
				'slug'    => $slug,
				'dirname' => null,
				'root'    => null
			]);

			// clear UUID cache recursively (for children and files as well)
			$oldPage->uuid()?->clear(true);

			if ($oldPage->exists() === true) {
				// actually move stuff on disk
				if (Dir::move($oldPage->root(), $newPage->root()) !== true) {
					throw new LogicException(
						message: 'The page directory cannot be moved'
					);
				}

				// remove from the siblings
				static::updateParentCollections($oldPage, 'remove');

				Dir::remove($oldPage->mediaRoot());
			}

			return $newPage;
		});
	}

	/**
	 * Change the slug for a specific language
	 *
	 * @throws \Kirby\Exception\NotFoundException If the language for the given language code cannot be found
	 * @throws \Kirby\Exception\InvalidArgumentException If the slug for the default language is being changed
	 */
	protected function changeSlugForLanguage(
		string $slug,
		string|null $languageCode = null
	): static {
		$language = $this->kirby()->language($languageCode);

		if (!$language) {
			throw new NotFoundException(
				message: 'The language: "' . $languageCode . '" does not exist'
			);
		}

		if ($language->isDefault() === true) {
			throw new InvalidArgumentException(
				message: 'Use the changeSlug method to change the slug for the default language'
			);
		}

		$arguments = ['page' => $this, 'slug' => $slug, 'languageCode' => $language->code()];
		return $this->commit('changeSlug', $arguments, function ($page, $slug, $languageCode) {
			// remove the slug if it's the same as the folder name
			if ($slug === $page->uid()) {
				$slug = null;
			}

			return $page->save(['slug' => $slug], $languageCode);
		});
	}

	/**
	 * Change the status of the current page
	 * to either draft, listed or unlisted.
	 * If changing to `listed`, you can pass a position for the
	 * page in the siblings collection. Siblings will be resorted.
	 *
	 * @param string $status "draft", "listed" or "unlisted"
	 * @param int|null $position Optional sorting number
	 * @throws \Kirby\Exception\InvalidArgumentException If an invalid status is being passed
	 */
	public function changeStatus(
		string $status,
		int|null $position = null
	): static {
		return match ($status) {
			'draft'    => $this->changeStatusToDraft(),
			'listed'   => $this->changeStatusToListed($position),
			'unlisted' => $this->changeStatusToUnlisted(),
			default    => throw new InvalidArgumentException(
				message: 'Invalid status: ' . $status
			)
		};
	}

	protected function changeStatusToDraft(): static
	{
		$arguments = ['page' => $this, 'status' => 'draft', 'position' => null];
		$page = $this->commit(
			'changeStatus',
			$arguments,
			fn ($page) => $page->unpublish()
		);

		return $page;
	}

	/**
	 * @return $this|static
	 */
	protected function changeStatusToListed(int|null $position = null): static
	{
		// create a sorting number for the page
		$num = $this->createNum($position);

		// don't sort if not necessary
		if ($this->status() === 'listed' && $num === $this->num()) {
			return $this;
		}

		$page = $this->commit(
			'changeStatus',
			[
				'page'     => $this,
				'status'   => 'listed',
				'position' => $num
			],
			fn ($page, $status, $position) =>
				$page->publish()->changeNum($position)
		);

		if ($this->blueprint()->num() === 'default') {
			$page->resortSiblingsAfterListing($num);
		}

		return $page;
	}

	/**
	 * @return $this|static
	 */
	protected function changeStatusToUnlisted(): static
	{
		if ($this->status() === 'unlisted') {
			return $this;
		}

		$page = $this->commit(
			'changeStatus',
			[
				'page'     => $this,
				'status'   => 'unlisted',
				'position' => null
			],
			fn ($page) => $page->publish()->changeNum(null)
		);

		$this->resortSiblingsAfterUnlisting();

		return $page;
	}

	/**
	 * Change the position of the page in its siblings
	 * collection. Siblings will be resorted. If the page
	 * status isn't yet `listed`, it will be changed to it.
	 *
	 * @return $this|static
	 */
	public function changeSort(int|null $position = null): static
	{
		return $this->changeStatus('listed', $position);
	}

	/**
	 * Changes the page template
	 *
	 * @return $this|static
	 * @throws \Kirby\Exception\LogicException If the textfile cannot be renamed/moved
	 */
	public function changeTemplate(string $template): static
	{
		if ($template === $this->intendedTemplate()->name()) {
			return $this;
		}

		return $this->commit('changeTemplate', ['page' => $this, 'template' => $template], function ($oldPage, $template) {
			// convert for new template/blueprint
			return $oldPage->convertTo($template);
		});
	}

	/**
	 * Change the page title
	 */
	public function changeTitle(
		string $title,
		string|null $languageCode = null
	): static {
		// if the `$languageCode` argument is not set and is not the default language
		// the `$languageCode` argument is sent as the current language
		if (
			$languageCode === null &&
			$language = $this->kirby()->language()
		) {
			if ($language->isDefault() === false) {
				$languageCode = $language->code();
			}
		}

		$arguments = ['page' => $this, 'title' => $title, 'languageCode' => $languageCode];

		return $this->commit('changeTitle', $arguments, function ($page, $title, $languageCode) {
			return $page->save(['title' => $title], $languageCode);
		});
	}

	/**
	 * Commits a page action, by following these steps
	 *
	 * 1. applies the `before` hook
	 * 2. checks the action rules
	 * 3. commits the store action
	 * 4. applies the `after` hook
	 * 5. returns the result
	 */
	protected function commit(
		string $action,
		array $arguments,
		Closure $callback
	): mixed {
		$kirby = $this->kirby();

		// check page rules
		$this->rules()->$action(...array_values($arguments));

		// run `before` hook and pass all arguments;
		// the very first argument (which should be the model)
		// is modified by the return value from the hook (if any returned)
		$appliedTo = array_key_first($arguments);
		$arguments[$appliedTo] = $kirby->apply(
			'page.' . $action . ':before',
			$arguments,
			$appliedTo
		);

		// check page rules again, after the hook got applied
		$this->rules()->$action(...array_values($arguments));

		// run the main action closure
		$result = $callback(...array_values($arguments));

		// determine the object that needs to be updated in the parent collection
		$update = $result instanceof Page ? $result : $this;

		// flush the parent cache to get children and drafts right
		static::updateParentCollections($update, $action);

		// determine arguments for `after` hook depending on the action
		$argumentsAfter = match ($action) {
<<<<<<< HEAD
			'changeTitle' => ['newPage' => $result, 'oldPage' => $this],
			'create'      => ['page' => $result],
			'duplicate'   => ['duplicatePage' => $result, 'originalPage' => $this],
			'delete'      => ['status' => $result, 'page' => $this],
			default       => ['newPage' => $result, 'oldPage' => $this]
=======
			'create'    => ['page' => $result],
			'duplicate' => ['duplicatePage' => $result, 'originalPage' => $this],
			'delete'    => ['status' => $result, 'page' => $this],
			default     => ['newPage' => $result, 'oldPage' => $this]
>>>>>>> 453e99bb
		};

		// run `after` hook and apply return to action result
		// (first argument, usually the new model) if anything returned
		$result = $kirby->apply(
			'page.' . $action . ':after',
			$argumentsAfter,
			array_key_first($argumentsAfter)
		);

		$kirby->cache('pages')->flush();

		return $result;
	}

	/**
	 * Copies the page to a new parent
	 * @internal
	 *
	 * @throws \Kirby\Exception\DuplicateException If the page already exists
	 */
	public function copy(array $options = []): static
	{
		$slug        = $options['slug']     ?? $this->slug();
		$isDraft     = $options['isDraft']  ?? $this->isDraft();
		$parent      = $options['parent']   ?? null;
		$parentModel = $options['parent']   ?? $this->site();
		$num         = $options['num']      ?? null;
		$children    = $options['children'] ?? false;
		$files       = $options['files']    ?? false;

		// clean up the slug
		$slug = Url::slug($slug);

		if ($parentModel->findPageOrDraft($slug)) {
			throw new DuplicateException(
				key: 'page.duplicate',
				data: ['slug' => $slug]
			);
		}

		$tmp = new static([
			'isDraft' => $isDraft,
			'num'     => $num,
			'parent'  => $parent,
			'slug'    => $slug,
		]);

		$ignore = [];

		// don't copy files
		if ($files === false) {
			foreach ($this->files() as $file) {
				$ignore[] = $file->root();

				// append all content files
				array_push($ignore, ...$file->storage()->contentFiles(VersionId::latest()));
				array_push($ignore, ...$file->storage()->contentFiles(VersionId::changes()));
			}
		}

		Dir::copy($this->root(), $tmp->root(), $children, $ignore);

		$copy = $parentModel->clone()->findPageOrDraft($slug);

		// normalize copy object
		$copy = PageCopy::process(
			copy: $copy,
			original: $this,
			withFiles: $files,
			withChildren: $children
		);

		// add copy to siblings
		static::updateParentCollections($copy, 'append', $parentModel);

		return $copy;
	}

	/**
	 * Creates and stores a new page
	 */
	public static function create(array $props): Page
	{
		// clean up the slug
		$props['slug']      = Url::slug($props['slug'] ?? $props['content']['title'] ?? null);
		$props['template']  = $props['model'] = strtolower($props['template'] ?? 'default');
		$props['isDraft'] ??= $props['draft'] ?? true;

		// make sure that a UUID gets generated and
		// added to content right away
		$props['content'] ??= [];

		if (Uuids::enabled() === true) {
			$props['content']['uuid'] ??= Uuid::generate();
		}

		// create a temporary page object
		$page = static::factory($props);

		// always create pages in the default language
		$languageCode = match ($page->kirby()->multilang()) {
			true  => $page->kirby()->defaultLanguage()->code(),
			false => null
		};

		// create a form for the page
		// use always default language to fill form with default values
		$form = Form::for(
			$page,
			[
				'language' => $languageCode,
				'values'   => $props['content']
			]
		);

		// inject the content
		$page = $page->clone(['content' => $form->strings(true)]);

		// run the hooks and creation action
		$page = $page->commit(
			'create',
			[
				'page'  => $page,
				'input' => $props
			],
			function ($page, $props) use ($languageCode) {
				// write the content file
				return $page->save($page->content()->toArray(), $languageCode);
			}
		);

		// publish the new page if a number is given
		if (isset($props['num']) === true) {
			$page = $page->changeStatus('listed', $props['num']);
		}

		return $page;
	}

	/**
	 * Creates a child of the current page
	 */
	public function createChild(array $props): Page
	{
		$props = [
			...$props,
			'url'    => null,
			'num'    => null,
			'parent' => $this,
			'site'   => $this->site(),
		];

		$modelClass = static::$models[$props['template'] ?? null] ?? static::class;
		return $modelClass::create($props);
	}

	/**
	 * Create the sorting number for the page
	 * depending on the blueprint settings
	 */
	public function createNum(int|null $num = null): int
	{
		$mode = $this->blueprint()->num();

		switch ($mode) {
			case 'zero':
				return 0;
			case 'date':
			case 'datetime':
				// the $format needs to produce only digits,
				// so it can be converted to integer below
				$format = $mode === 'date' ? 'Ymd' : 'YmdHi';
				$field  = $this->content('default')->get('date');
				$date   = $field->isEmpty() ? 'now' : $field;
				return (int)date($format, strtotime($date));
			case 'default':

				$max = $this
					->parentModel()
					->children()
					->listed()
					->merge($this)
					->count();

				// default positioning at the end
				$num ??= $max;

				// avoid zeros or negative numbers
				if ($num < 1) {
					return 1;
				}

				// avoid higher numbers than possible
				if ($num > $max) {
					return $max;
				}

				return $num;
			default:
				// get instance with default language
				$app = $this->kirby()->clone([], false);
				$app->setCurrentLanguage();

				$template = Str::template($mode, [
					'kirby' => $app,
					'page'  => $this,
					'site'  => $app->site(),
				], ['fallback' => '']);

				return (int)$template;
		}
	}

	/**
	 * Deletes the page
	 */
	public function delete(bool $force = false): bool
	{
		return $this->commit('delete', ['page' => $this, 'force' => $force], function ($page, $force) {
			// clear UUID cache
			$page->uuid()?->clear();

			// delete all files individually
			foreach ($page->files() as $file) {
				$file->delete();
			}

			// delete all children individually
			foreach ($page->children() as $child) {
				$child->delete(true);
			}

			// actually remove the page from disc
			if ($page->exists() === true) {
				// delete all public media files
				Dir::remove($page->mediaRoot());

				// delete the content folder for this page
				Dir::remove($page->root());

				// if the page is a draft and the _drafts folder
				// is now empty. clean it up.
				if ($page->isDraft() === true) {
					$draftsDir = dirname($page->root());

					if (Dir::isEmpty($draftsDir) === true) {
						Dir::remove($draftsDir);
					}
				}
			}

			if ($page->isDraft() === false) {
				$page->resortSiblingsAfterUnlisting();
			}

			return true;
		});
	}

	/**
	 * Duplicates the page with the given
	 * slug and optionally copies all files
	 */
	public function duplicate(string|null $slug = null, array $options = []): static
	{
		// create the slug for the duplicate
		$slug = Url::slug($slug ?? $this->slug() . '-' . Url::slug(I18n::translate('page.duplicate.appendix')));

		$arguments = [
			'originalPage' => $this,
			'input'        => $slug,
			'options'      => $options
		];

		return $this->commit('duplicate', $arguments, function ($page, $slug, $options) {
			$page = $this->copy([
				'parent'   => $this->parent(),
				'slug'     => $slug,
				'isDraft'  => true,
				'files'    => $options['files']    ?? false,
				'children' => $options['children'] ?? false,
			]);

			if (isset($options['title']) === true) {
				$page = $page->changeTitle($options['title']);
			}

			return $page;
		});
	}

	/**
	 * Moves the page to a new parent if the
	 * new parent accepts the page type
	 */
	public function move(Site|Page $parent): Page
	{
		// nothing to move
		if ($this->parentModel()->is($parent) === true) {
			return $this;
		}

		$arguments = [
			'page'   => $this,
			'parent' => $parent
		];

		return $this->commit('move', $arguments, function ($page, $parent) {
			// remove the uuid cache for this page
			$page->uuid()?->clear(true);

			// move drafts into the drafts folder of the parent
			$newRoot = match ($page->isDraft()) {
				true  => $parent->root() . '/_drafts/' . $page->dirname(),
				false => $parent->root() . '/' . $page->dirname()
			};

			// try to move the page directory on disk
			if (Dir::move($page->root(), $newRoot) !== true) {
				throw new LogicException(
					key: 'page.move.directory'
				);
			}

			// flush all collection caches to be sure that
			// the new child is included afterwards
			$parent->purge();

			// double-check if the new child can actually be found
			if (!$newPage = $parent->childrenAndDrafts()->find($page->slug())) {
				throw new LogicException(
					key: 'page.move.notFound'
				);
			}

			return $newPage;
		});
	}

	/**
	 * @return $this|static
	 * @throws \Kirby\Exception\LogicException If the folder cannot be moved
	 * @internal
	 */
	public function publish(): static
	{
		if ($this->isDraft() === false) {
			return $this;
		}

		$page = $this->clone([
			'isDraft' => false,
			'root'    => null
		]);

		// actually do it on disk
		if ($this->exists() === true) {
			if (Dir::move($this->root(), $page->root()) !== true) {
				throw new LogicException(
					message: 'The draft folder cannot be moved'
				);
			}

			// Get the draft folder and check if there are any other drafts
			// left. Otherwise delete it.
			$draftDir = dirname($this->root());

			if (Dir::isEmpty($draftDir) === true) {
				Dir::remove($draftDir);
			}
		}

		// remove the page from the parent drafts and add it to children
		$parentModel = $page->parentModel();
		$parentModel->drafts()->remove($page);
		$parentModel->children()->append($page->id(), $page);

		// update the childrenAndDrafts() cache if it is initialized
		if ($parentModel->childrenAndDrafts !== null) {
			$parentModel->childrenAndDrafts()->set($page->id(), $page);
		}

		return $page;
	}

	/**
	 * Clean internal caches
	 *
	 * @return $this
	 */
	public function purge(): static
	{
		parent::purge();

		$this->blueprint         = null;
		$this->children          = null;
		$this->childrenAndDrafts = null;
		$this->drafts            = null;
		$this->files             = null;
		$this->inventory         = null;

		return $this;
	}

	/**
	 * @throws \Kirby\Exception\LogicException If the page is not included in the siblings collection
	 */
	protected function resortSiblingsAfterListing(int|null $position = null): bool
	{
		// get all siblings including the current page
		$siblings = $this
			->parentModel()
			->children()
			->listed()
			->append($this)
			->filter(fn ($page) => $page->blueprint()->num() === 'default');

		// get a non-associative array of ids
		$keys  = $siblings->keys();
		$index = array_search($this->id(), $keys);

		// if the page is not included in the siblings something went wrong
		if ($index === false) {
			throw new LogicException(
				message: 'The page is not included in the sorting index'
			);
		}

		if ($position > count($keys)) {
			$position = count($keys);
		}

		// move the current page number in the array of keys
		// subtract 1 from the num and the position, because of the
		// zero-based array keys
		$sorted = A::move($keys, $index, $position - 1);

		foreach ($sorted as $key => $id) {
			if ($id === $this->id()) {
				continue;
			}

			$siblings->get($id)?->changeNum($key + 1);
		}

		$parent = $this->parentModel();
		$parent->children = $parent->children()->sort('num', 'asc');
		$parent->childrenAndDrafts = null;

		return true;
	}

	/**
	 * @internal
	 */
	public function resortSiblingsAfterUnlisting(): bool
	{
		$index    = 0;
		$parent   = $this->parentModel();
		$siblings = $parent
			->children()
			->listed()
			->not($this)
			->filter(fn ($page) => $page->blueprint()->num() === 'default');

		if ($siblings->count() > 0) {
			foreach ($siblings as $sibling) {
				$index++;
				$sibling->changeNum($index);
			}

			$parent->children = $siblings->sort('num', 'asc');
			$parent->childrenAndDrafts = null;
		}

		return true;
	}

	/**
	 * Stores the content on disk
	 * @internal
	 */
	public function save(
		array|null $data = null,
		string|null $languageCode = null,
		bool $overwrite = false
	): static {
		$page = parent::save($data, $languageCode, $overwrite);

		// overwrite the updated page in the parent collection
		static::updateParentCollections($page, 'set');

		return $page;
	}

	/**
	 * Convert a page from listed or
	 * unlisted to draft.
	 * @internal
	 *
	 * @return $this|static
	 * @throws \Kirby\Exception\LogicException If the folder cannot be moved
	 */
	public function unpublish(): static
	{
		if ($this->isDraft() === true) {
			return $this;
		}

		$page = $this->clone([
			'isDraft' => true,
			'num'     => null,
			'dirname' => null,
			'root'    => null
		]);

		// actually do it on disk
		if ($this->exists() === true) {
			if (Dir::move($this->root(), $page->root()) !== true) {
				throw new LogicException(
					message: 'The page folder cannot be moved to drafts'
				);
			}
		}

		// remove the page from the parent children and add it to drafts
		$parentModel = $page->parentModel();
		$parentModel->children()->remove($page);
		$parentModel->drafts()->append($page->id(), $page);

		// update the childrenAndDrafts() cache if it is initialized
		if ($parentModel->childrenAndDrafts !== null) {
			$parentModel->childrenAndDrafts()->set($page->id(), $page);
		}

		$page->resortSiblingsAfterUnlisting();

		return $page;
	}

	/**
	 * Updates the page data
	 */
	public function update(
		array|null $input = null,
		string|null $languageCode = null,
		bool $validate = false
	): static {
		if ($this->isDraft() === true) {
			$validate = false;
		}

		$page = parent::update($input, $languageCode, $validate);

		// if num is created from page content, update num on content update
		if (
			$page->isListed() === true &&
			in_array($page->blueprint()->num(), ['zero', 'default'], true) === false
		) {
			$page = $page->changeNum($page->createNum());
		}

		return $page;
	}

	/**
	 * Updates parent collections with the new page object
	 * after a page action
	 */
	protected static function updateParentCollections(
		Page $page,
		string|false $method,
		Page|Site|null $parentModel = null
	): void {
		// normalize the method
		$method = match ($method) {
			'append', 'create' => 'append',
			'remove', 'delete' => 'remove',
			false, 'duplicate' => false, // ::copy is already taking care of this
			default => 'set'
		};

		if ($method === false) {
			return;
		}

		$parentModel ??= $page->parentModel();

		// method arguments depending on the called method
		$args = $method === 'remove' ? [$page] : [$page->id(), $page];

		if ($page->isDraft() === true) {
			$parentModel->drafts()->$method(...$args);
		} else {
			$parentModel->children()->$method(...$args);
		}

		// update the childrenAndDrafts() cache if it is initialized
		if ($parentModel->childrenAndDrafts !== null) {
			$parentModel->childrenAndDrafts()->$method(...$args);
		}
	}
}<|MERGE_RESOLUTION|>--- conflicted
+++ resolved
@@ -353,18 +353,10 @@
 
 		// determine arguments for `after` hook depending on the action
 		$argumentsAfter = match ($action) {
-<<<<<<< HEAD
-			'changeTitle' => ['newPage' => $result, 'oldPage' => $this],
-			'create'      => ['page' => $result],
-			'duplicate'   => ['duplicatePage' => $result, 'originalPage' => $this],
-			'delete'      => ['status' => $result, 'page' => $this],
-			default       => ['newPage' => $result, 'oldPage' => $this]
-=======
 			'create'    => ['page' => $result],
 			'duplicate' => ['duplicatePage' => $result, 'originalPage' => $this],
 			'delete'    => ['status' => $result, 'page' => $this],
 			default     => ['newPage' => $result, 'oldPage' => $this]
->>>>>>> 453e99bb
 		};
 
 		// run `after` hook and apply return to action result
