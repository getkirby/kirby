--- conflicted
+++ resolved
@@ -2,7 +2,6 @@
 
 namespace Kirby\Cms;
 
-<<<<<<< HEAD
 use Kirby\Auth\Challenges;
 use Kirby\Auth\Csrf;
 use Kirby\Auth\Exception\ChallengeTimeoutException;
@@ -16,18 +15,6 @@
 use Kirby\Auth\Status;
 use Kirby\Auth\User as AuthUser;
 use Kirby\Exception\Exception;
-=======
-use Kirby\Auth\Csrf;
-use Kirby\Auth\Exception\RateLimitException;
-use Kirby\Auth\Limits;
-use Kirby\Cms\Auth\Challenge;
-use Kirby\Cms\Auth\Status;
-use Kirby\Exception\Exception;
-use Kirby\Exception\InvalidArgumentException;
-use Kirby\Exception\LogicException;
-use Kirby\Exception\NotFoundException;
-use Kirby\Exception\PermissionException;
->>>>>>> 23307a6f
 use Kirby\Http\Idn;
 use Kirby\Http\Request\Auth\BasicAuth;
 use Kirby\Session\Session;
@@ -53,19 +40,14 @@
 	public static array $methods = [];
 
 	protected Csrf $csrf;
-<<<<<<< HEAD
 	protected Limits $limits;
 	protected Challenges $challenge;
 	protected Methods $method;
-=======
 
 	/**
 	 * Currently impersonated user
 	 */
 	protected User|null $impersonate = null;
->>>>>>> 23307a6f
-
-	protected Limits $limits;
 
 	/**
 	 * Cache of the auth status object
@@ -80,7 +62,6 @@
 	public function __construct(
 		protected App $kirby
 	) {
-<<<<<<< HEAD
 		$this->csrf      = new Csrf($kirby);
 		$this->limits    = new Limits($kirby);
 		$this->challenge = new Challenges($kirby);
@@ -105,26 +86,22 @@
 	}
 
 	/**
-	 * @since 6.0.0
-=======
-		$this->csrf   = new Csrf($kirby);
-		$this->limits = new Limits($kirby);
-	}
-
-	/**
 	 * Ensures that the rate limit was not exceeded
 	 *
 	 * @throws \Kirby\Exception\PermissionException If the rate limit was exceeded
 	 * @deprecated 6.0.0 Use `self::limits()->ensure()` instead
->>>>>>> 23307a6f
+	 */
+	protected function checkRateLimit(string $email): void
+	{
+		$this->limits->ensure($email);
+	}
+
+	/**
+	 * @since 6.0.0
 	 */
 	public function challenges(): Challenges
 	{
-<<<<<<< HEAD
 		return $this->challenge;
-=======
-		$this->limits->ensure($email);
->>>>>>> 23307a6f
 	}
 
 	/**
@@ -152,50 +129,8 @@
 		// catch every exception to hide them from attackers
 		// unless auth debugging is enabled
 		try {
-<<<<<<< HEAD
 			// create available challenge for that user
 			$challenge = $this->challenge->create($session, $email, $mode, );
-=======
-			// rate-limit the number of challenges for DoS/DDoS protection
-			$this->limits->ensure($email);
-			$this->limits->track($email, triggerHook: false);
-
-			// try to find the provided user
-			$user = $this->kirby->user($email);
-
-			if ($user === null) {
-				$this->kirby->trigger('user.login:failed', compact('email'));
-
-				throw new NotFoundException(
-					key: 'user.notFound',
-					data: ['name' => $email]
-				);
-			}
-
-			// try to find an enabled challenge that is available for that user
-			$challenge = null;
-			foreach ($this->enabledChallenges() as $name) {
-				if (
-					($class = static::$challenges[$name] ?? null) &&
-					is_subclass_of($class, Challenge::class) === true &&
-					$class::isAvailable($user, $mode) === true
-				) {
-					$challenge = $name;
-					$code = $class::create($user, compact('mode', 'timeout'));
-
-					$session->set('kirby.challenge.type', $challenge);
-
-					if ($code !== null) {
-						$session->set(
-							'kirby.challenge.code',
-							password_hash($code, PASSWORD_DEFAULT)
-						);
-					}
-
-					break;
-				}
-			}
->>>>>>> 23307a6f
 
 			if ($challenge === null) {
 				throw new NoAvailableChallengeException();
@@ -341,24 +276,17 @@
 
 	/**
 	 * Check if logins are blocked for the current ip or email
-<<<<<<< HEAD
 	 * @deprecated 6.0.0 Use `self::limits()->isBlocked()` instead
-=======
-	 * @deprecated 6.0.0 Use `self::limits()->Blocked()` instead
->>>>>>> 23307a6f
 	 */
 	public function isBlocked(string $email): bool
 	{
 		return $this->limits->isBlocked($email);
 	}
 
-<<<<<<< HEAD
-=======
 	/**
 	 * Returns the auth rate limits object
 	 * @since 6.0.0
 	 */
->>>>>>> 23307a6f
 	public function limits(): Limits
 	{
 		return $this->limits;
@@ -522,13 +450,6 @@
 		string|null $email,
 		bool $triggerHook = true
 	): bool {
-<<<<<<< HEAD
-		if ($triggerHook === true) {
-			$this->kirby->trigger('user.login:failed', ['email' => $email]);
-		}
-
-=======
->>>>>>> 23307a6f
 		return $this->limits->track($email, $triggerHook);
 	}
 
@@ -610,10 +531,6 @@
 			// log invalid login trial unless the rate limit is already active
 			if ($e instanceof RateLimitException === false) {
 				try {
-<<<<<<< HEAD
-					$this->kirby->trigger('user.login:failed', ['email' => $email]);
-=======
->>>>>>> 23307a6f
 					$this->limits->track($email);
 				} catch (Throwable) {
 					// $e is overwritten with the exception
@@ -673,51 +590,12 @@
 				$this->logout();
 			}
 
-<<<<<<< HEAD
 			if (empty($email) === false) {
 				$this->kirby->trigger('user.login:failed', ['email' => $email]);
-=======
-			// rate-limiting
-			$this->limits->ensure($email);
-
-			if (
-				isset(static::$challenges[$challenge]) === true &&
-				is_subclass_of(static::$challenges[$challenge], Challenge::class) === true
-			) {
-				$class = static::$challenges[$challenge];
-
-				if ($class::verify($user, $code) === true) {
-					$mode = $session->get('kirby.challenge.mode');
-
-					$this->logout();
-					$user->loginPasswordless();
-
-					// allow the user to set a new password without knowing the previous one
-					if ($mode === 'password-reset') {
-						$session->set('kirby.resetPassword', true);
-					}
->>>>>>> 23307a6f
 
 				if ($e instanceof RateLimitException === false) {
 					$this->limits->track($email);
 				}
-<<<<<<< HEAD
-=======
-
-				throw new PermissionException(key: 'access.code');
-			}
-
-			throw new LogicException(
-				message: 'Invalid authentication challenge: ' . $challenge
-			);
-
-		} catch (Throwable $e) {
-			if (
-				empty($email) === false &&
-				$e instanceof RateLimitException === false
-			) {
-				$this->limits->track($email);
->>>>>>> 23307a6f
 			}
 
 			// sleep for a random amount of milliseconds
@@ -727,20 +605,11 @@
 
 			// specifically copy over the marker for a destroyed challenge
 			// even in production (used by the Panel to reset to the login form)
-<<<<<<< HEAD
 			$details  = $e instanceof Exception ? $e->getDetails() : [];
 			$fallback = new InvalidChallengeCodeException(
 				details: [
 					'challengeDestroyed' => $details['challengeDestroyed'] ?? false
 				],
-=======
-			$details = $e instanceof Exception ? $e->getDetails() : [];
-			$challengeDestroyed = $details['challengeDestroyed'] ?? false;
-
-			$fallback = new PermissionException(
-				details: compact('challengeDestroyed'),
-				key: 'access.code'
->>>>>>> 23307a6f
 			);
 
 			// keep throwing the original error in debug mode,
