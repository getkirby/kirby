--- conflicted
+++ resolved
@@ -86,18 +86,6 @@
 	}
 
 	/**
-<<<<<<< HEAD
-	 * Ensures that the rate limit was not exceeded
-	 *
-	 * @throws \Kirby\Exception\PermissionException If the rate limit was exceeded
-	 * @deprecated 6.0.0 Use `self::limits()->ensure()` instead
-	 */
-	protected function checkRateLimit(string $email): void
-	{
-		$this->limits->ensure($email);
-	}
-
-	/**
 	 * @since 6.0.0
 	 */
 	public function challenges(): Challenges
@@ -107,10 +95,6 @@
 
 	/**
 	 * Creates an authentication challenge (one-time auth code)
-=======
-	 * Creates an authentication challenge
-	 * (one-time auth code)
->>>>>>> 4b26f5e5
 	 * @since 3.5.0
 	 *
 	 * @param bool $long If `true`, a long session will be created
