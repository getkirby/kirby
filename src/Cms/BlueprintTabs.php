<?php

namespace Kirby\Cms;

<<<<<<< HEAD
use Kirby\Util\Translate;
=======
use Exception;
>>>>>>> 90681903
use Kirby\Util\Str;
use Kirby\Util\I18n;

use Kirby\Exception\InvalidArgumentException;

class BlueprintTabs
{

    protected $blueprint;
    protected $tabs = [];

    public function __construct(Blueprint $blueprint, array $tabs)
    {
        $this->blueprint = $blueprint;
        $this->tabs      = $tabs;
    }

    public function columns(array $columns): array
    {
        $result = [];

        foreach ($columns as $column) {
            if (is_array($column) === false) {
                continue;
            }

            $sections = current($column);
            $width    = key($column);

            // available column widths
            $widths = [
                '1/1',
                '2/2',
                '3/3',
                '4/4',
                '6/6',
                '1/2',
                '2/4',
                '3/6',
                '1/3',
                '2/6',
                '2/3',
                '4/6',
                '1/4',
                '1/6',
                '5/6',
                '3/4',
            ];

            if (in_array($width, $widths) === false) {
                throw new InvalidArgumentException([
                    'key'  => 'blueprint.tab.columns.width.invalid',
                    'data' => ['width' => $width]
                ]);
            }

            if (empty($sections) === true) {
                throw new InvalidArgumentException([
                    'key' => 'blueprint.tab.section.missing',
                ]);
            }

            $result[] = [
                'sections' => $this->sections(Str::split($sections)),
                'width'    => $width,
            ];
        }

        return $result;
    }

    public function sections(array $sectionNames): array
    {
        $sections = [];

        foreach ($sectionNames as $sectionName) {
            $sectionObject = $this->blueprint->section($sectionName);

            $sections[$sectionName] = [
                'name' => $sectionObject->name(),
                'type' => $sectionObject->type()
            ];
        }

        return $sections;
    }

    public function tabs(array $tabs): array
    {
        $result = [];

        foreach ($tabs as $name => $tab) {

            if (is_string($name) === false) {
                throw new InvalidArgumentException([
                    'key' => 'blueprint.tab.name.missing',
                ]);
            }

            $tab = Blueprint::extend($tab);

            if (empty($tab['label']) === true) {
                throw new InvalidArgumentException([
                    'key' => 'blueprint.tab.label.missing',
                ]);
            }

            if (empty($tab['columns']) === true) {
                throw new InvalidArgumentException([
                    'key' => 'blueprint.tab.columns.missing',
                ]);
            }

            // use the key as name if the name is not already set
            $tab['name'] = $tab['name'] ?? $name;

            // convert all columns
            $tab['columns'] = $this->columns($tab['columns']);

            // translate the label if necessary
            $tab['label'] = I18n::translate($tab['label']);

            ksort($tab);

            $result[$tab['name']] = $tab;

        }

        return $result;
    }

    public function toArray(): array
    {
        return array_values($this->tabs($this->tabs));
    }

}<|MERGE_RESOLUTION|>--- conflicted
+++ resolved
@@ -2,11 +2,6 @@
 
 namespace Kirby\Cms;
 
-<<<<<<< HEAD
-use Kirby\Util\Translate;
-=======
-use Exception;
->>>>>>> 90681903
 use Kirby\Util\Str;
 use Kirby\Util\I18n;
 
