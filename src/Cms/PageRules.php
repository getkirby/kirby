<?php

namespace Kirby\Cms;

use Kirby\Exception\DuplicateException;
use Kirby\Exception\InvalidArgumentException;
use Kirby\Exception\LogicException;
use Kirby\Exception\PermissionException;
use Kirby\Toolkit\A;
use Kirby\Toolkit\Str;

/**
 * Validators for all page actions
 *
 * @package   Kirby Cms
 * @author    Bastian Allgeier <bastian@getkirby.com>
 * @link      https://getkirby.com
 * @copyright Bastian Allgeier
 * @license   https://getkirby.com/license
 */
class PageRules
{
	/**
	 * Validates if the sorting number of the page can be changed
	 *
	 * @throws \Kirby\Exception\InvalidArgumentException If the given number is invalid
	 */
	public static function changeNum(Page $page, int|null $num = null): void
	{
		if ($num !== null && $num < 0) {
			throw new InvalidArgumentException(key: 'page.num.invalid');
		}
	}

	/**
	 * Validates if the slug for the page can be changed
	 *
	 * @throws \Kirby\Exception\DuplicateException If a page with this slug already exists
	 * @throws \Kirby\Exception\PermissionException If the user is not allowed to change the slug
	 */
	public static function changeSlug(Page $page, string $slug): void
	{
		if ($page->permissions()->changeSlug() !== true) {
			throw new PermissionException(
				key: 'page.changeSlug.permission',
				data: ['slug' => $page->slug()]
			);
		}

		self::validateSlugLength($slug);
		self::validateSlugProtectedPaths($page, $slug);

		$siblings = $page->parentModel()->children();
		$drafts   = $page->parentModel()->drafts();

		if ($siblings->find($slug)?->is($page) === false) {
			throw new DuplicateException(
				key: 'page.duplicate',
				data: ['slug' => $slug]
			);
		}

		if ($drafts->find($slug)?->is($page) === false) {
			throw new DuplicateException(
				key: 'page.draft.duplicate',
				data: ['slug' => $slug]
			);
		}
	}

	/**
	 * Validates if the status for the page can be changed
	 *
	 * @throws \Kirby\Exception\InvalidArgumentException If the given status is invalid
	 */
	public static function changeStatus(
		Page $page,
		string $status,
		int|null $position = null
	): void {
		if (isset($page->blueprint()->status()[$status]) === false) {
			throw new InvalidArgumentException(key: 'page.status.invalid');
		}

		match ($status) {
			'draft'     => static::changeStatusToDraft($page),
			'listed'    => static::changeStatusToListed($page, $position),
			'unlisted'  => static::changeStatusToUnlisted($page),
			default     => throw new InvalidArgumentException(
				key: 'page.status.invalid'
			)
		};
	}

	/**
	 * Validates if a page can be converted to a draft
	 *
	 * @throws \Kirby\Exception\PermissionException If the user is not allowed to change the status or the page cannot be converted to a draft
	 */
	public static function changeStatusToDraft(Page $page): void
	{
		if ($page->permissions()->changeStatus() !== true) {
			throw new PermissionException(
				key: 'page.changeStatus.permission',
				data: ['slug' => $page->slug()]
			);
		}

		if ($page->isHomeOrErrorPage() === true) {
			throw new PermissionException(
				key: 'page.changeStatus.toDraft.invalid',
				data: ['slug' => $page->slug()]
			);
		}
	}

	/**
	 * Validates if the status of a page can be changed to listed
	 *
	 * @throws \Kirby\Exception\InvalidArgumentException If the given position is invalid
	 * @throws \Kirby\Exception\PermissionException If the user is not allowed to change the status or the status for the page cannot be changed by any user
	 */
	public static function changeStatusToListed(Page $page, int $position): void
	{
		// no need to check for status changing permissions,
		// instead we need to check for sorting permissions
		if ($page->isListed() === true) {
			if ($page->isSortable() !== true) {
				throw new PermissionException(
					key: 'page.sort.permission',
					data: ['slug' => $page->slug()]
				);
			}

			return;
		}

		static::publish($page);

		if ($position !== null && $position < 0) {
			throw new InvalidArgumentException(key: 'page.num.invalid');
		}
	}

	/**
	 * Validates if the status of a page can be changed to unlisted
	 *
	 * @throws \Kirby\Exception\PermissionException If the user is not allowed to change the status
	 */
	public static function changeStatusToUnlisted(Page $page)
	{
		static::publish($page);
	}

	/**
	 * Validates if the template of the page can be changed
	 *
	 * @throws \Kirby\Exception\LogicException If the template of the page cannot be changed at all
	 * @throws \Kirby\Exception\PermissionException If the user is not allowed to change the template
	 */
	public static function changeTemplate(Page $page, string $template): void
	{
		if ($page->permissions()->changeTemplate() !== true) {
			throw new PermissionException(
				key: 'page.changeTemplate.permission',
				data: ['slug' => $page->slug()]
			);
		}

		$blueprints = $page->blueprints();

		if (
			count($blueprints) <= 1 ||
			in_array($template, array_column($blueprints, 'name'), true) === false
		) {
			throw new LogicException(
				key: 'page.changeTemplate.invalid',
				data: ['slug' => $page->slug()]
			);
		}
	}

	/**
	 * Validates if the title of the page can be changed
	 *
	 * @throws \Kirby\Exception\InvalidArgumentException If the new title is empty
	 * @throws \Kirby\Exception\PermissionException If the user is not allowed to change the title
	 */
	public static function changeTitle(Page $page, string $title): void
	{
		if ($page->permissions()->changeTitle() !== true) {
			throw new PermissionException(
				key: 'page.changeTitle.permission',
				data: ['slug' => $page->slug()]
			);
		}

		static::validateTitleLength($title);
	}

	/**
	 * Validates if the page can be created
	 *
	 * @throws \Kirby\Exception\DuplicateException If the same page or a draft already exists
	 * @throws \Kirby\Exception\InvalidArgumentException If the slug is invalid
	 * @throws \Kirby\Exception\PermissionException If the user is not allowed to create this page
	 */
	public static function create(Page $page): void
	{
		if ($page->permissions()->create() !== true) {
			throw new PermissionException(
				key: 'page.create.permission',
				data: ['slug' => $page->slug()]
			);
		}

		self::validateSlugLength($page->slug());
		self::validateSlugProtectedPaths($page, $page->slug());

		if ($page->exists() === true) {
			throw new DuplicateException(
				key: 'page.draft.duplicate',
				data: ['slug' => $page->slug()]
			);
		}

		$siblings = $page->parentModel()->children();
		$drafts   = $page->parentModel()->drafts();
		$slug     = $page->slug();

		if ($siblings->find($slug)) {
			throw new DuplicateException(
				key: 'page.duplicate',
				data: ['slug' => $slug]
			);
		}

		if ($drafts->find($slug)) {
			throw new DuplicateException(
				key: 'page.draft.duplicate',
				data: ['slug' => $slug]
			);
		}
	}

	/**
	 * Validates if the page can be deleted
	 *
	 * @throws \Kirby\Exception\LogicException If the page has children and should not be force-deleted
	 * @throws \Kirby\Exception\PermissionException If the user is not allowed to delete the page
	 */
	public static function delete(Page $page, bool $force = false): void
	{
		if ($page->permissions()->delete() !== true) {
			throw new PermissionException(
				key: 'page.delete.permission',
				data: ['slug' => $page->slug()]
			);
		}

		if (($page->hasChildren() === true || $page->hasDrafts() === true) && $force === false) {
			throw new LogicException(key: 'page.delete.hasChildren');
		}
	}

	/**
	 * Validates if the page can be duplicated
	 *
	 * @throws \Kirby\Exception\PermissionException If the user is not allowed to duplicate the page
	 */
	public static function duplicate(
		Page $page,
		string $slug,
		array $options = []
	): void {
		if ($page->permissions()->duplicate() !== true) {
			throw new PermissionException(
				key: 'page.duplicate.permission',
				data: ['slug' => $page->slug()]
			);
		}

		self::validateSlugLength($slug);
	}

	/**
	 * Check if the page can be moved
	 * to the given parent
	 */
	public static function move(Page $page, Site|Page $parent): void
	{
		// if nothing changes, there's no need for checks
		if ($parent->is($page->parent()) === true) {
			return;
		}

		if ($page->permissions()->move() !== true) {
			throw new PermissionException(
				key: 'page.move.permission',
				data: ['slug' => $page->slug()]
			);
		}

		// the page cannot be moved into itself
		if (
			$parent instanceof Page &&
			(
				$page->is($parent) === true ||
				$page->isAncestorOf($parent) === true
			)
		) {
			throw new LogicException(key: 'page.move.ancestor');
		}

		// check for duplicates
		if ($parent->childrenAndDrafts()->find($page->slug())) {
			throw new DuplicateException(
				key: 'page.move.duplicate',
				data: ['slug' => $page->slug()]
			);
		}

		$allowed = [];

		// collect all allowed subpage templates
		// from all pages sections in the blueprint
		// (only consider page sections that list pages
		// of the targeted new parent page)
		$sections = array_filter(
			$parent->blueprint()->sections(),
			fn ($section) =>
				$section->type() === 'pages' &&
				$section->parent() === $parent
		);

		// check if the parent has at least one pages section
		if ($sections === []) {
			throw new LogicException([
				'key'  => 'page.move.noSections',
				'data' => [
					'parent' => $parent->id() ?? '/',
				]
			]);
		}

		// go through all allowed blueprints and
		// add the name to the allow list
		foreach ($sections as $section) {
			foreach ($section->blueprints() as $blueprint) {
				$allowed[] = $blueprint['name'];
			}
		}

		// check if the template of this page is allowed as subpage type
<<<<<<< HEAD
		if (
			$allowed !== [] &&
			in_array($page->intendedTemplate()->name(), $allowed) === false
		) {
			throw new PermissionException(
				key: 'page.move.template',
				data: [
=======
		// for the potential new parent
		if (in_array($page->intendedTemplate()->name(), $allowed) === false) {
			throw new PermissionException([
				'key'  => 'page.move.template',
				'data' => [
>>>>>>> bf53acfb
					'template' => $page->intendedTemplate()->name(),
					'parent'   => $parent->id() ?? '/',
				]
			);
		}
	}

	/**
	 * Check if the page can be published
	 * (status change from draft to listed or unlisted)
	 */
	public static function publish(Page $page): void
	{
		if ($page->permissions()->changeStatus() !== true) {
			throw new PermissionException(
				key: 'page.changeStatus.permission',
				data: [
					'slug' => $page->slug()
				]
			);
		}

		if ($page->isDraft() === true && empty($page->errors()) === false) {
			throw new PermissionException(
				key:  'page.changeStatus.incomplete',
				details: $page->errors()
			);
		}
	}

	/**
	 * Validates if the page can be updated
	 *
	 * @throws \Kirby\Exception\PermissionException If the user is not allowed to update the page
	 */
	public static function update(Page $page, array $content = []): void
	{
		if ($page->permissions()->update() !== true) {
			throw new PermissionException(
				key: 'page.update.permission',
				data: ['slug' => $page->slug()]
			);
		}
	}

	/**
	 * Ensures that the slug is not empty and doesn't exceed the maximum length
	 * to make sure that the directory name will be accepted by the filesystem
	 *
	 * @throws \Kirby\Exception\InvalidArgumentException If the slug is empty or too long
	 */
	public static function validateSlugLength(string $slug): void
	{
		$slugLength = Str::length($slug);

		if ($slugLength === 0) {
			throw new InvalidArgumentException(key: 'page.slug.invalid');
		}

		if ($slugsMaxlength = App::instance()->option('slugs.maxlength', 255)) {
			$maxlength = (int)$slugsMaxlength;

			if ($slugLength > $maxlength) {
				throw new InvalidArgumentException(
					key: 'page.slug.maxlength',
					data: ['length' => $maxlength]
				);
			}
		}
	}


	/**
	 * Ensure that a top-level page path does not start with one of
	 * the reserved URL paths, e.g. for API or the Panel
	 *
	 * @throws \Kirby\Exception\InvalidArgumentException If the page ID starts as one of the disallowed paths
	 */
	protected static function validateSlugProtectedPaths(
		Page $page,
		string $slug
	): void {
		if ($page->parent() === null) {
			$paths = A::map(
				['api', 'assets', 'media', 'panel'],
				fn ($url) => $page->kirby()->url($url, true)->path()->toString()
			);

			$index = array_search($slug, $paths);

			if ($index !== false) {
				throw new InvalidArgumentException(
					key: 'page.changeSlug.reserved',
					data: ['path' => $paths[$index]]
				);
			}
		}
	}

	/**
	 * Ensures that the page title is not empty
	 *
	 * @throws \Kirby\Exception\InvalidArgumentException If the title is empty
	 */
	public static function validateTitleLength(string $title): void
	{
		if (Str::length($title) === 0) {
			throw new InvalidArgumentException(key: 'page.changeTitle.empty');
		}
	}
}<|MERGE_RESOLUTION|>--- conflicted
+++ resolved
@@ -352,21 +352,11 @@
 		}
 
 		// check if the template of this page is allowed as subpage type
-<<<<<<< HEAD
-		if (
-			$allowed !== [] &&
-			in_array($page->intendedTemplate()->name(), $allowed) === false
-		) {
+		// for the potential new parent
+		if (in_array($page->intendedTemplate()->name(), $allowed) === false) {
 			throw new PermissionException(
 				key: 'page.move.template',
 				data: [
-=======
-		// for the potential new parent
-		if (in_array($page->intendedTemplate()->name(), $allowed) === false) {
-			throw new PermissionException([
-				'key'  => 'page.move.template',
-				'data' => [
->>>>>>> bf53acfb
 					'template' => $page->intendedTemplate()->name(),
 					'parent'   => $parent->id() ?? '/',
 				]
