<?php

namespace Kirby\Cms;

use Kirby\Exception\InvalidArgumentException;

/**
 * Handles permission definition in each user
 * blueprint and wraps a couple useful methods
 * around it to check for available permissions.
 *
 * @package   Kirby Cms
 * @author    Bastian Allgeier <bastian@getkirby.com>
 * @link      https://getkirby.com
 * @copyright Bastian Allgeier
 * @license   https://getkirby.com/license
 */
class Permissions
{
	public static array $extendedActions = [];

	protected array $actions = [
		'access' => [
			'account'   => true,
			'languages' => true,
			'panel'     => true,
			'site'      => true,
			'system'    => true,
			'users'     => true,
		],
		'files' => [
			'access'     	 => true,
			'changeName'     => true,
			'changeTemplate' => true,
			'create'         => true,
			'delete'         => true,
			'list'           => true,
			'read'           => true,
			'replace'        => true,
			'update'         => true
		],
		'languages' => [
			'create' => true,
			'delete' => true
		],
		'pages' => [
			'access'     	 => true,
			'changeSlug'     => true,
			'changeStatus'   => true,
			'changeTemplate' => true,
			'changeTitle'    => true,
			'create'         => true,
			'delete'         => true,
			'duplicate'      => true,
			'list'           => true,
			'move'           => true,
			'preview'        => true,
			'read'           => true,
			'sort'           => true,
			'update'         => true
		],
		'site' => [
			'changeTitle' => true,
			'update'      => true
		],
		'users' => [
			'changeEmail'    => true,
			'changeLanguage' => true,
			'changeName'     => true,
			'changePassword' => true,
			'changeRole'     => true,
			'create'         => true,
			'delete'         => true,
			'update'         => true
		],
		'user' => [
			'changeEmail'    => true,
			'changeLanguage' => true,
			'changeName'     => true,
			'changePassword' => true,
			'changeRole'     => true,
			'delete'         => true,
			'update'         => true
		]
	];

	/**
	 * Permissions constructor
	 *
	 * @throws \Kirby\Exception\InvalidArgumentException
	 */
	public function __construct(array|bool|null $settings = [])
	{
		// dynamically register the extended actions
		foreach (static::$extendedActions as $key => $actions) {
			if (isset($this->actions[$key]) === true) {
				throw new InvalidArgumentException('The action ' . $key . ' is already a core action');
			}

			$this->actions[$key] = $actions;
		}

		if (is_array($settings) === true) {
			return $this->setCategories($settings);
		}

		if (is_bool($settings) === true) {
			return $this->setAll($settings);
		}
	}

<<<<<<< HEAD
	public function for(string|null $category = null, string|null $action = null): bool
	{
=======
	public function for(
		string|null $category = null,
		string|null $action = null,
		bool $default = false
	): bool {
>>>>>>> 3ae9978f
		if ($action === null) {
			if ($this->hasCategory($category) === false) {
				return $default;
			}

			return $this->actions[$category];
		}

		if ($this->hasAction($category, $action) === false) {
			return $default;
		}

		return $this->actions[$category][$action];
	}

	protected function hasAction(string $category, string $action): bool
	{
		return
			$this->hasCategory($category) === true &&
			array_key_exists($action, $this->actions[$category]) === true;
	}

	protected function hasCategory(string $category): bool
	{
		return array_key_exists($category, $this->actions) === true;
	}

	/**
	 * @return $this
	 */
	protected function setAction(
		string $category,
		string $action,
		$setting
	): static {
		// wildcard to overwrite the entire category
		if ($action === '*') {
			return $this->setCategory($category, $setting);
		}

		$this->actions[$category][$action] = $setting;

		return $this;
	}

	/**
	 * @return $this
	 */
	protected function setAll(bool $setting): static
	{
		foreach ($this->actions as $categoryName => $actions) {
			$this->setCategory($categoryName, $setting);
		}

		return $this;
	}

	/**
	 * @return $this
	 */
	protected function setCategories(array $settings): static
	{
		foreach ($settings as $name => $actions) {
			if (is_bool($actions) === true) {
				$this->setCategory($name, $actions);
			}

			if (is_array($actions) === true) {
				foreach ($actions as $action => $setting) {
					$this->setAction($name, $action, $setting);
				}
			}
		}

		return $this;
	}

	/**
	 * @return $this
	 * @throws \Kirby\Exception\InvalidArgumentException
	 */
	protected function setCategory(string $category, bool $setting): static
	{
		if ($this->hasCategory($category) === false) {
			throw new InvalidArgumentException('Invalid permissions category');
		}

		foreach ($this->actions[$category] as $action => $actionSetting) {
			$this->actions[$category][$action] = $setting;
		}

		return $this;
	}

	public function toArray(): array
	{
		return $this->actions;
	}
}<|MERGE_RESOLUTION|>--- conflicted
+++ resolved
@@ -109,16 +109,11 @@
 		}
 	}
 
-<<<<<<< HEAD
-	public function for(string|null $category = null, string|null $action = null): bool
-	{
-=======
 	public function for(
 		string|null $category = null,
 		string|null $action = null,
 		bool $default = false
 	): bool {
->>>>>>> 3ae9978f
 		if ($action === null) {
 			if ($this->hasCategory($category) === false) {
 				return $default;
