--- conflicted
+++ resolved
@@ -65,15 +65,8 @@
 				$value = $callback($value);
 			}
 
-<<<<<<< HEAD
-	/**
-	 * All registered user methods
-	 */
-	public static array $methods = [];
-=======
 			return $value;
 		};
->>>>>>> 1c764d48
 
 		// if no ID passed, generate one;
 		// do so before calling parent constructor
