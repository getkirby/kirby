--- conflicted
+++ resolved
@@ -164,15 +164,9 @@
 				return $user;
 			}
 
-<<<<<<< HEAD
-			return $user ?? throw new NotFoundException(
-				key: 'user.undefined'
-			);
-=======
 			throw new NotFoundException([
 				'key' => 'user.undefined'
 			]);
->>>>>>> c1c32e11
 		}
 
 		// get a specific user by id
@@ -182,18 +176,11 @@
 			return $user;
 		}
 
-<<<<<<< HEAD
-		throw new NotFoundException(
-			key: 'user.notFound',
-			data: ['name' => $id]
-		);
-=======
 		throw new NotFoundException([
 			'key'  => 'user.notFound',
 			'data' => [
 				'name' => $id
 			]
 		]);
->>>>>>> c1c32e11
 	}
 }