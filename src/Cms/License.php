--- conflicted
+++ resolved
@@ -44,17 +44,13 @@
 		protected string|null $date = null,
 		protected string|null $signature = null,
 	) {
-<<<<<<< HEAD
-		// normalize the email address
-		$this->email = match($email) {
-			null    => null,
-			default => $this->normalizeEmail($email)
-		};
-=======
-		// normalize arguments
-		$this->code  = $this->code !== null ? trim($this->code) : null;
-		$this->email = $this->email !== null ? $this->normalizeEmail($this->email) : null;
->>>>>>> bf53acfb
+		if ($code !== null) {
+			$this->code = trim($code);
+		}
+
+		if ($email !== null) {
+			$this->email = $this->normalizeEmail($email);
+		}
 	}
 
 	/**
