<?php

namespace Kirby\Session;

use Kirby\Exception\BadMethodCallException;
use Kirby\Exception\Exception;
use Kirby\Exception\InvalidArgumentException;
use Kirby\Exception\LogicException;
use Kirby\Exception\NotFoundException;
use Kirby\Http\Cookie;
use Kirby\Http\Url;
use Kirby\Toolkit\Str;
use Kirby\Toolkit\SymmetricCrypto;
use Throwable;

/**
 * @package   Kirby Session
 * @author    Lukas Bestle <lukas@getkirby.com>
 * @link      https://getkirby.com
 * @copyright Bastian Allgeier
 * @license   https://opensource.org/licenses/MIT
 */
class Session
{
	// parent data
	protected Sessions $sessions;
	protected string $mode;

	// parts of the token
	protected int|null $tokenExpiry = null;
	protected string|null $tokenId = null;
	protected string|null $tokenKey = null;

	// persistent data
<<<<<<< HEAD
	protected int $startTime;
	protected int $expiryTime;
	protected int $duration;
	protected int|false $timeout = false;
	protected int|null $lastActivity = null;
	protected bool $renewable;
	protected SessionData $data;
	protected string|null $newSession = null;
=======
	protected $startTime;
	protected $expiryTime;
	protected $duration;
	protected $timeout;
	protected $lastActivity;
	protected $renewable;
	protected $data;
	protected array|null $newSession;
>>>>>>> 7e218532

	// temporary state flags
	protected bool $updatingLastActivity = false;
	protected bool $destroyed = false;
	protected bool $writeMode = false;
	protected bool $needsRetransmission = false;

	/**
	 * Creates a new Session instance
	 *
	 * @param \Kirby\Session\Sessions $sessions Parent sessions object
	 * @param string|null $token Session token or null for a new session
	 * @param array $options Optional additional options:
	 *                       - `mode`: Token transmission mode (cookie or manual); defaults to `cookie`
	 *                       - `startTime`: Time the session starts being valid (date string or timestamp); defaults to `now`
	 *                       - `expiryTime`: Time the session expires (date string or timestamp); defaults to `+ 2 hours`
	 *                       - `timeout`: Activity timeout in seconds (integer or false for none); defaults to `1800` (half an hour)
	 *                       - `renewable`: Should it be possible to extend the expiry date?; defaults to `true`
	 */
	public function __construct(
		Sessions $sessions,
		string|null $token,
		array $options
	) {
		$this->sessions = $sessions;
		$this->mode     = $options['mode'] ?? 'cookie';

		// ensure that all changes are committed on script termination
		register_shutdown_function([$this, 'commit']);

		if (is_string($token) === true) {
			// existing session

			// set the token as instance vars
			$this->parseToken($token);

			// initialize, but only try to write to the session if not read-only
			// (only the case for moved sessions)
			$this->init();

			if ($this->tokenKey !== null) {
				$this->autoRenew();
			}

			return;
		}

		// new session ($token = null)

		// set data based on options
		$this->startTime  = static::timeToTimestamp($options['startTime'] ?? time());
		$this->expiryTime = static::timeToTimestamp($options['expiryTime'] ?? '+ 2 hours', $this->startTime);
		$this->duration   = $this->expiryTime - $this->startTime;
		$this->timeout    = $options['timeout'] ?? 1800;
		$this->renewable  = $options['renewable'] ?? true;
		$this->data       = new SessionData($this, []);

		// validate persistent data
		if (time() > $this->expiryTime) {
			// session must not already be expired, but the start time may be in the future
			throw new InvalidArgumentException([
				'data' => [
					'method'   => 'Session::__construct',
					'argument' => '$options[\'expiryTime\']'
				],
				'translate' => false
			]);
		}
		if ($this->duration < 0) {
			// expiry time must be after start time
			throw new InvalidArgumentException([
				'data' => [
					'method'   => 'Session::__construct',
					'argument' => '$options[\'startTime\' & \'expiryTime\']'
				],
				'translate' => false
			]);
		}

		// set activity time if a timeout was requested
		if (is_int($this->timeout) === true) {
			$this->lastActivity = time();
		}
	}

	/**
	 * Gets the session token or null if the session doesn't have a token yet
	 */
	public function token(): string|null
	{
		if ($this->tokenExpiry !== null) {
			$token = $this->tokenExpiry . '.' . $this->tokenId;

			if (is_string($this->tokenKey) === true) {
				$token .= '.' . $this->tokenKey;
			}

			return $token;
		}

		return null;
	}

	/**
	 * Gets or sets the transmission mode
	 * Setting only works for new sessions that haven't been transmitted yet
	 *
	 * @param string|null $mode Optional new transmission mode
	 * @return string Transmission mode
	 */
	public function mode(string $mode = null): string
	{
		if ($mode !== null) {
			// only allow this if this is a new session, otherwise the change
			// might not be applied correctly to the current request
			if ($this->token() !== null) {
				throw new InvalidArgumentException([
					'data'      => ['method' => 'Session::mode', 'argument' => '$mode'],
					'translate' => false
				]);
			}

			$this->mode = $mode;
		}

		return $this->mode;
	}

	/**
	 * Gets the session start time
	 *
	 * @return int Timestamp
	 */
	public function startTime(): int
	{
		return $this->startTime;
	}

	/**
	 * Gets or sets the session expiry time
	 * Setting the expiry time also updates the duration and regenerates the session token
	 *
	 * @param string|int|null $expiryTime Optional new expiry timestamp or time string to set
	 * @return int Timestamp
	 */
	public function expiryTime(string|int|null $expiryTime = null): int
	{
		if ($expiryTime !== null) {
			// convert to a timestamp
			$expiryTime = static::timeToTimestamp($expiryTime);

			// verify that the expiry time is not in the past
			if ($expiryTime <= time()) {
				throw new InvalidArgumentException([
					'data'      => ['method' => 'Session::expiryTime', 'argument' => '$expiryTime'],
					'translate' => false
				]);
			}

			$this->prepareForWriting();
			$this->expiryTime = $expiryTime;
			$this->duration   = $expiryTime - time();
			$this->regenerateTokenIfNotNew();
		}

		return $this->expiryTime;
	}

	/**
	 * Gets or sets the session duration
	 * Setting the duration also updates the expiry time and regenerates the session token
	 *
	 * @param int|null $duration Optional new duration in seconds to set
	 * @return int Number of seconds
	 */
	public function duration(int $duration = null): int
	{
		if ($duration !== null) {
			// verify that the duration is at least 1 second
			if ($duration < 1) {
				throw new InvalidArgumentException([
					'data'      => ['method' => 'Session::duration', 'argument' => '$duration'],
					'translate' => false
				]);
			}

			$this->prepareForWriting();
			$this->duration   = $duration;
			$this->expiryTime = time() + $duration;
			$this->regenerateTokenIfNotNew();
		}

		return $this->duration;
	}

	/**
	 * Gets or sets the session timeout
	 *
	 * @param int|false|null $timeout Optional new timeout to set or false to disable timeout
	 * @return int|false Number of seconds or false for "no timeout"
	 */
	public function timeout(int|false|null $timeout = null): int|false
	{
		if ($timeout !== null) {
			// verify that the timeout is at least 1 second
			if (is_int($timeout) === true && $timeout < 1) {
				throw new InvalidArgumentException([
					'data'      => ['method' => 'Session::timeout', 'argument' => '$timeout'],
					'translate' => false
				]);
			}

			$this->prepareForWriting();
			$this->timeout      = $timeout;
			$this->lastActivity = is_int($timeout) ? time() : null;
		}

		return $this->timeout;
	}

	/**
	 * Gets or sets the renewable flag
	 * Automatically renews the session if renewing gets enabled
	 *
	 * @param bool|null $renewable Optional new renewable flag to set
	 */
	public function renewable(bool|null $renewable = null): bool
	{
		if ($renewable !== null) {
			$this->prepareForWriting();
			$this->renewable = $renewable;
			$this->autoRenew();
		}

		return $this->renewable;
	}

	/**
	 * Returns the session data object
	 *
	 * @return \Kirby\Session\SessionData
	 */
	public function data()
	{
		return $this->data;
	}

	/**
	 * Magic call method that proxies all calls to session data methods
	 *
	 * @param string $name Method name (one of set, increment, decrement, get, pull, remove, clear)
	 * @param array $arguments Method arguments
	 */
	public function __call(string $name, array $arguments): mixed
	{
		// validate that we can handle the called method
		$methods = [
			'clear',
			'decrement',
			'get',
			'increment',
			'pull',
			'remove',
			'set'
		];

		if (in_array($name, $methods) === false) {
			throw new BadMethodCallException([
				'data'      => ['method' => 'Session::' . $name],
				'translate' => false
			]);
		}

		return $this->data()->$name(...$arguments);
	}

	/**
	 * Writes all changes to the session to the session store
	 */
	public function commit(): void
	{
		// nothing to do if nothing changed or the session has been just created or destroyed
		/**
		 * @todo The $this->destroyed check gets flagged by Psalm for unknown reasons
		 * @psalm-suppress ParadoxicalCondition
		 */
		if (
			$this->writeMode !== true ||
			$this->tokenExpiry === null ||
			$this->destroyed === true
		) {
			return;
		}

		// collect all data
		if (isset($this->newSession) === true) {
			// the token has changed
			// we are writing to the old session: it only gets the reference to the new session
			// and a shortened expiry time (30 second grace period)
			$data = [
				'startTime'  => $this->startTime(),
				'expiryTime' => time() + 30,
				'newSession' => $this->newSession[0]
			];

			// include the token key for the new session if we
			// have access to the PHP `sodium` extension;
			// otherwise (if no encryption is possible), the token key
			// is omitted, which makes the new session read-only
			// when accessed through the old session
			if ($crypto = $this->crypto()) {
				// encrypt the new token key with the old token key
				// so that attackers with read access to the session file
				// (e.g. via directory traversal) cannot impersonate the new session
				$data['newSessionKey'] = $crypto->encrypt($this->newSession[1]);
			}
		} else {
			$data = [
				'startTime'    => $this->startTime(),
				'expiryTime'   => $this->expiryTime(),
				'duration'     => $this->duration(),
				'timeout'      => $this->timeout(),
				'lastActivity' => $this->lastActivity,
				'renewable'    => $this->renewable(),
				'data'         => $this->data()->get()
			];
		}

		// encode the data and attach an HMAC
		$data = serialize($data);
		$data = hash_hmac('sha256', $data, $this->tokenKey) . "\n" . $data;

		// store the data
		$this->sessions->store()->set($this->tokenExpiry, $this->tokenId, $data);
		$this->sessions->store()->unlock($this->tokenExpiry, $this->tokenId);
		$this->writeMode = false;
	}

	/**
	 * Entirely destroys the session
	 */
	public function destroy(): void
	{
		// no need to destroy new or destroyed sessions
		if ($this->tokenExpiry === null || $this->destroyed === true) {
			return;
		}

		// remove session file
		$this->sessions->store()->destroy($this->tokenExpiry, $this->tokenId);
		$this->destroyed           = true;
		$this->writeMode           = false;
		$this->needsRetransmission = false;

		// remove cookie
		if ($this->mode === 'cookie') {
			Cookie::remove($this->sessions->cookieName());
		}
	}

	/**
	 * Renews the session with the same session duration
	 * Renewing also regenerates the session token
	 */
	public function renew(): void
	{
		if ($this->renewable() !== true) {
			throw new LogicException([
				'key'       => 'session.notRenewable',
				'fallback'  => 'Cannot renew a session that is not renewable, call $session->renewable(true) first',
				'translate' => false,
			]);
		}

		$this->prepareForWriting();
		$this->expiryTime = time() + $this->duration();
		$this->regenerateTokenIfNotNew();
	}

	/**
	 * Regenerates the session token
	 * The old token will keep its validity for a 30 second grace period
	 */
	public function regenerateToken(): void
	{
		// don't do anything for destroyed sessions
		if ($this->destroyed === true) {
			return;
		}

		$this->prepareForWriting();

		// generate new token
		$tokenExpiry = $this->expiryTime;
		$tokenId     = $this->sessions->store()->createId($tokenExpiry);
		$tokenKey    = bin2hex(random_bytes(32));

		// mark the old session as moved if there is one
		if ($this->tokenExpiry !== null) {
			$this->newSession = [$tokenExpiry . '.' . $tokenId, $tokenKey];
			$this->commit();

			// we are now in the context of the new session
			$this->newSession = null;
		}

		// set new data as instance vars
		$this->tokenExpiry = $tokenExpiry;
		$this->tokenId     = $tokenId;
		$this->tokenKey    = $tokenKey;

		// the new session needs to be written for the first time
		$this->writeMode = true;

		// (re)transmit session token
		if ($this->mode === 'cookie') {
			Cookie::set($this->sessions->cookieName(), $this->token(), [
				'lifetime' => $this->tokenExpiry,
				'path'     => Url::index(['host' => null, 'trailingSlash' => true]),
				'secure'   => Url::scheme() === 'https',
				'httpOnly' => true,
				'sameSite' => 'Lax'
			]);
		} else {
			$this->needsRetransmission = true;
		}

		// update cache of the Sessions instance with the new token
		$this->sessions->updateCache($this);
	}

	/**
	 * Returns whether the session token needs to be retransmitted to the client
	 * Only relevant in header and manual modes
	 */
	public function needsRetransmission(): bool
	{
		return $this->needsRetransmission;
	}

	/**
	 * Ensures that all pending changes are written
	 * to disk before the object is destructed
	 *
	 * @return void
	 */
	public function __destruct()
	{
		$this->commit();
	}

	/**
	 * Initially generates the token for new sessions
	 * Used internally
	 */
	public function ensureToken(): void
	{
		if ($this->tokenExpiry === null) {
			$this->regenerateToken();
		}
	}

	/**
	 * Puts the session into write mode by acquiring a lock
	 * and reloading the data
	 * @internal
	 */
	public function prepareForWriting(): void
	{
		// verify that we need to get into write mode:
		// - new sessions are only written to if the token has explicitly been ensured
		//   using $session->ensureToken() -> lazy session creation
		// - destroyed sessions are never written to
		// - no need to lock and re-init if we are already in write mode
		/**
		 * @todo The $this->destroyed check gets flagged by Psalm for unknown reasons
		 * @psalm-suppress ParadoxicalCondition
		 */
		if (
			$this->tokenExpiry === null ||
			$this->destroyed === true ||
			$this->writeMode === true
		) {
			return;
		}

		// don't allow writing for read-only sessions
		// (only the case for moved sessions when the PHP `sodium` extension is not available)
		/**
		 * @todo This check gets flagged by Psalm for unknown reasons
		 * @psalm-suppress ParadoxicalCondition
		 */
		if ($this->tokenKey === null) {
			throw new LogicException([
				'key'       => 'session.readonly',
				'data'      => ['token' => $this->token()],
				'fallback'  => 'Session "' . $this->token() . '" is currently read-only because it was accessed via an old session token',
				'translate' => false
			]);
		}

		$this->sessions->store()->lock($this->tokenExpiry, $this->tokenId);
		$this->init();
		$this->writeMode = true;
	}

	/**
	 * Returns a symmetric crypto instance based on the
	 * token key of the session
	 */
	protected function crypto(): SymmetricCrypto|null
	{
		if (
			$this->tokenKey === null ||
			SymmetricCrypto::isAvailable() === false
		) {
			return null; // @codeCoverageIgnore
		}

		return new SymmetricCrypto(secretKey: hex2bin($this->tokenKey));
	}

	/**
	 * Parses a token string into its parts and sets them as instance vars
	 *
	 * @param string $token Session token
	 * @param bool $withoutKey If true, $token is passed without key
	 */
	protected function parseToken(string $token, bool $withoutKey = false): void
	{
		// split the token into its parts
		$parts = explode('.', $token);

		// only continue if the token has exactly the right amount of parts
		$expectedParts = ($withoutKey === true) ? 2 : 3;
		if (count($parts) !== $expectedParts) {
			throw new InvalidArgumentException([
				'data'      => ['method' => 'Session::parseToken', 'argument' => '$token'],
				'translate' => false
			]);
		}

		$tokenExpiry = (int)$parts[0];
		$tokenId     = $parts[1];
		$tokenKey    = ($withoutKey === true) ? null : $parts[2];

		// verify that all parts were parsed correctly using reassembly
		$expectedToken = $tokenExpiry . '.' . $tokenId;
		if ($withoutKey === false) {
			$expectedToken .= '.' . $tokenKey;
		}
		if ($expectedToken !== $token) {
			throw new InvalidArgumentException([
				'data'      => ['method' => 'Session::parseToken', 'argument' => '$token'],
				'translate' => false
			]);
		}

		$this->tokenExpiry = $tokenExpiry;
		$this->tokenId     = $tokenId;
		$this->tokenKey    = $tokenKey;
	}

	/**
	 * Makes sure that the given value is a valid timestamp
	 *
	 * @param string|int $time Timestamp or date string (must be supported by `strtotime()`)
	 * @param int|null $now Timestamp to use as a base for the calculation of relative dates
	 * @return int Timestamp value
	 */
	protected static function timeToTimestamp(
		string|int $time,
		int|null $now = null
	): int {
		// default to current time as $now
		$now ??= time();

		// convert date strings to a timestamp first
		if (is_string($time) === true) {
			$time = strtotime($time, $now);
		}

		return $time;
	}

	/**
	 * Loads the session data from the session store
	 */
	protected function init(): void
	{
		// sessions that are new, written to or that have been destroyed should never be initialized
		if (
			$this->tokenExpiry === null ||
			$this->writeMode === true ||
			$this->destroyed === true
		) {
			// unexpected error that shouldn't occur
			throw new Exception(['translate' => false]); // @codeCoverageIgnore
		}

		// make sure that the session exists
		if ($this->sessions->store()->exists($this->tokenExpiry, $this->tokenId) !== true) {
			throw new NotFoundException([
				'key'       => 'session.notFound',
				'data'      => ['token' => $this->token()],
				'fallback'  => 'Session "' . $this->token() . '" does not exist',
				'translate' => false,
				'httpCode'  => 404
			]);
		}

		// get the session data from the store
		$data = $this->sessions->store()->get(
			$this->tokenExpiry,
			$this->tokenId
		);

		// verify HMAC
		// skip if we don't have the key (only the case for moved sessions)
		$hmac = Str::before($data, "\n");
		$data = trim(Str::after($data, "\n"));
		if (
			$this->tokenKey !== null &&
			hash_equals(hash_hmac('sha256', $data, $this->tokenKey), $hmac) !== true
		) {
			throw new LogicException([
				'key'       => 'session.invalid',
				'data'      => ['token' => $this->token()],
				'fallback'  => 'Session "' . $this->token() . '" is invalid',
				'translate' => false,
				'httpCode'  => 500
			]);
		}

		// decode the serialized data
		try {
			$data = unserialize($data);
		} catch (Throwable $e) {
			throw new LogicException([
				'key'       => 'session.invalid',
				'data'      => ['token' => $this->token()],
				'fallback'  => 'Session "' . $this->token() . '" is invalid',
				'translate' => false,
				'httpCode'  => 500,
				'previous'  => $e
			]);
		}

		// verify start and expiry time
		if (
			time() < $data['startTime'] ||
			time() > $data['expiryTime']
		) {
			throw new LogicException([
				'key'       => 'session.invalid',
				'data'      => ['token' => $this->token()],
				'fallback'  => 'Session "' . $this->token() . '" is invalid',
				'translate' => false,
				'httpCode'  => 500
			]);
		}

		// follow to the new session if there is one
<<<<<<< HEAD
		if (isset($data['newSession']) === true) {
=======
		if (isset($data['newSession'])) {
			// decrypt the token key if provided and we have access to
			// the PHP `sodium` extension for decryption
			if (
				isset($data['newSessionKey']) === true &&
				$crypto = $this->crypto()
			) {
				$tokenKey = $crypto->decrypt($data['newSessionKey']);

				$this->parseToken($data['newSession'] . '.' . $tokenKey);
				$this->init();
				return;
			}

			// otherwise initialize without the token key (read-only mode)
>>>>>>> 7e218532
			$this->parseToken($data['newSession'], true);
			$this->init();
			return;
		}

		// verify timeout
		if (is_int($data['timeout']) === true) {
			if (time() - $data['lastActivity'] > $data['timeout']) {
				throw new LogicException([
					'key'       => 'session.invalid',
					'data'      => ['token' => $this->token()],
					'fallback'  => 'Session "' . $this->token() . '" is invalid',
					'translate' => false,
					'httpCode'  => 500
				]);
			}

			// set a new activity timestamp, but only every few minutes for better performance
			// don't do this if another call to init() is already doing it to prevent endless loops;
			// also don't do this for read-only sessions
			if (
				$this->updatingLastActivity === false &&
				$this->tokenKey !== null &&
				time() - $data['lastActivity'] > $data['timeout'] / 15
			) {
				$this->updatingLastActivity = true;
				$this->prepareForWriting();

				// the remaining init steps have been done by prepareForWriting()
				$this->lastActivity = time();
				$this->updatingLastActivity = false;
				return;
			}
		}

		// (re)initialize all instance variables
		$this->startTime    = $data['startTime'];
		$this->expiryTime   = $data['expiryTime'];
		$this->duration     = $data['duration'];
		$this->timeout      = $data['timeout'];
		$this->lastActivity = $data['lastActivity'];
		$this->renewable    = $data['renewable'];

		// reload data into existing object to avoid breaking memory references
		if (isset($this->data) === true) {
			$this->data()->reload($data['data']);
		} else {
			$this->data = new SessionData($this, $data['data']);
		}
	}

	/**
	 * Regenerate session token, but only if there is already one
	 */
	protected function regenerateTokenIfNotNew(): void
	{
		if ($this->tokenExpiry !== null) {
			$this->regenerateToken();
		}
	}

	/**
	 * Automatically renews the session if possible and necessary
	 */
	protected function autoRenew(): void
	{
		// check if the session needs renewal at all
		if ($this->needsRenewal() !== true) {
			return;
		}

		// re-load the session and check again to make sure that no other thread
		// already renewed the session in the meantime
		$this->prepareForWriting();

		if ($this->needsRenewal() === true) {
			$this->renew();
		}
	}

	/**
	 * Checks if the session can be renewed and if the last renewal
	 * was more than half a session duration ago
	 */
	protected function needsRenewal(): bool
	{
		return
			$this->renewable() === true &&
			$this->expiryTime() - time() < $this->duration() / 2;
	}
}<|MERGE_RESOLUTION|>--- conflicted
+++ resolved
@@ -32,7 +32,6 @@
 	protected string|null $tokenKey = null;
 
 	// persistent data
-<<<<<<< HEAD
 	protected int $startTime;
 	protected int $expiryTime;
 	protected int $duration;
@@ -40,17 +39,7 @@
 	protected int|null $lastActivity = null;
 	protected bool $renewable;
 	protected SessionData $data;
-	protected string|null $newSession = null;
-=======
-	protected $startTime;
-	protected $expiryTime;
-	protected $duration;
-	protected $timeout;
-	protected $lastActivity;
-	protected $renewable;
-	protected $data;
-	protected array|null $newSession;
->>>>>>> 7e218532
+	protected array|null $newSession = null;
 
 	// temporary state flags
 	protected bool $updatingLastActivity = false;
@@ -346,7 +335,7 @@
 		}
 
 		// collect all data
-		if (isset($this->newSession) === true) {
+		if ($this->newSession !== null) {
 			// the token has changed
 			// we are writing to the old session: it only gets the reference to the new session
 			// and a shortened expiry time (30 second grace period)
@@ -714,10 +703,7 @@
 		}
 
 		// follow to the new session if there is one
-<<<<<<< HEAD
 		if (isset($data['newSession']) === true) {
-=======
-		if (isset($data['newSession'])) {
 			// decrypt the token key if provided and we have access to
 			// the PHP `sodium` extension for decryption
 			if (
@@ -732,7 +718,6 @@
 			}
 
 			// otherwise initialize without the token key (read-only mode)
->>>>>>> 7e218532
 			$this->parseToken($data['newSession'], true);
 			$this->init();
 			return;
