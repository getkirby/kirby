--- conflicted
+++ resolved
@@ -1135,33 +1135,6 @@
     }
 
     /**
-<<<<<<< HEAD
-     * Returns an non-associative array
-     * with all values. If a Closure is
-     * passed as parameter, all values
-     * are processed by the Closure.
-     *
-     * If pagination options are passed,
-     * the values are paginated and wrapped
-     * in an array as `data` key, with the
-     * pagination info as `pagination` key.
-     *
-     * @param Closure $map|null
-     * @return array
-     */
-    public function values(Closure $map = null, ?array $pagination = null): array
-    {
-        if (empty($pagination) === true) {
-            return array_values(array_map($map, $this->data));
-        }
-
-        $collection = $this->paginate($pagination);
-
-        return [
-            'data'       => array_values(array_map($map, $this->data)),
-            'pagination' => $collection->pagination()->toArray()
-        ];
-=======
      * Returns a non-associative array
      * with all values. If a mapping Closure is passed,
      * all values are processed by the Closure.
@@ -1173,7 +1146,6 @@
     {
         $data = $map === null ? $this->data : array_map($map, $this->data);
         return array_values($data);
->>>>>>> 4387e04e
     }
 
     /**
