--- conflicted
+++ resolved
@@ -87,6 +87,8 @@
 	 * //   'password' => 'super-secret'
 	 * // ];
 	 * </code>
+	 *
+	 * @psalm-suppress NamedArgumentNotAllowed
 	 */
 	public static function extend(array ...$arrays): array
 	{
@@ -887,65 +889,7 @@
 	}
 
 	/**
-<<<<<<< HEAD
 	 * Sums an array
-=======
-	 * Checks whether an array is associative or not
-	 *
-	 * <code>
-	 * $array = ['a', 'b', 'c'];
-	 *
-	 * A::isAssociative($array);
-	 * // returns: false
-	 *
-	 * $array = ['a' => 'a', 'b' => 'b', 'c' => 'c'];
-	 *
-	 * A::isAssociative($array);
-	 * // returns: true
-	 * </code>
-	 *
-	 * @param array $array The array to analyze
-	 * @return bool true: The array is associative false: It's not
-	 */
-	public static function isAssociative(array $array): bool
-	{
-		return ctype_digit(implode('', array_keys($array))) === false;
-	}
-
-	/**
-	 * Returns the average value of an array
-	 *
-	 * @param array $array The source array
-	 * @param int $decimals The number of decimals to return
-	 * @return float The average value
-	 */
-	public static function average(array $array, int $decimals = 0): float|null
-	{
-		if (empty($array) === true) {
-			return null;
-		}
-
-		return round((array_sum($array) / sizeof($array)), $decimals);
-	}
-
-	/**
-	 * Merges arrays recursively
-	 *
-	 * <code>
-	 * $defaults = [
-	 *   'username' => 'admin',
-	 *   'password' => 'admin',
-	 * ];
-	 *
-	 * $options = A::extend($defaults, ['password' => 'super-secret']);
-	 * // returns: [
-	 * //   'username' => 'admin',
-	 * //   'password' => 'super-secret'
-	 * // ];
-	 * </code>
-	 *
-	 * @psalm-suppress NamedArgumentNotAllowed
->>>>>>> b03a36fe
 	 */
 	public static function sum(array $array): int|float
 	{
