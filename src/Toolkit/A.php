--- conflicted
+++ resolved
@@ -73,7 +73,6 @@
 	}
 
 	/**
-<<<<<<< HEAD
 	 * Merges arrays recursively
 	 *
 	 * <code>
@@ -92,6 +91,35 @@
 	public static function extend(array ...$arrays): array
 	{
 		return array_merge_recursive(...$arrays);
+	}
+
+	/**
+	 * Checks if every element in the array passes the test
+	 *
+	 * <code>
+	 * $array = [1, 30, 39, 29, 10, 13];
+	 *
+	 * $isBelowThreshold = fn($value) => $value < 40;
+	 * echo A::every($array, $isBelowThreshold) ? 'true' : 'false';
+	 * // output: 'true'
+	 *
+	 * $isIntegerKey = fn($value, $key) => is_int($key);
+	 * echo A::every($array, $isIntegerKey) ? 'true' : 'false';
+	 * // output: 'true'
+	 * </code>
+	 *
+	 * @since 3.9.8
+	 * @param callable(mixed $value, int|string $key, array $array):bool $test
+	 */
+	public static function every(array $array, callable $test): bool
+	{
+		foreach ($array as $key => $value) {
+			if (!$test($value, $key, $array)) {
+				return false;
+			}
+		}
+
+		return true;
 	}
 
 	/**
@@ -146,57 +174,6 @@
 	}
 
 	/**
-	 * Returns the first element of an array
-	 *
-	 * <code>
-	 * $array = [
-	 *   'cat'  => 'miao',
-	 *   'dog'  => 'wuff',
-	 *   'bird' => 'tweet'
-	 * ];
-	 *
-	 * $first = A::first($array);
-	 * // first: 'miao'
-	 * </code>
-	 *
-	 * @param array $array The source array
-	 * @return mixed The first element
-	 */
-	public static function first(array $array): mixed
-	{
-		return array_shift($array);
-=======
-	 * Checks if every element in the array passes the test
-	 *
-	 * <code>
-	 * $array = [1, 30, 39, 29, 10, 13];
-	 *
-	 * $isBelowThreshold = fn($value) => $value < 40;
-	 * echo A::every($array, $isBelowThreshold) ? 'true' : 'false';
-	 * // output: 'true'
-	 *
-	 * $isIntegerKey = fn($value, $key) => is_int($key);
-	 * echo A::every($array, $isIntegerKey) ? 'true' : 'false';
-	 * // output: 'true'
-	 * </code>
-	 *
-	 * @since 3.9.8
-	 * @param array $array
-	 * @param callable(mixed $value, int|string $key, array $array):bool $test
-	 * @return bool
-	 */
-	public static function every(array $array, callable $test): bool
-	{
-		foreach ($array as $key => $value) {
-			if (!$test($value, $key, $array)) {
-				return false;
-			}
-		}
-
-		return true;
-	}
-
-	/**
 	 * Finds the first element matching the given callback
 	 *
 	 * <code>
@@ -221,9 +198,7 @@
 	 * </code>
 	 *
 	 * @since 3.9.8
-	 * @param array $array
 	 * @param callable(mixed $value, int|string $key, array $array):bool $callback
-	 * @return mixed
 	 */
 	public static function find(array $array, callable $callback): mixed
 	{
@@ -234,7 +209,28 @@
 		}
 
 		return null;
->>>>>>> 51200f47
+	}
+
+	/**
+	 * Returns the first element of an array
+	 *
+	 * <code>
+	 * $array = [
+	 *   'cat'  => 'miao',
+	 *   'dog'  => 'wuff',
+	 *   'bird' => 'tweet'
+	 * ];
+	 *
+	 * $first = A::first($array);
+	 * // first: 'miao'
+	 * </code>
+	 *
+	 * @param array $array The source array
+	 * @return mixed The first element
+	 */
+	public static function first(array $array): mixed
+	{
+		return array_shift($array);
 	}
 
 	/**
@@ -520,6 +516,66 @@
 	}
 
 	/**
+	 * Plucks a single column from an array
+	 *
+	 * <code>
+	 * $array[] = [
+	 *   'id' => 1,
+	 *   'username' => 'homer',
+	 * ];
+	 *
+	 * $array[] = [
+	 *   'id' => 2,
+	 *   'username' => 'marge',
+	 * ];
+	 *
+	 * $array[] = [
+	 *   'id' => 3,
+	 *   'username' => 'lisa',
+	 * ];
+	 *
+	 * var_dump(A::pluck($array, 'username'));
+	 * // result: ['homer', 'marge', 'lisa'];
+	 * </code>
+	 *
+	 * @param array $array The source array
+	 * @param string $key The key name of the column to extract
+	 * @return array The result array with all values
+	 *               from that column.
+	 */
+	public static function pluck(array $array, string $key): array
+	{
+		$output = [];
+
+		foreach ($array as $a) {
+			if (isset($a[$key]) === true) {
+				$output[] = $a[$key];
+			}
+		}
+
+		return $output;
+	}
+
+	/**
+	 * Prepends the given array
+	 */
+	public static function prepend(array $array, array $prepend): array
+	{
+		return $prepend + $array;
+	}
+
+	/**
+	 * Reduce an array to a single value
+	 */
+	public static function reduce(
+		array $array,
+		callable $callback,
+		$initial = null
+	): mixed {
+		return array_reduce($array, $callback, $initial);
+	}
+
+	/**
 	 * Checks for missing elements in an array
 	 *
 	 * This is very handy to check for missing
@@ -629,43 +685,8 @@
 	}
 
 	/**
-<<<<<<< HEAD
 	 * Recursively creates a nested array from a set of keys
 	 * with a key on each level
-=======
-	 * Checks if at least one element in the array passes the test
-	 *
-	 * <code>
-	 * $array = [1, 30, 39, 29, 10, 'foo' => 12, 13];
-	 *
-	 * $isAboveThreshold = fn($value) => $value > 30;
-	 * echo A::some($array, $isAboveThreshold) ? 'true' : 'false';
-	 * // output: 'true'
-	 *
-	 * $isStringKey = fn($value, $key) => is_string($key);
-	 * echo A::some($array, $isStringKey) ? 'true' : 'false';
-	 * // output: 'true'
-	 * </code>
-	 *
-	 * @since 3.9.8
-	 * @param array $array
-	 * @param callable(mixed $value, int|string $key, array $array):bool $test
-	 * @return bool
-	 */
-	public static function some(array $array, callable $test): bool
-	{
-		foreach ($array as $key => $value) {
-			if ($test($value, $key, $array)) {
-				return true;
-			}
-		}
-
-		return false;
-	}
-
-	/**
-	 * Sums an array
->>>>>>> 51200f47
 	 *
 	 * @param mixed $value Arbitrary value that will end up at the bottom of the tree
 	 * @param array $keys List of keys to use sorted from the topmost level
@@ -685,55 +706,6 @@
 		return [
 			$firstKey => static::nestByKeys($value, $keys)
 		];
-	}
-
-	/**
-	 * Plucks a single column from an array
-	 *
-	 * <code>
-	 * $array[] = [
-	 *   'id' => 1,
-	 *   'username' => 'homer',
-	 * ];
-	 *
-	 * $array[] = [
-	 *   'id' => 2,
-	 *   'username' => 'marge',
-	 * ];
-	 *
-	 * $array[] = [
-	 *   'id' => 3,
-	 *   'username' => 'lisa',
-	 * ];
-	 *
-	 * var_dump(A::pluck($array, 'username'));
-	 * // result: ['homer', 'marge', 'lisa'];
-	 * </code>
-	 *
-	 * @param array $array The source array
-	 * @param string $key The key name of the column to extract
-	 * @return array The result array with all values
-	 *               from that column.
-	 */
-	public static function pluck(array $array, string $key): array
-	{
-		$output = [];
-
-		foreach ($array as $a) {
-			if (isset($a[$key]) === true) {
-				$output[] = $a[$key];
-			}
-		}
-
-		return $output;
-	}
-
-	/**
-	 * Prepends the given array
-	 */
-	public static function prepend(array $array, array $prepend): array
-	{
-		return $prepend + $array;
 	}
 
 	/**
@@ -758,17 +730,6 @@
 	}
 
 	/**
-	 * Reduce an array to a single value
-	 */
-	public static function reduce(
-		array $array,
-		callable $callback,
-		mixed $initial = null
-	): mixed {
-		return array_reduce($array, $callback, $initial);
-	}
-
-	/**
 	 * Shuffles an array and keeps the keys
 	 *
 	 * <code>
@@ -815,6 +776,35 @@
 		bool $preserveKeys = false
 	): array {
 		return array_slice($array, $offset, $length, $preserveKeys);
+	}
+
+	/**
+	 * Checks if at least one element in the array passes the test
+	 *
+	 * <code>
+	 * $array = [1, 30, 39, 29, 10, 'foo' => 12, 13];
+	 *
+	 * $isAboveThreshold = fn($value) => $value > 30;
+	 * echo A::some($array, $isAboveThreshold) ? 'true' : 'false';
+	 * // output: 'true'
+	 *
+	 * $isStringKey = fn($value, $key) => is_string($key);
+	 * echo A::some($array, $isStringKey) ? 'true' : 'false';
+	 * // output: 'true'
+	 * </code>
+	 *
+	 * @since 3.9.8
+	 * @param callable(mixed $value, int|string $key, array $array):bool $test
+	 */
+	public static function some(array $array, callable $test): bool
+	{
+		foreach ($array as $key => $value) {
+			if ($test($value, $key, $array)) {
+				return true;
+			}
+		}
+
+		return false;
 	}
 
 	/**
