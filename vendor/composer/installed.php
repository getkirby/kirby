<?php return array(
    'root' => array(
<<<<<<< HEAD
        'pretty_version' => '3.7.0.2',
        'version' => '3.7.0.2',
=======
        'name' => 'getkirby/cms',
        'pretty_version' => '3.7.1-rc.1',
        'version' => '3.7.1.0-RC1',
        'reference' => NULL,
>>>>>>> cc1a3bb4
        'type' => 'kirby-cms',
        'install_path' => __DIR__ . '/../../',
        'aliases' => array(),
        'reference' => NULL,
        'name' => 'getkirby/cms',
        'dev' => true,
    ),
    'versions' => array(
        'claviska/simpleimage' => array(
            'pretty_version' => '3.6.5',
            'version' => '3.6.5.0',
            'type' => 'library',
            'install_path' => __DIR__ . '/../claviska/simpleimage',
            'aliases' => array(),
            'reference' => '00f90662686696b9b7157dbb176183aabe89700f',
            'dev_requirement' => false,
        ),
        'filp/whoops' => array(
            'pretty_version' => '2.14.5',
            'version' => '2.14.5.0',
            'type' => 'library',
            'install_path' => __DIR__ . '/../filp/whoops',
            'aliases' => array(),
            'reference' => 'a63e5e8f26ebbebf8ed3c5c691637325512eb0dc',
            'dev_requirement' => false,
        ),
        'getkirby/cms' => array(
<<<<<<< HEAD
            'pretty_version' => '3.7.0.2',
            'version' => '3.7.0.2',
=======
            'pretty_version' => '3.7.1-rc.1',
            'version' => '3.7.1.0-RC1',
            'reference' => NULL,
>>>>>>> cc1a3bb4
            'type' => 'kirby-cms',
            'install_path' => __DIR__ . '/../../',
            'aliases' => array(),
            'reference' => NULL,
            'dev_requirement' => false,
        ),
        'getkirby/composer-installer' => array(
            'pretty_version' => '1.2.1',
            'version' => '1.2.1.0',
            'type' => 'composer-plugin',
            'install_path' => __DIR__ . '/../getkirby/composer-installer',
            'aliases' => array(),
            'reference' => 'c98ece30bfba45be7ce457e1102d1b169d922f3d',
            'dev_requirement' => false,
        ),
        'laminas/laminas-escaper' => array(
            'pretty_version' => '2.10.0',
            'version' => '2.10.0.0',
            'type' => 'library',
            'install_path' => __DIR__ . '/../laminas/laminas-escaper',
            'aliases' => array(),
            'reference' => '58af67282db37d24e584a837a94ee55b9c7552be',
            'dev_requirement' => false,
        ),
        'league/color-extractor' => array(
            'pretty_version' => '0.3.2',
            'version' => '0.3.2.0',
            'type' => 'library',
            'install_path' => __DIR__ . '/../league/color-extractor',
            'aliases' => array(),
            'reference' => '837086ec60f50c84c611c613963e4ad2e2aec806',
            'dev_requirement' => false,
        ),
        'matthecat/colorextractor' => array(
            'dev_requirement' => false,
            'replaced' => array(
                0 => '*',
            ),
        ),
        'michelf/php-smartypants' => array(
            'pretty_version' => '1.8.1',
            'version' => '1.8.1.0',
            'type' => 'library',
            'install_path' => __DIR__ . '/../michelf/php-smartypants',
            'aliases' => array(),
            'reference' => '47d17c90a4dfd0ccf1f87e25c65e6c8012415aad',
            'dev_requirement' => false,
        ),
        'phpmailer/phpmailer' => array(
            'pretty_version' => 'v6.6.3',
            'version' => '6.6.3.0',
            'type' => 'library',
            'install_path' => __DIR__ . '/../phpmailer/phpmailer',
            'aliases' => array(),
            'reference' => '9400f305a898f194caff5521f64e5dfa926626f3',
            'dev_requirement' => false,
        ),
        'psr/log' => array(
            'pretty_version' => '3.0.0',
            'version' => '3.0.0.0',
            'type' => 'library',
            'install_path' => __DIR__ . '/../psr/log',
            'aliases' => array(),
            'reference' => 'fe5ea303b0887d5caefd3d431c3e61ad47037001',
            'dev_requirement' => false,
        ),
        'symfony/polyfill-intl-idn' => array(
            'pretty_version' => 'v1.26.0',
            'version' => '1.26.0.0',
            'type' => 'library',
            'install_path' => __DIR__ . '/../symfony/polyfill-intl-idn',
            'aliases' => array(),
            'reference' => '59a8d271f00dd0e4c2e518104cc7963f655a1aa8',
            'dev_requirement' => false,
        ),
        'symfony/polyfill-intl-normalizer' => array(
            'pretty_version' => 'v1.26.0',
            'version' => '1.26.0.0',
            'type' => 'library',
            'install_path' => __DIR__ . '/../symfony/polyfill-intl-normalizer',
            'aliases' => array(),
            'reference' => '219aa369ceff116e673852dce47c3a41794c14bd',
            'dev_requirement' => false,
        ),
        'symfony/polyfill-mbstring' => array(
            'pretty_version' => 'v1.26.0',
            'version' => '1.26.0.0',
            'type' => 'library',
            'install_path' => __DIR__ . '/../symfony/polyfill-mbstring',
            'aliases' => array(),
            'reference' => '9344f9cb97f3b19424af1a21a3b0e75b0a7d8d7e',
            'dev_requirement' => false,
        ),
        'symfony/polyfill-php72' => array(
            'dev_requirement' => false,
            'replaced' => array(
                0 => '*',
            ),
        ),
    ),
);<|MERGE_RESOLUTION|>--- conflicted
+++ resolved
@@ -1,14 +1,7 @@
 <?php return array(
     'root' => array(
-<<<<<<< HEAD
-        'pretty_version' => '3.7.0.2',
-        'version' => '3.7.0.2',
-=======
-        'name' => 'getkirby/cms',
         'pretty_version' => '3.7.1-rc.1',
         'version' => '3.7.1.0-RC1',
-        'reference' => NULL,
->>>>>>> cc1a3bb4
         'type' => 'kirby-cms',
         'install_path' => __DIR__ . '/../../',
         'aliases' => array(),
@@ -36,14 +29,8 @@
             'dev_requirement' => false,
         ),
         'getkirby/cms' => array(
-<<<<<<< HEAD
-            'pretty_version' => '3.7.0.2',
-            'version' => '3.7.0.2',
-=======
             'pretty_version' => '3.7.1-rc.1',
             'version' => '3.7.1.0-RC1',
-            'reference' => NULL,
->>>>>>> cc1a3bb4
             'type' => 'kirby-cms',
             'install_path' => __DIR__ . '/../../',
             'aliases' => array(),
