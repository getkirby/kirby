<?php return array (
  'root' => 
  array (
<<<<<<< HEAD
    'pretty_version' => '3.6.0-alpha.1',
    'version' => '3.6.0.0-alpha1',
=======
    'pretty_version' => '3.5.7',
    'version' => '3.5.7.0',
>>>>>>> 33953892
    'aliases' => 
    array (
    ),
    'reference' => NULL,
    'name' => 'getkirby/cms',
  ),
  'versions' => 
  array (
    'claviska/simpleimage' => 
    array (
      'pretty_version' => '3.6.3',
      'version' => '3.6.3.0',
      'aliases' => 
      array (
      ),
      'reference' => '21b6f4bf4ef1927158b3e29bd0c2d99c6681c750',
    ),
    'filp/whoops' => 
    array (
      'pretty_version' => '2.12.1',
      'version' => '2.12.1.0',
      'aliases' => 
      array (
      ),
      'reference' => 'c13c0be93cff50f88bbd70827d993026821914dd',
    ),
    'getkirby/cms' => 
    array (
<<<<<<< HEAD
      'pretty_version' => '3.6.0-alpha.1',
      'version' => '3.6.0.0-alpha1',
=======
      'pretty_version' => '3.5.7',
      'version' => '3.5.7.0',
>>>>>>> 33953892
      'aliases' => 
      array (
      ),
      'reference' => NULL,
    ),
    'getkirby/composer-installer' => 
    array (
      'pretty_version' => '1.2.1',
      'version' => '1.2.1.0',
      'aliases' => 
      array (
      ),
      'reference' => 'c98ece30bfba45be7ce457e1102d1b169d922f3d',
    ),
    'laminas/laminas-escaper' => 
    array (
      'pretty_version' => '2.7.0',
      'version' => '2.7.0.0',
      'aliases' => 
      array (
      ),
      'reference' => '5e04bc5ae5990b17159d79d331055e2c645e5cc5',
    ),
    'laminas/laminas-zendframework-bridge' => 
    array (
      'pretty_version' => '1.3.0',
      'version' => '1.3.0.0',
      'aliases' => 
      array (
      ),
      'reference' => '13af2502d9bb6f7d33be2de4b51fb68c6cdb476e',
    ),
    'league/color-extractor' => 
    array (
      'pretty_version' => '0.3.2',
      'version' => '0.3.2.0',
      'aliases' => 
      array (
      ),
      'reference' => '837086ec60f50c84c611c613963e4ad2e2aec806',
    ),
    'matthecat/colorextractor' => 
    array (
      'replaced' => 
      array (
        0 => '*',
      ),
    ),
    'michelf/php-smartypants' => 
    array (
      'pretty_version' => '1.8.1',
      'version' => '1.8.1.0',
      'aliases' => 
      array (
      ),
      'reference' => '47d17c90a4dfd0ccf1f87e25c65e6c8012415aad',
    ),
    'mustangostang/spyc' => 
    array (
      'pretty_version' => '0.6.3',
      'version' => '0.6.3.0',
      'aliases' => 
      array (
      ),
      'reference' => '4627c838b16550b666d15aeae1e5289dd5b77da0',
    ),
    'phpmailer/phpmailer' => 
    array (
      'pretty_version' => 'v6.5.0',
      'version' => '6.5.0.0',
      'aliases' => 
      array (
      ),
      'reference' => 'a5b5c43e50b7fba655f793ad27303cd74c57363c',
    ),
    'psr/log' => 
    array (
      'pretty_version' => '1.1.4',
      'version' => '1.1.4.0',
      'aliases' => 
      array (
      ),
      'reference' => 'd49695b909c3b7628b6289db5479a1c204601f11',
    ),
    'symfony/polyfill-mbstring' => 
    array (
      'pretty_version' => 'v1.23.0',
      'version' => '1.23.0.0',
      'aliases' => 
      array (
      ),
      'reference' => '2df51500adbaebdc4c38dea4c89a2e131c45c8a1',
    ),
    'true/punycode' => 
    array (
      'pretty_version' => 'v2.1.1',
      'version' => '2.1.1.0',
      'aliases' => 
      array (
      ),
      'reference' => 'a4d0c11a36dd7f4e7cd7096076cab6d3378a071e',
    ),
    'zendframework/zend-escaper' => 
    array (
      'replaced' => 
      array (
        0 => '^2.6.1',
      ),
    ),
  ),
);<|MERGE_RESOLUTION|>--- conflicted
+++ resolved
@@ -1,13 +1,8 @@
 <?php return array (
   'root' => 
   array (
-<<<<<<< HEAD
     'pretty_version' => '3.6.0-alpha.1',
     'version' => '3.6.0.0-alpha1',
-=======
-    'pretty_version' => '3.5.7',
-    'version' => '3.5.7.0',
->>>>>>> 33953892
     'aliases' => 
     array (
     ),
@@ -36,13 +31,8 @@
     ),
     'getkirby/cms' => 
     array (
-<<<<<<< HEAD
       'pretty_version' => '3.6.0-alpha.1',
       'version' => '3.6.0.0-alpha1',
-=======
-      'pretty_version' => '3.5.7',
-      'version' => '3.5.7.0',
->>>>>>> 33953892
       'aliases' => 
       array (
       ),
