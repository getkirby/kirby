{
    "packages": [
        {
            "name": "christian-riesen/base32",
            "version": "1.6.0",
            "version_normalized": "1.6.0.0",
            "source": {
                "type": "git",
                "url": "https://github.com/ChristianRiesen/base32.git",
                "reference": "2e82dab3baa008e24a505649b0d583c31d31e894"
            },
            "dist": {
                "type": "zip",
                "url": "https://api.github.com/repos/ChristianRiesen/base32/zipball/2e82dab3baa008e24a505649b0d583c31d31e894",
                "reference": "2e82dab3baa008e24a505649b0d583c31d31e894",
                "shasum": ""
            },
            "require": {
                "php": "^7.2 || ^8.0"
            },
            "require-dev": {
                "friendsofphp/php-cs-fixer": "^2.17",
                "phpstan/phpstan": "^0.12",
                "phpunit/phpunit": "^8.5.13 || ^9.5"
            },
            "time": "2021-02-26T10:19:33+00:00",
            "type": "library",
            "extra": {
                "branch-alias": {
                    "dev-master": "1.x-dev"
                }
            },
            "installation-source": "dist",
            "autoload": {
                "psr-4": {
                    "Base32\\": "src/"
                }
            },
            "notification-url": "https://packagist.org/downloads/",
            "license": [
                "MIT"
            ],
            "authors": [
                {
                    "name": "Christian Riesen",
                    "email": "chris.riesen@gmail.com",
                    "homepage": "http://christianriesen.com",
                    "role": "Developer"
                }
            ],
            "description": "Base32 encoder/decoder according to RFC 4648",
            "homepage": "https://github.com/ChristianRiesen/base32",
            "keywords": [
                "base32",
                "decode",
                "encode",
                "rfc4648"
            ],
            "support": {
                "issues": "https://github.com/ChristianRiesen/base32/issues",
                "source": "https://github.com/ChristianRiesen/base32/tree/1.6.0"
            },
            "install-path": "../christian-riesen/base32"
        },
        {
            "name": "claviska/simpleimage",
            "version": "4.2.0",
            "version_normalized": "4.2.0.0",
            "source": {
                "type": "git",
                "url": "https://github.com/claviska/SimpleImage.git",
                "reference": "dfbe53c01dae8467468ef2b817c09b786a7839d2"
            },
            "dist": {
                "type": "zip",
                "url": "https://api.github.com/repos/claviska/SimpleImage/zipball/dfbe53c01dae8467468ef2b817c09b786a7839d2",
                "reference": "dfbe53c01dae8467468ef2b817c09b786a7839d2",
                "shasum": ""
            },
            "require": {
                "ext-gd": "*",
                "league/color-extractor": "0.4.*",
                "php": ">=8.0"
            },
            "require-dev": {
                "laravel/pint": "^1.5",
                "phpstan/phpstan": "^1.10"
            },
            "time": "2024-04-15T16:07:16+00:00",
            "type": "library",
            "installation-source": "dist",
            "autoload": {
                "psr-0": {
                    "claviska": "src/"
                }
            },
            "notification-url": "https://packagist.org/downloads/",
            "license": [
                "MIT"
            ],
            "authors": [
                {
                    "name": "Cory LaViska",
                    "homepage": "http://www.abeautifulsite.net/",
                    "role": "Developer"
                }
            ],
            "description": "A PHP class that makes working with images as simple as possible.",
            "support": {
                "issues": "https://github.com/claviska/SimpleImage/issues",
                "source": "https://github.com/claviska/SimpleImage/tree/4.2.0"
            },
            "funding": [
                {
                    "url": "https://github.com/claviska",
                    "type": "github"
                }
            ],
            "install-path": "../claviska/simpleimage"
        },
        {
            "name": "composer/semver",
            "version": "3.4.2",
            "version_normalized": "3.4.2.0",
            "source": {
                "type": "git",
                "url": "https://github.com/composer/semver.git",
                "reference": "c51258e759afdb17f1fd1fe83bc12baaef6309d6"
            },
            "dist": {
                "type": "zip",
                "url": "https://api.github.com/repos/composer/semver/zipball/c51258e759afdb17f1fd1fe83bc12baaef6309d6",
                "reference": "c51258e759afdb17f1fd1fe83bc12baaef6309d6",
                "shasum": ""
            },
            "require": {
                "php": "^5.3.2 || ^7.0 || ^8.0"
            },
            "require-dev": {
                "phpstan/phpstan": "^1.4",
                "symfony/phpunit-bridge": "^4.2 || ^5"
            },
            "time": "2024-07-12T11:35:52+00:00",
            "type": "library",
            "extra": {
                "branch-alias": {
                    "dev-main": "3.x-dev"
                }
            },
            "installation-source": "dist",
            "autoload": {
                "psr-4": {
                    "Composer\\Semver\\": "src"
                }
            },
            "notification-url": "https://packagist.org/downloads/",
            "license": [
                "MIT"
            ],
            "authors": [
                {
                    "name": "Nils Adermann",
                    "email": "naderman@naderman.de",
                    "homepage": "http://www.naderman.de"
                },
                {
                    "name": "Jordi Boggiano",
                    "email": "j.boggiano@seld.be",
                    "homepage": "http://seld.be"
                },
                {
                    "name": "Rob Bast",
                    "email": "rob.bast@gmail.com",
                    "homepage": "http://robbast.nl"
                }
            ],
            "description": "Semver library that offers utilities, version constraint parsing and validation.",
            "keywords": [
                "semantic",
                "semver",
                "validation",
                "versioning"
            ],
            "support": {
                "irc": "ircs://irc.libera.chat:6697/composer",
                "issues": "https://github.com/composer/semver/issues",
                "source": "https://github.com/composer/semver/tree/3.4.2"
            },
            "funding": [
                {
                    "url": "https://packagist.com",
                    "type": "custom"
                },
                {
                    "url": "https://github.com/composer",
                    "type": "github"
                },
                {
                    "url": "https://tidelift.com/funding/github/packagist/composer/composer",
                    "type": "tidelift"
                }
            ],
            "install-path": "./semver"
        },
        {
            "name": "filp/whoops",
            "version": "2.15.4",
            "version_normalized": "2.15.4.0",
            "source": {
                "type": "git",
                "url": "https://github.com/filp/whoops.git",
                "reference": "a139776fa3f5985a50b509f2a02ff0f709d2a546"
            },
            "dist": {
                "type": "zip",
                "url": "https://api.github.com/repos/filp/whoops/zipball/a139776fa3f5985a50b509f2a02ff0f709d2a546",
                "reference": "a139776fa3f5985a50b509f2a02ff0f709d2a546",
                "shasum": ""
            },
            "require": {
                "php": "^5.5.9 || ^7.0 || ^8.0",
                "psr/log": "^1.0.1 || ^2.0 || ^3.0"
            },
            "require-dev": {
                "mockery/mockery": "^0.9 || ^1.0",
                "phpunit/phpunit": "^4.8.36 || ^5.7.27 || ^6.5.14 || ^7.5.20 || ^8.5.8 || ^9.3.3",
                "symfony/var-dumper": "^2.6 || ^3.0 || ^4.0 || ^5.0"
            },
            "suggest": {
                "symfony/var-dumper": "Pretty print complex values better with var-dumper available",
                "whoops/soap": "Formats errors as SOAP responses"
            },
            "time": "2023-11-03T12:00:00+00:00",
            "type": "library",
            "extra": {
                "branch-alias": {
                    "dev-master": "2.7-dev"
                }
            },
            "installation-source": "dist",
            "autoload": {
                "psr-4": {
                    "Whoops\\": "src/Whoops/"
                }
            },
            "notification-url": "https://packagist.org/downloads/",
            "license": [
                "MIT"
            ],
            "authors": [
                {
                    "name": "Filipe Dobreira",
                    "homepage": "https://github.com/filp",
                    "role": "Developer"
                }
            ],
            "description": "php error handling for cool kids",
            "homepage": "https://filp.github.io/whoops/",
            "keywords": [
                "error",
                "exception",
                "handling",
                "library",
                "throwable",
                "whoops"
            ],
            "support": {
                "issues": "https://github.com/filp/whoops/issues",
                "source": "https://github.com/filp/whoops/tree/2.15.4"
            },
            "funding": [
                {
                    "url": "https://github.com/denis-sokolov",
                    "type": "github"
                }
            ],
            "install-path": "../filp/whoops"
        },
        {
            "name": "getkirby/composer-installer",
            "version": "1.2.1",
            "version_normalized": "1.2.1.0",
            "source": {
                "type": "git",
                "url": "https://github.com/getkirby/composer-installer.git",
                "reference": "c98ece30bfba45be7ce457e1102d1b169d922f3d"
            },
            "dist": {
                "type": "zip",
                "url": "https://api.github.com/repos/getkirby/composer-installer/zipball/c98ece30bfba45be7ce457e1102d1b169d922f3d",
                "reference": "c98ece30bfba45be7ce457e1102d1b169d922f3d",
                "shasum": ""
            },
            "require": {
                "composer-plugin-api": "^1.0 || ^2.0"
            },
            "require-dev": {
                "composer/composer": "^1.8 || ^2.0"
            },
            "time": "2020-12-28T12:54:39+00:00",
            "type": "composer-plugin",
            "extra": {
                "class": "Kirby\\ComposerInstaller\\Plugin"
            },
            "installation-source": "dist",
            "autoload": {
                "psr-4": {
                    "Kirby\\": "src/"
                }
            },
            "notification-url": "https://packagist.org/downloads/",
            "license": [
                "MIT"
            ],
            "description": "Kirby's custom Composer installer for the Kirby CMS and for Kirby plugins",
            "homepage": "https://getkirby.com",
            "support": {
                "issues": "https://github.com/getkirby/composer-installer/issues",
                "source": "https://github.com/getkirby/composer-installer/tree/1.2.1"
            },
            "funding": [
                {
                    "url": "https://getkirby.com/buy",
                    "type": "custom"
                }
            ],
            "install-path": "../getkirby/composer-installer"
        },
        {
            "name": "laminas/laminas-escaper",
            "version": "2.13.0",
            "version_normalized": "2.13.0.0",
            "source": {
                "type": "git",
                "url": "https://github.com/laminas/laminas-escaper.git",
                "reference": "af459883f4018d0f8a0c69c7a209daef3bf973ba"
            },
            "dist": {
                "type": "zip",
                "url": "https://api.github.com/repos/laminas/laminas-escaper/zipball/af459883f4018d0f8a0c69c7a209daef3bf973ba",
                "reference": "af459883f4018d0f8a0c69c7a209daef3bf973ba",
                "shasum": ""
            },
            "require": {
                "ext-ctype": "*",
                "ext-mbstring": "*",
                "php": "~8.1.0 || ~8.2.0 || ~8.3.0"
            },
            "conflict": {
                "zendframework/zend-escaper": "*"
            },
            "require-dev": {
                "infection/infection": "^0.27.0",
                "laminas/laminas-coding-standard": "~2.5.0",
                "maglnet/composer-require-checker": "^3.8.0",
                "phpunit/phpunit": "^9.6.7",
                "psalm/plugin-phpunit": "^0.18.4",
                "vimeo/psalm": "^5.9"
            },
            "time": "2023-10-10T08:35:13+00:00",
            "type": "library",
            "installation-source": "dist",
            "autoload": {
                "psr-4": {
                    "Laminas\\Escaper\\": "src/"
                }
            },
            "notification-url": "https://packagist.org/downloads/",
            "license": [
                "BSD-3-Clause"
            ],
            "description": "Securely and safely escape HTML, HTML attributes, JavaScript, CSS, and URLs",
            "homepage": "https://laminas.dev",
            "keywords": [
                "escaper",
                "laminas"
            ],
            "support": {
                "chat": "https://laminas.dev/chat",
                "docs": "https://docs.laminas.dev/laminas-escaper/",
                "forum": "https://discourse.laminas.dev",
                "issues": "https://github.com/laminas/laminas-escaper/issues",
                "rss": "https://github.com/laminas/laminas-escaper/releases.atom",
                "source": "https://github.com/laminas/laminas-escaper"
            },
            "funding": [
                {
                    "url": "https://funding.communitybridge.org/projects/laminas-project",
                    "type": "community_bridge"
                }
            ],
            "install-path": "../laminas/laminas-escaper"
        },
        {
            "name": "league/color-extractor",
            "version": "0.4.0",
            "version_normalized": "0.4.0.0",
            "source": {
                "type": "git",
                "url": "https://github.com/thephpleague/color-extractor.git",
                "reference": "21fcac6249c5ef7d00eb83e128743ee6678fe505"
            },
            "dist": {
                "type": "zip",
                "url": "https://api.github.com/repos/thephpleague/color-extractor/zipball/21fcac6249c5ef7d00eb83e128743ee6678fe505",
                "reference": "21fcac6249c5ef7d00eb83e128743ee6678fe505",
                "shasum": ""
            },
            "require": {
                "ext-gd": "*",
                "php": "^7.3 || ^8.0"
            },
            "replace": {
                "matthecat/colorextractor": "*"
            },
            "require-dev": {
                "friendsofphp/php-cs-fixer": "~2",
                "phpunit/phpunit": "^9.5"
            },
            "suggest": {
                "ext-curl": "To download images from remote URLs if allow_url_fopen is disabled for security reasons"
            },
            "time": "2022-09-24T15:57:16+00:00",
            "type": "library",
            "installation-source": "dist",
            "autoload": {
                "psr-4": {
                    "League\\ColorExtractor\\": "src"
                }
            },
            "notification-url": "https://packagist.org/downloads/",
            "license": [
                "MIT"
            ],
            "authors": [
                {
                    "name": "Mathieu Lechat",
                    "email": "math.lechat@gmail.com",
                    "homepage": "http://matthecat.com",
                    "role": "Developer"
                }
            ],
            "description": "Extract colors from an image as a human would do.",
            "homepage": "https://github.com/thephpleague/color-extractor",
            "keywords": [
                "color",
                "extract",
                "human",
                "image",
                "palette"
            ],
            "support": {
                "issues": "https://github.com/thephpleague/color-extractor/issues",
                "source": "https://github.com/thephpleague/color-extractor/tree/0.4.0"
            },
            "install-path": "../league/color-extractor"
        },
        {
            "name": "michelf/php-smartypants",
            "version": "1.8.1",
            "version_normalized": "1.8.1.0",
            "source": {
                "type": "git",
                "url": "https://github.com/michelf/php-smartypants.git",
                "reference": "47d17c90a4dfd0ccf1f87e25c65e6c8012415aad"
            },
            "dist": {
                "type": "zip",
                "url": "https://api.github.com/repos/michelf/php-smartypants/zipball/47d17c90a4dfd0ccf1f87e25c65e6c8012415aad",
                "reference": "47d17c90a4dfd0ccf1f87e25c65e6c8012415aad",
                "shasum": ""
            },
            "require": {
                "php": ">=5.3.0"
            },
            "time": "2016-12-13T01:01:17+00:00",
            "type": "library",
            "installation-source": "dist",
            "autoload": {
                "psr-0": {
                    "Michelf": ""
                }
            },
            "notification-url": "https://packagist.org/downloads/",
            "license": [
                "BSD-3-Clause"
            ],
            "authors": [
                {
                    "name": "Michel Fortin",
                    "email": "michel.fortin@michelf.ca",
                    "homepage": "https://michelf.ca/",
                    "role": "Developer"
                },
                {
                    "name": "John Gruber",
                    "homepage": "https://daringfireball.net/"
                }
            ],
            "description": "PHP SmartyPants",
            "homepage": "https://michelf.ca/projects/php-smartypants/",
            "keywords": [
                "dashes",
                "quotes",
                "spaces",
                "typographer",
                "typography"
            ],
            "support": {
                "issues": "https://github.com/michelf/php-smartypants/issues",
                "source": "https://github.com/michelf/php-smartypants/tree/1.8.1"
            },
            "install-path": "../michelf/php-smartypants"
        },
        {
            "name": "phpmailer/phpmailer",
            "version": "v6.9.1",
            "version_normalized": "6.9.1.0",
            "source": {
                "type": "git",
                "url": "https://github.com/PHPMailer/PHPMailer.git",
                "reference": "039de174cd9c17a8389754d3b877a2ed22743e18"
            },
            "dist": {
                "type": "zip",
                "url": "https://api.github.com/repos/PHPMailer/PHPMailer/zipball/039de174cd9c17a8389754d3b877a2ed22743e18",
                "reference": "039de174cd9c17a8389754d3b877a2ed22743e18",
                "shasum": ""
            },
            "require": {
                "ext-ctype": "*",
                "ext-filter": "*",
                "ext-hash": "*",
                "php": ">=5.5.0"
            },
            "require-dev": {
                "dealerdirect/phpcodesniffer-composer-installer": "^1.0",
                "doctrine/annotations": "^1.2.6 || ^1.13.3",
                "php-parallel-lint/php-console-highlighter": "^1.0.0",
                "php-parallel-lint/php-parallel-lint": "^1.3.2",
                "phpcompatibility/php-compatibility": "^9.3.5",
                "roave/security-advisories": "dev-latest",
                "squizlabs/php_codesniffer": "^3.7.2",
                "yoast/phpunit-polyfills": "^1.0.4"
            },
            "suggest": {
                "decomplexity/SendOauth2": "Adapter for using XOAUTH2 authentication",
                "ext-mbstring": "Needed to send email in multibyte encoding charset or decode encoded addresses",
                "ext-openssl": "Needed for secure SMTP sending and DKIM signing",
                "greew/oauth2-azure-provider": "Needed for Microsoft Azure XOAUTH2 authentication",
                "hayageek/oauth2-yahoo": "Needed for Yahoo XOAUTH2 authentication",
                "league/oauth2-google": "Needed for Google XOAUTH2 authentication",
                "psr/log": "For optional PSR-3 debug logging",
                "symfony/polyfill-mbstring": "To support UTF-8 if the Mbstring PHP extension is not enabled (^1.2)",
                "thenetworg/oauth2-azure": "Needed for Microsoft XOAUTH2 authentication"
            },
            "time": "2023-11-25T22:23:28+00:00",
            "type": "library",
            "installation-source": "dist",
            "autoload": {
                "psr-4": {
                    "PHPMailer\\PHPMailer\\": "src/"
                }
            },
            "notification-url": "https://packagist.org/downloads/",
            "license": [
                "LGPL-2.1-only"
            ],
            "authors": [
                {
                    "name": "Marcus Bointon",
                    "email": "phpmailer@synchromedia.co.uk"
                },
                {
                    "name": "Jim Jagielski",
                    "email": "jimjag@gmail.com"
                },
                {
                    "name": "Andy Prevost",
                    "email": "codeworxtech@users.sourceforge.net"
                },
                {
                    "name": "Brent R. Matzelle"
                }
            ],
            "description": "PHPMailer is a full-featured email creation and transfer class for PHP",
            "support": {
                "issues": "https://github.com/PHPMailer/PHPMailer/issues",
                "source": "https://github.com/PHPMailer/PHPMailer/tree/v6.9.1"
            },
            "funding": [
                {
                    "url": "https://github.com/Synchro",
                    "type": "github"
                }
            ],
            "install-path": "../phpmailer/phpmailer"
        },
        {
            "name": "psr/log",
<<<<<<< HEAD
            "version": "3.0.1",
            "version_normalized": "3.0.1.0",
            "source": {
                "type": "git",
                "url": "https://github.com/php-fig/log.git",
                "reference": "79dff0b268932c640297f5208d6298f71855c03e"
            },
            "dist": {
                "type": "zip",
                "url": "https://api.github.com/repos/php-fig/log/zipball/79dff0b268932c640297f5208d6298f71855c03e",
                "reference": "79dff0b268932c640297f5208d6298f71855c03e",
=======
            "version": "3.0.2",
            "version_normalized": "3.0.2.0",
            "source": {
                "type": "git",
                "url": "https://github.com/php-fig/log.git",
                "reference": "f16e1d5863e37f8d8c2a01719f5b34baa2b714d3"
            },
            "dist": {
                "type": "zip",
                "url": "https://api.github.com/repos/php-fig/log/zipball/f16e1d5863e37f8d8c2a01719f5b34baa2b714d3",
                "reference": "f16e1d5863e37f8d8c2a01719f5b34baa2b714d3",
>>>>>>> d14bc478
                "shasum": ""
            },
            "require": {
                "php": ">=8.0.0"
            },
<<<<<<< HEAD
            "time": "2024-08-21T13:31:24+00:00",
=======
            "time": "2024-09-11T13:17:53+00:00",
>>>>>>> d14bc478
            "type": "library",
            "extra": {
                "branch-alias": {
                    "dev-master": "3.x-dev"
                }
            },
            "installation-source": "dist",
            "autoload": {
                "psr-4": {
                    "Psr\\Log\\": "src"
                }
            },
            "notification-url": "https://packagist.org/downloads/",
            "license": [
                "MIT"
            ],
            "authors": [
                {
                    "name": "PHP-FIG",
                    "homepage": "https://www.php-fig.org/"
                }
            ],
            "description": "Common interface for logging libraries",
            "homepage": "https://github.com/php-fig/log",
            "keywords": [
                "log",
                "psr",
                "psr-3"
            ],
            "support": {
<<<<<<< HEAD
                "source": "https://github.com/php-fig/log/tree/3.0.1"
=======
                "source": "https://github.com/php-fig/log/tree/3.0.2"
>>>>>>> d14bc478
            },
            "install-path": "../psr/log"
        },
        {
            "name": "symfony/deprecation-contracts",
            "version": "v3.5.0",
            "version_normalized": "3.5.0.0",
            "source": {
                "type": "git",
                "url": "https://github.com/symfony/deprecation-contracts.git",
                "reference": "0e0d29ce1f20deffb4ab1b016a7257c4f1e789a1"
            },
            "dist": {
                "type": "zip",
                "url": "https://api.github.com/repos/symfony/deprecation-contracts/zipball/0e0d29ce1f20deffb4ab1b016a7257c4f1e789a1",
                "reference": "0e0d29ce1f20deffb4ab1b016a7257c4f1e789a1",
                "shasum": ""
            },
            "require": {
                "php": ">=8.1"
            },
            "time": "2024-04-18T09:32:20+00:00",
            "type": "library",
            "extra": {
                "branch-alias": {
                    "dev-main": "3.5-dev"
                },
                "thanks": {
                    "name": "symfony/contracts",
                    "url": "https://github.com/symfony/contracts"
                }
            },
            "installation-source": "dist",
            "autoload": {
                "files": [
                    "function.php"
                ]
            },
            "notification-url": "https://packagist.org/downloads/",
            "license": [
                "MIT"
            ],
            "authors": [
                {
                    "name": "Nicolas Grekas",
                    "email": "p@tchwork.com"
                },
                {
                    "name": "Symfony Community",
                    "homepage": "https://symfony.com/contributors"
                }
            ],
            "description": "A generic function and convention to trigger deprecation notices",
            "homepage": "https://symfony.com",
            "support": {
                "source": "https://github.com/symfony/deprecation-contracts/tree/v3.5.0"
            },
            "funding": [
                {
                    "url": "https://symfony.com/sponsor",
                    "type": "custom"
                },
                {
                    "url": "https://github.com/fabpot",
                    "type": "github"
                },
                {
                    "url": "https://tidelift.com/funding/github/packagist/symfony/symfony",
                    "type": "tidelift"
                }
            ],
            "install-path": "../symfony/deprecation-contracts"
        },
        {
            "name": "symfony/polyfill-ctype",
<<<<<<< HEAD
            "version": "v1.30.0",
            "version_normalized": "1.30.0.0",
            "source": {
                "type": "git",
                "url": "https://github.com/symfony/polyfill-ctype.git",
                "reference": "0424dff1c58f028c451efff2045f5d92410bd540"
            },
            "dist": {
                "type": "zip",
                "url": "https://api.github.com/repos/symfony/polyfill-ctype/zipball/0424dff1c58f028c451efff2045f5d92410bd540",
                "reference": "0424dff1c58f028c451efff2045f5d92410bd540",
=======
            "version": "v1.31.0",
            "version_normalized": "1.31.0.0",
            "source": {
                "type": "git",
                "url": "https://github.com/symfony/polyfill-ctype.git",
                "reference": "a3cc8b044a6ea513310cbd48ef7333b384945638"
            },
            "dist": {
                "type": "zip",
                "url": "https://api.github.com/repos/symfony/polyfill-ctype/zipball/a3cc8b044a6ea513310cbd48ef7333b384945638",
                "reference": "a3cc8b044a6ea513310cbd48ef7333b384945638",
>>>>>>> d14bc478
                "shasum": ""
            },
            "require": {
                "php": ">=7.2"
            },
            "provide": {
                "ext-ctype": "*"
            },
            "suggest": {
                "ext-ctype": "For best performance"
            },
<<<<<<< HEAD
            "time": "2024-05-31T15:07:36+00:00",
=======
            "time": "2024-09-09T11:45:10+00:00",
>>>>>>> d14bc478
            "type": "library",
            "extra": {
                "thanks": {
                    "name": "symfony/polyfill",
                    "url": "https://github.com/symfony/polyfill"
                }
            },
            "installation-source": "dist",
            "autoload": {
                "files": [
                    "bootstrap.php"
                ],
                "psr-4": {
                    "Symfony\\Polyfill\\Ctype\\": ""
                }
            },
            "notification-url": "https://packagist.org/downloads/",
            "license": [
                "MIT"
            ],
            "authors": [
                {
                    "name": "Gert de Pagter",
                    "email": "BackEndTea@gmail.com"
                },
                {
                    "name": "Symfony Community",
                    "homepage": "https://symfony.com/contributors"
                }
            ],
            "description": "Symfony polyfill for ctype functions",
            "homepage": "https://symfony.com",
            "keywords": [
                "compatibility",
                "ctype",
                "polyfill",
                "portable"
            ],
            "support": {
<<<<<<< HEAD
                "source": "https://github.com/symfony/polyfill-ctype/tree/v1.30.0"
=======
                "source": "https://github.com/symfony/polyfill-ctype/tree/v1.31.0"
>>>>>>> d14bc478
            },
            "funding": [
                {
                    "url": "https://symfony.com/sponsor",
                    "type": "custom"
                },
                {
                    "url": "https://github.com/fabpot",
                    "type": "github"
                },
                {
                    "url": "https://tidelift.com/funding/github/packagist/symfony/symfony",
                    "type": "tidelift"
                }
            ],
            "install-path": "../symfony/polyfill-ctype"
        },
        {
            "name": "symfony/polyfill-intl-idn",
            "version": "v1.30.0",
            "version_normalized": "1.30.0.0",
            "source": {
                "type": "git",
                "url": "https://github.com/symfony/polyfill-intl-idn.git",
                "reference": "a6e83bdeb3c84391d1dfe16f42e40727ce524a5c"
            },
            "dist": {
                "type": "zip",
                "url": "https://api.github.com/repos/symfony/polyfill-intl-idn/zipball/a6e83bdeb3c84391d1dfe16f42e40727ce524a5c",
                "reference": "a6e83bdeb3c84391d1dfe16f42e40727ce524a5c",
                "shasum": ""
            },
            "require": {
                "php": ">=7.1",
                "symfony/polyfill-intl-normalizer": "^1.10",
                "symfony/polyfill-php72": "^1.10"
            },
            "suggest": {
                "ext-intl": "For best performance"
            },
            "time": "2024-05-31T15:07:36+00:00",
            "type": "library",
            "extra": {
                "thanks": {
                    "name": "symfony/polyfill",
                    "url": "https://github.com/symfony/polyfill"
                }
            },
            "installation-source": "dist",
            "autoload": {
                "files": [
                    "bootstrap.php"
                ],
                "psr-4": {
                    "Symfony\\Polyfill\\Intl\\Idn\\": ""
                }
            },
            "notification-url": "https://packagist.org/downloads/",
            "license": [
                "MIT"
            ],
            "authors": [
                {
                    "name": "Laurent Bassin",
                    "email": "laurent@bassin.info"
                },
                {
                    "name": "Trevor Rowbotham",
                    "email": "trevor.rowbotham@pm.me"
                },
                {
                    "name": "Symfony Community",
                    "homepage": "https://symfony.com/contributors"
                }
            ],
            "description": "Symfony polyfill for intl's idn_to_ascii and idn_to_utf8 functions",
            "homepage": "https://symfony.com",
            "keywords": [
                "compatibility",
                "idn",
                "intl",
                "polyfill",
                "portable",
                "shim"
            ],
            "support": {
                "source": "https://github.com/symfony/polyfill-intl-idn/tree/v1.30.0"
            },
            "funding": [
                {
                    "url": "https://symfony.com/sponsor",
                    "type": "custom"
                },
                {
                    "url": "https://github.com/fabpot",
                    "type": "github"
                },
                {
                    "url": "https://tidelift.com/funding/github/packagist/symfony/symfony",
                    "type": "tidelift"
                }
            ],
            "install-path": "../symfony/polyfill-intl-idn"
        },
        {
            "name": "symfony/polyfill-intl-normalizer",
<<<<<<< HEAD
            "version": "v1.30.0",
            "version_normalized": "1.30.0.0",
            "source": {
                "type": "git",
                "url": "https://github.com/symfony/polyfill-intl-normalizer.git",
                "reference": "a95281b0be0d9ab48050ebd988b967875cdb9fdb"
            },
            "dist": {
                "type": "zip",
                "url": "https://api.github.com/repos/symfony/polyfill-intl-normalizer/zipball/a95281b0be0d9ab48050ebd988b967875cdb9fdb",
                "reference": "a95281b0be0d9ab48050ebd988b967875cdb9fdb",
=======
            "version": "v1.31.0",
            "version_normalized": "1.31.0.0",
            "source": {
                "type": "git",
                "url": "https://github.com/symfony/polyfill-intl-normalizer.git",
                "reference": "3833d7255cc303546435cb650316bff708a1c75c"
            },
            "dist": {
                "type": "zip",
                "url": "https://api.github.com/repos/symfony/polyfill-intl-normalizer/zipball/3833d7255cc303546435cb650316bff708a1c75c",
                "reference": "3833d7255cc303546435cb650316bff708a1c75c",
>>>>>>> d14bc478
                "shasum": ""
            },
            "require": {
                "php": ">=7.2"
            },
            "suggest": {
                "ext-intl": "For best performance"
            },
<<<<<<< HEAD
            "time": "2024-05-31T15:07:36+00:00",
=======
            "time": "2024-09-09T11:45:10+00:00",
>>>>>>> d14bc478
            "type": "library",
            "extra": {
                "thanks": {
                    "name": "symfony/polyfill",
                    "url": "https://github.com/symfony/polyfill"
                }
            },
            "installation-source": "dist",
            "autoload": {
                "files": [
                    "bootstrap.php"
                ],
                "psr-4": {
                    "Symfony\\Polyfill\\Intl\\Normalizer\\": ""
                },
                "classmap": [
                    "Resources/stubs"
                ]
            },
            "notification-url": "https://packagist.org/downloads/",
            "license": [
                "MIT"
            ],
            "authors": [
                {
                    "name": "Nicolas Grekas",
                    "email": "p@tchwork.com"
                },
                {
                    "name": "Symfony Community",
                    "homepage": "https://symfony.com/contributors"
                }
            ],
            "description": "Symfony polyfill for intl's Normalizer class and related functions",
            "homepage": "https://symfony.com",
            "keywords": [
                "compatibility",
                "intl",
                "normalizer",
                "polyfill",
                "portable",
                "shim"
            ],
            "support": {
<<<<<<< HEAD
                "source": "https://github.com/symfony/polyfill-intl-normalizer/tree/v1.30.0"
=======
                "source": "https://github.com/symfony/polyfill-intl-normalizer/tree/v1.31.0"
>>>>>>> d14bc478
            },
            "funding": [
                {
                    "url": "https://symfony.com/sponsor",
                    "type": "custom"
                },
                {
                    "url": "https://github.com/fabpot",
                    "type": "github"
                },
                {
                    "url": "https://tidelift.com/funding/github/packagist/symfony/symfony",
                    "type": "tidelift"
                }
            ],
            "install-path": "../symfony/polyfill-intl-normalizer"
        },
        {
            "name": "symfony/polyfill-mbstring",
            "version": "v1.30.0",
            "version_normalized": "1.30.0.0",
            "source": {
                "type": "git",
                "url": "https://github.com/symfony/polyfill-mbstring.git",
                "reference": "fd22ab50000ef01661e2a31d850ebaa297f8e03c"
            },
            "dist": {
                "type": "zip",
                "url": "https://api.github.com/repos/symfony/polyfill-mbstring/zipball/fd22ab50000ef01661e2a31d850ebaa297f8e03c",
                "reference": "fd22ab50000ef01661e2a31d850ebaa297f8e03c",
                "shasum": ""
            },
            "require": {
                "php": ">=7.1"
            },
            "provide": {
                "ext-mbstring": "*"
            },
            "suggest": {
                "ext-mbstring": "For best performance"
            },
            "time": "2024-06-19T12:30:46+00:00",
            "type": "library",
            "extra": {
                "thanks": {
                    "name": "symfony/polyfill",
                    "url": "https://github.com/symfony/polyfill"
                }
            },
            "installation-source": "dist",
            "autoload": {
                "files": [
                    "bootstrap.php"
                ],
                "psr-4": {
                    "Symfony\\Polyfill\\Mbstring\\": ""
                }
            },
            "notification-url": "https://packagist.org/downloads/",
            "license": [
                "MIT"
            ],
            "authors": [
                {
                    "name": "Nicolas Grekas",
                    "email": "p@tchwork.com"
                },
                {
                    "name": "Symfony Community",
                    "homepage": "https://symfony.com/contributors"
                }
            ],
            "description": "Symfony polyfill for the Mbstring extension",
            "homepage": "https://symfony.com",
            "keywords": [
                "compatibility",
                "mbstring",
                "polyfill",
                "portable",
                "shim"
            ],
            "support": {
                "source": "https://github.com/symfony/polyfill-mbstring/tree/v1.30.0"
            },
            "funding": [
                {
                    "url": "https://symfony.com/sponsor",
                    "type": "custom"
                },
                {
                    "url": "https://github.com/fabpot",
                    "type": "github"
                },
                {
                    "url": "https://tidelift.com/funding/github/packagist/symfony/symfony",
                    "type": "tidelift"
                }
            ],
            "install-path": "../symfony/polyfill-mbstring"
        },
        {
            "name": "symfony/yaml",
            "version": "v6.4.11",
            "version_normalized": "6.4.11.0",
            "source": {
                "type": "git",
                "url": "https://github.com/symfony/yaml.git",
                "reference": "be37e7f13195e05ab84ca5269365591edd240335"
            },
            "dist": {
                "type": "zip",
                "url": "https://api.github.com/repos/symfony/yaml/zipball/be37e7f13195e05ab84ca5269365591edd240335",
                "reference": "be37e7f13195e05ab84ca5269365591edd240335",
                "shasum": ""
            },
            "require": {
                "php": ">=8.1",
                "symfony/deprecation-contracts": "^2.5|^3",
                "symfony/polyfill-ctype": "^1.8"
            },
            "conflict": {
                "symfony/console": "<5.4"
            },
            "require-dev": {
                "symfony/console": "^5.4|^6.0|^7.0"
            },
            "time": "2024-08-12T09:55:28+00:00",
            "bin": [
                "Resources/bin/yaml-lint"
            ],
            "type": "library",
            "installation-source": "dist",
            "autoload": {
                "psr-4": {
                    "Symfony\\Component\\Yaml\\": ""
                },
                "exclude-from-classmap": [
                    "/Tests/"
                ]
            },
            "notification-url": "https://packagist.org/downloads/",
            "license": [
                "MIT"
            ],
            "authors": [
                {
                    "name": "Fabien Potencier",
                    "email": "fabien@symfony.com"
                },
                {
                    "name": "Symfony Community",
                    "homepage": "https://symfony.com/contributors"
                }
            ],
            "description": "Loads and dumps YAML files",
            "homepage": "https://symfony.com",
            "support": {
                "source": "https://github.com/symfony/yaml/tree/v6.4.11"
            },
            "funding": [
                {
                    "url": "https://symfony.com/sponsor",
                    "type": "custom"
                },
                {
                    "url": "https://github.com/fabpot",
                    "type": "github"
                },
                {
                    "url": "https://tidelift.com/funding/github/packagist/symfony/symfony",
                    "type": "tidelift"
                }
            ],
            "install-path": "../symfony/yaml"
        }
    ],
    "dev": true,
    "dev-package-names": []
}<|MERGE_RESOLUTION|>--- conflicted
+++ resolved
@@ -598,19 +598,6 @@
         },
         {
             "name": "psr/log",
-<<<<<<< HEAD
-            "version": "3.0.1",
-            "version_normalized": "3.0.1.0",
-            "source": {
-                "type": "git",
-                "url": "https://github.com/php-fig/log.git",
-                "reference": "79dff0b268932c640297f5208d6298f71855c03e"
-            },
-            "dist": {
-                "type": "zip",
-                "url": "https://api.github.com/repos/php-fig/log/zipball/79dff0b268932c640297f5208d6298f71855c03e",
-                "reference": "79dff0b268932c640297f5208d6298f71855c03e",
-=======
             "version": "3.0.2",
             "version_normalized": "3.0.2.0",
             "source": {
@@ -622,17 +609,12 @@
                 "type": "zip",
                 "url": "https://api.github.com/repos/php-fig/log/zipball/f16e1d5863e37f8d8c2a01719f5b34baa2b714d3",
                 "reference": "f16e1d5863e37f8d8c2a01719f5b34baa2b714d3",
->>>>>>> d14bc478
                 "shasum": ""
             },
             "require": {
                 "php": ">=8.0.0"
             },
-<<<<<<< HEAD
-            "time": "2024-08-21T13:31:24+00:00",
-=======
             "time": "2024-09-11T13:17:53+00:00",
->>>>>>> d14bc478
             "type": "library",
             "extra": {
                 "branch-alias": {
@@ -663,11 +645,7 @@
                 "psr-3"
             ],
             "support": {
-<<<<<<< HEAD
-                "source": "https://github.com/php-fig/log/tree/3.0.1"
-=======
                 "source": "https://github.com/php-fig/log/tree/3.0.2"
->>>>>>> d14bc478
             },
             "install-path": "../psr/log"
         },
@@ -743,19 +721,6 @@
         },
         {
             "name": "symfony/polyfill-ctype",
-<<<<<<< HEAD
-            "version": "v1.30.0",
-            "version_normalized": "1.30.0.0",
-            "source": {
-                "type": "git",
-                "url": "https://github.com/symfony/polyfill-ctype.git",
-                "reference": "0424dff1c58f028c451efff2045f5d92410bd540"
-            },
-            "dist": {
-                "type": "zip",
-                "url": "https://api.github.com/repos/symfony/polyfill-ctype/zipball/0424dff1c58f028c451efff2045f5d92410bd540",
-                "reference": "0424dff1c58f028c451efff2045f5d92410bd540",
-=======
             "version": "v1.31.0",
             "version_normalized": "1.31.0.0",
             "source": {
@@ -767,7 +732,6 @@
                 "type": "zip",
                 "url": "https://api.github.com/repos/symfony/polyfill-ctype/zipball/a3cc8b044a6ea513310cbd48ef7333b384945638",
                 "reference": "a3cc8b044a6ea513310cbd48ef7333b384945638",
->>>>>>> d14bc478
                 "shasum": ""
             },
             "require": {
@@ -779,11 +743,7 @@
             "suggest": {
                 "ext-ctype": "For best performance"
             },
-<<<<<<< HEAD
-            "time": "2024-05-31T15:07:36+00:00",
-=======
             "time": "2024-09-09T11:45:10+00:00",
->>>>>>> d14bc478
             "type": "library",
             "extra": {
                 "thanks": {
@@ -823,11 +783,7 @@
                 "portable"
             ],
             "support": {
-<<<<<<< HEAD
-                "source": "https://github.com/symfony/polyfill-ctype/tree/v1.30.0"
-=======
                 "source": "https://github.com/symfony/polyfill-ctype/tree/v1.31.0"
->>>>>>> d14bc478
             },
             "funding": [
                 {
@@ -934,19 +890,6 @@
         },
         {
             "name": "symfony/polyfill-intl-normalizer",
-<<<<<<< HEAD
-            "version": "v1.30.0",
-            "version_normalized": "1.30.0.0",
-            "source": {
-                "type": "git",
-                "url": "https://github.com/symfony/polyfill-intl-normalizer.git",
-                "reference": "a95281b0be0d9ab48050ebd988b967875cdb9fdb"
-            },
-            "dist": {
-                "type": "zip",
-                "url": "https://api.github.com/repos/symfony/polyfill-intl-normalizer/zipball/a95281b0be0d9ab48050ebd988b967875cdb9fdb",
-                "reference": "a95281b0be0d9ab48050ebd988b967875cdb9fdb",
-=======
             "version": "v1.31.0",
             "version_normalized": "1.31.0.0",
             "source": {
@@ -958,7 +901,6 @@
                 "type": "zip",
                 "url": "https://api.github.com/repos/symfony/polyfill-intl-normalizer/zipball/3833d7255cc303546435cb650316bff708a1c75c",
                 "reference": "3833d7255cc303546435cb650316bff708a1c75c",
->>>>>>> d14bc478
                 "shasum": ""
             },
             "require": {
@@ -967,11 +909,7 @@
             "suggest": {
                 "ext-intl": "For best performance"
             },
-<<<<<<< HEAD
-            "time": "2024-05-31T15:07:36+00:00",
-=======
             "time": "2024-09-09T11:45:10+00:00",
->>>>>>> d14bc478
             "type": "library",
             "extra": {
                 "thanks": {
@@ -1016,11 +954,7 @@
                 "shim"
             ],
             "support": {
-<<<<<<< HEAD
-                "source": "https://github.com/symfony/polyfill-intl-normalizer/tree/v1.30.0"
-=======
                 "source": "https://github.com/symfony/polyfill-intl-normalizer/tree/v1.31.0"
->>>>>>> d14bc478
             },
             "funding": [
                 {
