--- conflicted
+++ resolved
@@ -143,16 +143,10 @@
     'Kirby\\Cms\\Visitor' => $baseDir . '/src/Cms/Visitor.php',
     'Kirby\\Content\\Content' => $baseDir . '/src/Content/Content.php',
     'Kirby\\Content\\ContentStorage' => $baseDir . '/src/Content/ContentStorage.php',
-<<<<<<< HEAD
-    'Kirby\\Content\\ContentTranslation' => $baseDir . '/src/Content/ContentTranslation.php',
-    'Kirby\\Content\\Field' => $baseDir . '/src/Content/Field.php',
-    'Kirby\\Content\\PlainTextContentStorage' => $baseDir . '/src/Content/PlainTextContentStorage.php',
-=======
     'Kirby\\Content\\ContentStorageHandler' => $baseDir . '/src/Content/ContentStorageHandler.php',
     'Kirby\\Content\\ContentTranslation' => $baseDir . '/src/Content/ContentTranslation.php',
     'Kirby\\Content\\Field' => $baseDir . '/src/Content/Field.php',
     'Kirby\\Content\\PlainTextContentStorageHandler' => $baseDir . '/src/Content/PlainTextContentStorageHandler.php',
->>>>>>> 1896bab5
     'Kirby\\Data\\Data' => $baseDir . '/src/Data/Data.php',
     'Kirby\\Data\\Handler' => $baseDir . '/src/Data/Handler.php',
     'Kirby\\Data\\Json' => $baseDir . '/src/Data/Json.php',
