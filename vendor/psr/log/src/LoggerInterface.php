--- conflicted
+++ resolved
@@ -89,10 +89,7 @@
     /**
      * Logs with an arbitrary level.
      *
-<<<<<<< HEAD
-=======
      * @param mixed $level
->>>>>>> d14bc478
      * @param mixed[] $context
      *
      * @throws \Psr\Log\InvalidArgumentException
