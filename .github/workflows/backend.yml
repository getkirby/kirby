--- conflicted
+++ resolved
@@ -57,11 +57,7 @@
     timeout-minutes: 5
     strategy:
       matrix:
-<<<<<<< HEAD
-        php: ["8.3", "8.4"]
-=======
-        php: ["8.2", "8.3", "8.4", "8.5"]
->>>>>>> 11fc7351
+        php: ["8.3", "8.4", "8.5"]
     env:
       extensions: mbstring, ctype, curl, gd, apcu, memcached, redis
       ini: apc.enabled=1, apc.enable_cli=1, pcov.directory=., "pcov.exclude=\"~(vendor|tests)~\""
@@ -108,11 +104,7 @@
           extensions: ${{ env.extensions }}
           ini-values: ${{ env.ini }}
           coverage: pcov
-<<<<<<< HEAD
-          tools: phpunit:11.5.28, psalm:6.13.0
-=======
           tools: phpunit:11.5.44, psalm:6.13.1
->>>>>>> 11fc7351
 
       - name: Setup problem matchers
         run: |
@@ -152,13 +144,8 @@
           env_vars: PHP
 
       - name: Upload code scanning results to GitHub
-<<<<<<< HEAD
-        if: always() && steps.finishPrepare.outcome == 'success' && github.repository == 'getkirby/kirby' && matrix.php != '8.4'
+        if: always() && steps.finishPrepare.outcome == 'success' && github.repository == 'getkirby/kirby' && matrix.php != '8.5'
         uses: github/codeql-action/upload-sarif@a4e1a019f5e24960714ff6296aee04b736cbc3cf # v3
-=======
-        if: always() && steps.finishPrepare.outcome == 'success' && github.repository == 'getkirby/kirby' && matrix.php != '8.5'
-        uses: github/codeql-action/upload-sarif@b56ba49b26e50535fa1e7f7db0f4f7b4bf65d80d # pin@v3
->>>>>>> 11fc7351
         with:
           sarif_file: sarif
 
@@ -215,13 +202,8 @@
           extensions: ${{ env.extensions }}
           coverage: none
           tools: |
-<<<<<<< HEAD
-            composer:2.8.10, composer-normalize:2.47.0, composer-require-checker:4.16.1,
-            composer-unused:0.9.3
-=======
             composer:2.9.1, composer-normalize:2.48.2, composer-require-checker:4.18.0,
-            composer-unused:0.9.5, phpmd:2.15.0
->>>>>>> 11fc7351
+            composer-unused:0.9.5
 
       - name: Validate composer.json/composer.lock
         if: always() && steps.finishPrepare.outcome == 'success'
